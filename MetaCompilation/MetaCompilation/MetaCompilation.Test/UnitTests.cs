--- conflicted
+++ resolved
@@ -98,88 +98,6 @@
         public void TestMethod3()
         {
             var test = @"using System;
-using System.Collections.Generic;
-            using System.Collections.Immutable;
-            using System.Linq;
-            using System.Threading;
-            using Microsoft.CodeAnalysis;
-            using Microsoft.CodeAnalysis.CSharp;
-            using Microsoft.CodeAnalysis.CSharp.Syntax;
-            using Microsoft.CodeAnalysis.Diagnostics;
-            using Microsoft.CodeAnalysis.Text;
-
-namespace SyntaxNodeAnalyzer
-    {
-        [DiagnosticAnalyzer(LanguageNames.CSharp)]
-        public class SyntaxNodeAnalyzerAnalyzer : DiagnosticAnalyzer
-        {
-<<<<<<< HEAD
-            internal static DiagnosticDescriptor Rule = new DiagnosticDescriptor(
-                id: spacingRuleId, //make the id specific
-                title: ""If statement must have a space between 'if' and the boolean expression"", //allow any title
-                messageFormat: ""If statements must contain a space between the 'if' keyword and the boolean expression"", //allow any message
-                category: ""Syntax"", //make the category specific
-                defaultSeverity: DiagnosticSeverity.Warning, //possible options
-                isEnabledByDefault: true);
-
-            public override ImmutableArray<DiagnosticDescriptor> SupportedDiagnostics
-            {
-                get
-                {
-                    return ImmutableArray.Create(Rule);
-                }
-            }
-
-=======
->>>>>>> 43b33798
-            public override void Initialize(AnalysisContext context)
-            {
-                context.RegisterSyntaxNodeAction(AnalyzeIfStatement, SyntaxKind.IfStatement);
-            }
-<<<<<<< HEAD
-
-            private void AnalyzeIfStatement(SyntaxNodeAnalysisContext context)
-            {
-                var ifStatement = (IfStatementSyntax)context.Node;
-                var ifKeyword = ifStatement.IfKeyword;
-                var openParen = ifStatement.OpenParenToken;
-                var diagnosticLocation = Location.Create(ifStatement.SyntaxTree, TextSpan.FromBounds(ifKeyword.Span.Start, openParen.Span.Start));
-
-                if (ifKeyword.HasTrailingTrivia)
-                {
-                    var trailingTrivia = ifKeyword.TrailingTrivia.Last();
-                    if (trailingTrivia.Kind() == SyntaxKind.WhitespaceTrivia)
-                    {
-                        if (trailingTrivia.ToString() == "" "")
-                        {
-                            return;
-                        }
-                    }
-                }
-
-                var diagnostic = Diagnostic.Create(Rule, diagnosticLocation, Rule.MessageFormat);
-                context.ReportDiagnostic(diagnostic);
-            }
-        }
-    }
-";
-=======
-        }
-    }";
->>>>>>> 43b33798
-            var expected = new DiagnosticResult
-            {
-                Id = MetaCompilationAnalyzer.MissingId,
-                Message = "You are missing a diagnostic id",
-                Severity = DiagnosticSeverity.Error,
-                Locations = new[] { new DiagnosticResultLocation("Test0.cs", 15, 22) }
-            };
-
-            VerifyCSharpDiagnostic(test, expected);
-
-<<<<<<< HEAD
-           /* var fixtest = @"
-    using System;
     using System.Collections.Generic;
     using System.Collections.Immutable;
     using System.Linq;
@@ -195,81 +113,63 @@
         [DiagnosticAnalyzer(LanguageNames.CSharp)]
         public class SyntaxNodeAnalyzer : DiagnosticAnalyzer
         {
-            public const string SpacingRuleId = ""IfSpacing"";
-
-            internal static DiagnosticDescriptor Rule = new DiagnosticDescriptor(
-                id: spacingRuleId, //make the id specific
-                title: ""If statement must have a space between 'if' and the boolean expression"", //allow any title
-                messageFormat: ""If statements must contain a space between the 'if' keyword and the boolean expression"", //allow any message
-                category: ""Syntax"", //make the category specific
-                defaultSeverity: DiagnosticSeverity.Warning, //possible options
-                isEnabledByDefault: true);
-
             public override ImmutableArray<DiagnosticDescriptor> SupportedDiagnostics
             {
-                    get
-                    {
-                        return ImmutableArray.Create(Rule);
-                    }
+                get
+                {
+                    throw new NotImplementedException();
+                }
             }
 
             public override void Initialize(AnalysisContext context)
             {
-                    context.RegisterSyntaxNodeAction(AnalyzeIfStatement, SyntaxKind.IfStatement);
-            }
-
-            private void AnalyzeIfStatement(SyntaxNodeAnalysisContext context)
-            {
-                    var ifStatement = (IfStatementSyntax)context.Node;
-                    var ifKeyword = ifStatement.IfKeyword;
-                    var openParen = ifStatement.OpenParenToken;
-                    var diagnosticLocation = Location.Create(ifStatement.SyntaxTree, TextSpan.FromBounds(ifKeyword.Span.Start, openParen.Span.Start));
-            
-                    if (ifKeyword.HasTrailingTrivia)
-                    {
-                        var trailingTrivia = ifKeyword.TrailingTrivia.Last();
-                        if (trailingTrivia.Kind() == SyntaxKind.WhitespaceTrivia)
-                        {
-                                if (trailingTrivia.ToString() == "" "")
-                                {
-                                    return;
-                                }
-                        }
-                    }
-
-                    var diagnostic = Diagnostic.Create(Rule, diagnosticLocation, Rule.MessageFormat);
-                    context.ReportDiagnostics(diagnostic);
+                context.RegisterSyntaxNodeAction(AnalyzeIfStatement, SyntaxKind.IfStatement);
             }
         }
     }";
-            VerifyCSharpFix(test, fixtest);*/
-=======
+            var expected = new DiagnosticResult
+            {
+                Id = MetaCompilationAnalyzer.MissingId,
+                Message = "You are missing a diagnostic id",
+                Severity = DiagnosticSeverity.Error,
+                Locations = new[] { new DiagnosticResultLocation("Test0.cs", 15, 22) }
+            };
+
+            VerifyCSharpDiagnostic(test, expected);
+
             var fixtest = @"using System;
-using System.Collections.Generic;
-            using System.Collections.Immutable;
-            using System.Linq;
-            using System.Threading;
-            using Microsoft.CodeAnalysis;
-            using Microsoft.CodeAnalysis.CSharp;
-            using Microsoft.CodeAnalysis.CSharp.Syntax;
-            using Microsoft.CodeAnalysis.Diagnostics;
-            using Microsoft.CodeAnalysis.Text;
-
-namespace SyntaxNodeAnalyzer
-    {
-        [DiagnosticAnalyzer(LanguageNames.CSharp)]
-        public class SyntaxNodeAnalyzerAnalyzer : DiagnosticAnalyzer
+    using System.Collections.Generic;
+    using System.Collections.Immutable;
+    using System.Linq;
+    using System.Threading;
+    using Microsoft.CodeAnalysis;
+    using Microsoft.CodeAnalysis.CSharp;
+    using Microsoft.CodeAnalysis.CSharp.Syntax;
+    using Microsoft.CodeAnalysis.Diagnostics;
+    using Microsoft.CodeAnalysis.Text;
+
+    namespace SyntaxNodeAnalyzer
+    {
+        [DiagnosticAnalyzer(LanguageNames.CSharp)]
+        public class SyntaxNodeAnalyzer : DiagnosticAnalyzer
         {
         public const string spacingRuleId = ""IfSpacing"";
 
-        public override void Initialize(AnalysisContext context)
+        public override ImmutableArray<DiagnosticDescriptor> SupportedDiagnostics
+            {
+                get
+                {
+                    throw new NotImplementedException();
+                }
+            }
+
+            public override void Initialize(AnalysisContext context)
             {
                 context.RegisterSyntaxNodeAction(AnalyzeIfStatement, SyntaxKind.IfStatement);
             }
         }
     }";
             VerifyCSharpFix(test, fixtest);
->>>>>>> 43b33798
         }
 
         // test for missing Initialize method
@@ -277,34 +177,6 @@
         public void TestMethod4()
         {
             var test = @"using System;
-<<<<<<< HEAD
-using System.Runtime;
-using System.Collections.Generic;
-            using System.Collections;
-            using System.Linq;
-            using System.Threading;
-            using Microsoft.CodeAnalysis;
-            using Microsoft.CodeAnalysis.CSharp;
-            using Microsoft.CodeAnalysis.CSharp.Syntax;
-            using Microsoft.CodeAnalysis.Diagnostics;
-            using Microsoft.CodeAnalysis.Text;
-
-namespace SyntaxNodeAnalyzer
-    {
-        [DiagnosticAnalyzer(LanguageNames.CSharp)]
-        public class SyntaxNodeAnalyzerAnalyzer : DiagnosticAnalyzer
-        {
-            public const string spacingRuleId = ""IfSpacing"";
-
-            internal static DiagnosticDescriptor Rule = new DiagnosticDescriptor(
-                id: spacingRuleId, //make the id specific
-                title: ""If statement must have a space between 'if' and the boolean expression"", //allow any title
-                messageFormat: ""If statements must contain a space between the 'if' keyword and the boolean expression"", //allow any message
-                category: ""Syntax"", //make the category specific
-                defaultSeverity: DiagnosticSeverity.Warning, //possible options
-                isEnabledByDefault: true);
-
-=======
     using System.Collections.Generic;
     using System.Collections;
     using System.Collections.Immutable;
@@ -321,43 +193,13 @@
         [DiagnosticAnalyzer(LanguageNames.CSharp)]
         public class SyntaxNodeAnalyzer : DiagnosticAnalyzer
         {
->>>>>>> 43b33798
             public override ImmutableArray<DiagnosticDescriptor> SupportedDiagnostics
             {
                 get
                 {
-<<<<<<< HEAD
-                    return ImmutableArray.Create(Rule);
-                }
-            }
-
-            private void AnalyzeIfStatement(SyntaxNodeAnalysisContext context)
-            {
-                var ifStatement = (IfStatementSyntax)context.Node;
-                var ifKeyword = ifStatement.IfKeyword;
-                var openParen = ifStatement.OpenParenToken;
-                var diagnosticLocation = Location.Create(ifStatement.SyntaxTree, TextSpan.FromBounds(ifKeyword.Span.Start, openParen.Span.Start));
-
-                if (ifKeyword.HasTrailingTrivia)
-                {
-                    var trailingTrivia = ifKeyword.TrailingTrivia.Last();
-                    if (trailingTrivia.Kind() == SyntaxKind.WhitespaceTrivia)
-                    {
-                        if (trailingTrivia.ToString() == "" "")
-                        {
-                            return;
-                        }
-                    }
-                }
-
-                var diagnostic = Diagnostic.Create(Rule, diagnosticLocation, Rule.MessageFormat);
-                context.ReportDiagnostic(diagnostic);
-            }
-=======
                     throw new NotImplementedException();
                 }
             }
->>>>>>> 43b33798
         }
     }";
             var expected = new DiagnosticResult
@@ -369,16 +211,10 @@
             };
 
             VerifyCSharpDiagnostic(test, expected);
-
-<<<<<<< HEAD
-           /* var fixtest = @"
-    using System;
-    using System.Collections.Generic;
-=======
+            
             var fixtest = @"using System;
     using System.Collections.Generic;
     using System.Collections;
->>>>>>> 43b33798
     using System.Collections.Immutable;
     using System.Linq;
     using System.Threading;
@@ -393,58 +229,6 @@
         [DiagnosticAnalyzer(LanguageNames.CSharp)]
         public class SyntaxNodeAnalyzer : DiagnosticAnalyzer
         {
-<<<<<<< HEAD
-            public const string SpacingRuleId = ""IfSpacing"";
-
-            internal static DiagnosticDescriptor Rule = new DiagnosticDescriptor(
-                id: spacingRuleId, //make the id specific
-                title: ""If statement must have a space between 'if' and the boolean expression"", //allow any title
-                messageFormat: ""If statements must contain a space between the 'if' keyword and the boolean expression"", //allow any message
-                category: ""Syntax"", //make the category specific
-                defaultSeverity: DiagnosticSeverity.Warning, //possible options
-                isEnabledByDefault: true);
-
-            public override ImmutableArray<DiagnosticDescriptor> SupportedDiagnostics
-            {
-                    get
-                    {
-                        return ImmutableArray.Create(Rule);
-                    }
-            }
-
-            private void AnalyzeIfStatement(SyntaxNodeAnalysisContext context)
-            {
-                    var ifStatement = (IfStatementSyntax)context.Node;
-                    var ifKeyword = ifStatement.IfKeyword;
-                    var openParen = ifStatement.OpenParenToken;
-                    var diagnosticLocation = Location.Create(ifStatement.SyntaxTree, TextSpan.FromBounds(ifKeyword.Span.Start, openParen.Span.Start));
-            
-                    if (ifKeyword.HasTrailingTrivia)
-                    {
-                        var trailingTrivia = ifKeyword.TrailingTrivia.Last();
-                        if (trailingTrivia.Kind() == SyntaxKind.WhitespaceTrivia)
-                        {
-                                if (trailingTrivia.ToString() == "" "")
-                                {
-                                    return;
-                                }
-                        }
-                    }
-
-                    var diagnostic = Diagnostic.Create(Rule, diagnosticLocation, Rule.MessageFormat);
-                    context.ReportDiagnostics(diagnostic);
-            }
-            
-            public override void Initialize(AnalsisContext context)
-            {
-                context.RegisterSyntaxNodeAction(AnalyzeIfStatement, SyntaxKind.IfStatement);
-            }
-        }
-    }";
-            VerifyCSharpFix(test, fixtest);*/
-        }
-
-=======
             public override ImmutableArray<DiagnosticDescriptor> SupportedDiagnostics
             {
                 get
@@ -462,8 +246,6 @@
             VerifyCSharpFix(test, fixtest);
         }
 
-        // Check that initialize registers an action
->>>>>>> 43b33798
         [TestMethod]
         public void TestMethod5()
         {
@@ -483,28 +265,11 @@
     [DiagnosticAnalyzer(LanguageNames.CSharp)]
     public class SyntaxNodeAnalyzerAnalyzer : DiagnosticAnalyzer
     {
-<<<<<<< HEAD
-        public const string spacingRuleId = ""IfSpacing"";
-
-        internal static DiagnosticDescriptor Rule = new DiagnosticDescriptor(
-            id: spacingRuleId, //make the id specific
-            title: ""If statement must have a space between 'if' and the boolean expression"", //allow any title
-            messageFormat: ""If statements must contain a space between the 'if' keyword and the boolean expression"", //allow any message
-            category: ""Syntax"", //make the category specific
-            defaultSeverity: DiagnosticSeverity.Warning, //possible options
-            isEnabledByDefault: true);
-
-=======
->>>>>>> 43b33798
         public override ImmutableArray<DiagnosticDescriptor> SupportedDiagnostics
         {
             get
             {
-<<<<<<< HEAD
-                return ImmutableArray.Create(Rule);
-=======
                 throw new NotImplementedException();
->>>>>>> 43b33798
             }
         }
 
@@ -512,7 +277,6 @@
         {
         }
 
-<<<<<<< HEAD
         private void AnalyzeIfStatement(SyntaxNodeAnalysisContext context)
         {
             var ifStatement = (IfStatementSyntax)context.Node;
@@ -534,11 +298,6 @@
 
             var diagnostic = Diagnostic.Create(Rule, diagnosticLocation, Rule.MessageFormat);
             context.ReportDiagnostic(diagnostic);
-=======
-        public void AnalyzeIfStatement(SyntaxNodeAnalysisContext context)
-        {
-            throw new NotImplementedException();
->>>>>>> 43b33798
         }
     }
 }";
@@ -547,54 +306,10 @@
                 Id = MetaCompilationAnalyzer.MissingRegisterStatement,
                 Message = "You need to register an action within the Initialize method",
                 Severity = DiagnosticSeverity.Error,
-<<<<<<< HEAD
                 Locations = new[] { new DiagnosticResultLocation("Test0.cs", 35, 30) }
             };
 
             VerifyCSharpDiagnostic(test, expected);
-=======
-                Locations = new[] { new DiagnosticResultLocation("Test0.cs", 25, 30) }
-            };
-
-            VerifyCSharpDiagnostic(test, expected);
-
-            var fixtest = @"using System;
-using System.Collections.Generic;
-using System.Collections.Immutable;
-using System.Linq;
-using System.Threading;
-using Microsoft.CodeAnalysis;
-using Microsoft.CodeAnalysis.CSharp;
-using Microsoft.CodeAnalysis.CSharp.Syntax;
-using Microsoft.CodeAnalysis.Diagnostics;
-using Microsoft.CodeAnalysis.Text;
-
-namespace SyntaxNodeAnalyzer
-{
-    [DiagnosticAnalyzer(LanguageNames.CSharp)]
-    public class SyntaxNodeAnalyzerAnalyzer : DiagnosticAnalyzer
-    {
-        public override ImmutableArray<DiagnosticDescriptor> SupportedDiagnostics
-        {
-            get
-            {
-                throw new NotImplementedException();
-            }
-        }
-
-        public override void Initialize(AnalysisContext context)
-        {
-            context.RegisterSyntaxNodeAction(AnalyzeIfStatement, SyntaxKind.IfStatement);
-        }
-
-        public void AnalyzeIfStatement(SyntaxNodeAnalysisContext context)
-        {
-            throw new NotImplementedException();
-        }
-    }
-}";
-            VerifyCSharpFix(test, fixtest);
->>>>>>> 43b33798
         }
 
         protected override CodeFixProvider GetCSharpCodeFixProvider()
