﻿// Copyright (c) Microsoft.  All Rights Reserved.  Licensed under the Apache License, Version 2.0.  See License.txt in the project root for license information.
using System;
using System.Collections.Generic;
using System.Collections.Immutable;
using System.Composition;
using System.Linq;
using System.Threading;
using System.Threading.Tasks;
using Microsoft.CodeAnalysis;
using Microsoft.CodeAnalysis.CodeFixes;
using Microsoft.CodeAnalysis.CodeActions;
using Microsoft.CodeAnalysis.CSharp;
using Microsoft.CodeAnalysis.CSharp.Syntax;
using Microsoft.CodeAnalysis.Rename;
using Microsoft.CodeAnalysis.Text;
using Microsoft.CodeAnalysis.Editing;

namespace MetaCompilation
{
    [ExportCodeFixProvider(LanguageNames.CSharp, Name = nameof(MetaCompilationCodeFixProvider)), Shared]
    public class MetaCompilationCodeFixProvider : CodeFixProvider
    {
        public override ImmutableArray<string> FixableDiagnosticIds
        {
            get
            {
                //TODO: add any new rules
                return ImmutableArray.Create(MetaCompilationAnalyzer.MissingId,
                    MetaCompilationAnalyzer.MissingInit,
                    MetaCompilationAnalyzer.MissingRegisterStatement,
                    MetaCompilationAnalyzer.TooManyInitStatements,
                    MetaCompilationAnalyzer.InvalidStatement,
                    MetaCompilationAnalyzer.InternalAndStaticError,
                    MetaCompilationAnalyzer.EnabledByDefaultError,
                    MetaCompilationAnalyzer.DefaultSeverityError,
                    MetaCompilationAnalyzer.MissingIdDeclaration,
                    MetaCompilationAnalyzer.IdDeclTypeError,
                    MetaCompilationAnalyzer.IncorrectInitSig,
                    MetaCompilationAnalyzer.IfStatementIncorrect,
                    MetaCompilationAnalyzer.IfStatementMissing,
                    MetaCompilationAnalyzer.IfKeywordIncorrect,
                    MetaCompilationAnalyzer.IfKeywordMissing,
                    MetaCompilationAnalyzer.TrailingTriviaCheckIncorrect,
                    MetaCompilationAnalyzer.TrailingTriviaVarMissing,
                    MetaCompilationAnalyzer.TrailingTriviaVarIncorrect,
                    MetaCompilationAnalyzer.TrailingTriviaKindCheckIncorrect,
                    MetaCompilationAnalyzer.WhitespaceCheckIncorrect,
                    MetaCompilationAnalyzer.ReturnStatementIncorrect,
                    MetaCompilationAnalyzer.TooManyStatements,
                    MetaCompilationAnalyzer.ReturnStatementMissing,
                    MetaCompilationAnalyzer.WhitespaceCheckMissing,
                    MetaCompilationAnalyzer.TrailingTriviaKindCheckMissing);
            }
        }

        public sealed override FixAllProvider GetFixAllProvider()
        {
            return WellKnownFixAllProviders.BatchFixer;
        }

        public sealed override async Task RegisterCodeFixesAsync(CodeFixContext context)
        {
            SyntaxNode root = await context.Document.GetSyntaxRootAsync(context.CancellationToken).ConfigureAwait(false);

            foreach (Diagnostic diagnostic in context.Diagnostics)
            {
                TextSpan diagnosticSpan = diagnostic.Location.SourceSpan;
                
                //TODO: change this to else if once we are done (creates less merge conflicts without else if)
                if (diagnostic.Id.Equals(MetaCompilationAnalyzer.MissingId))
                {
                    ClassDeclarationSyntax declaration = root.FindToken(diagnosticSpan.Start).Parent.AncestorsAndSelf().OfType<ClassDeclarationSyntax>().First();
                    context.RegisterCodeFix(CodeAction.Create("Tutorial: Each diagnostic must have a unique id identifying it from other diagnostics",
                        c => MissingIdAsync(context.Document, declaration, c)), diagnostic);
                }

                if (diagnostic.Id.Equals(MetaCompilationAnalyzer.MissingInit))
                {
                    ClassDeclarationSyntax declaration = root.FindToken(diagnosticSpan.Start).Parent.AncestorsAndSelf().OfType<ClassDeclarationSyntax>().First();
                    context.RegisterCodeFix(CodeAction.Create("Tutorial: Each analyzer must have an Initialize method to register actions to be performed when changes occur", c => MissingInitAsync(context.Document, declaration, c)), diagnostic);
                }

                if (diagnostic.Id.Equals(MetaCompilationAnalyzer.MissingRegisterStatement))
                {
                    MethodDeclarationSyntax declaration = root.FindToken(diagnosticSpan.Start).Parent.AncestorsAndSelf().OfType<MethodDeclarationSyntax>().First();
                    context.RegisterCodeFix(CodeAction.Create("Tutorial: The Initialize method must register an action to be performed when changes occur", c => MissingRegisterAsync(context.Document, declaration, c)), diagnostic);
                }

                if (diagnostic.Id.Equals(MetaCompilationAnalyzer.TooManyInitStatements))
                {
                    MethodDeclarationSyntax declaration = root.FindToken(diagnosticSpan.Start).Parent.AncestorsAndSelf().OfType<MethodDeclarationSyntax>().First();
                    context.RegisterCodeFix(CodeAction.Create("Tutorial: The Initialize method must not contain multiple actions to register (for the purpose of this tutorial)", c => MultipleStatementsAsync(context.Document, declaration, c)), diagnostic);
                }

                if (diagnostic.Id.Equals(MetaCompilationAnalyzer.InvalidStatement))
                {
                    StatementSyntax declaration = root.FindToken(diagnosticSpan.Start).Parent.AncestorsAndSelf().OfType<StatementSyntax>().First();
                    context.RegisterCodeFix(CodeAction.Create("The Initialize method can only register actions, all other statements are invalid", c => InvalidStatementAsync(context.Document, declaration, c)), diagnostic);
                }

                if (diagnostic.Id.EndsWith(MetaCompilationAnalyzer.InternalAndStaticError))
                {
                    FieldDeclarationSyntax declaration = root.FindToken(diagnosticSpan.Start).Parent.AncestorsAndSelf().OfType<FieldDeclarationSyntax>().First();
                    context.RegisterCodeFix(CodeAction.Create("Rules must be declared as both internal and static.", c => InternalStaticAsync(context.Document, declaration, c)), diagnostic);
                }

                if (diagnostic.Id.EndsWith(MetaCompilationAnalyzer.EnabledByDefaultError))
                {
                    LiteralExpressionSyntax literalExpression = root.FindToken(diagnosticSpan.Start).Parent.AncestorsAndSelf().OfType<LiteralExpressionSyntax>().First();
                    context.RegisterCodeFix(CodeAction.Create("Rules should be enabled by default.", c => EnabledByDefaultAsync(context.Document, literalExpression, c)), diagnostic);
                }

                if (diagnostic.Id.EndsWith(MetaCompilationAnalyzer.DefaultSeverityError))
                {
                    MemberAccessExpressionSyntax memberAccessExpression = root.FindToken(diagnosticSpan.Start).Parent.AncestorsAndSelf().OfType<MemberAccessExpressionSyntax>().First();
                    context.RegisterCodeFix(CodeAction.Create("defaultSeverity should be set to \"Error\" if something is not allowed by the language authorities.", c => DiagnosticSeverityError(context.Document, memberAccessExpression, c)), diagnostic);
                    context.RegisterCodeFix(CodeAction.Create("defaultSeverity should be set to \"Warning\" if something is suspicious but allowed.", c => DiagnosticSeverityWarning(context.Document, memberAccessExpression, c)), diagnostic);
                    context.RegisterCodeFix(CodeAction.Create("defaultSeverity should be set to \"Hidden\" if something is an issue, but is not surfaced by normal means.", c => DiagnosticSeverityHidden(context.Document, memberAccessExpression, c)), diagnostic);
                    context.RegisterCodeFix(CodeAction.Create("defaultSeverity should be set to \"Info\" for information that does not indicate a problem.", c => DiagnosticSeverityInfo(context.Document, memberAccessExpression, c)), diagnostic);
                }

                if (diagnostic.Id.EndsWith(MetaCompilationAnalyzer.MissingIdDeclaration))
                {
                    VariableDeclaratorSyntax ruleDeclarationField = root.FindToken(diagnosticSpan.Start).Parent.AncestorsAndSelf().OfType<VariableDeclaratorSyntax>().First();
                    context.RegisterCodeFix(CodeAction.Create("Generate a public field for this rule id.", c => MissingIdDeclarationAsync(context.Document, ruleDeclarationField, c)), diagnostic);
                }

                if (diagnostic.Id.EndsWith(MetaCompilationAnalyzer.IdDeclTypeError))
                {
                    LiteralExpressionSyntax literalExpression = root.FindToken(diagnosticSpan.Start).Parent.AncestorsAndSelf().OfType<LiteralExpressionSyntax>().First();
                    context.RegisterCodeFix(CodeAction.Create("Rule ids should not be string literals.", c => IdDeclTypeAsync(context.Document, literalExpression, c)), diagnostic);
                }
           
                if (diagnostic.Id.Equals(MetaCompilationAnalyzer.IfStatementIncorrect))
                {
                    StatementSyntax declaration = root.FindToken(diagnosticSpan.Start).Parent.AncestorsAndSelf().OfType<StatementSyntax>().First();
                    context.RegisterCodeFix(CodeAction.Create("Tutorial: The first statement of the analyzer must access the node to be analyzed", c => IncorrectIfAsync(context.Document, declaration, c)), diagnostic);
                }

<<<<<<< HEAD
                if (diagnostic.Id.Equals(MetaCompilationAnalyzer.IfStatementMissing))
                {
                    MethodDeclarationSyntax declaration = root.FindToken(diagnosticSpan.Start).Parent.AncestorsAndSelf().OfType<MethodDeclarationSyntax>().First();
                    context.RegisterCodeFix(CodeAction.Create("Tutorial: The first statement of the analyzer must access the node to be analyzed", c => MissingIfAsync(context.Document, declaration, c)), diagnostic);
                }
                
=======
                if (diagnostic.Id.Equals(MetaCompilationAnalyzer.IncorrectInitSig))
                {
                    MethodDeclarationSyntax declaration = root.FindToken(diagnosticSpan.Start).Parent.AncestorsAndSelf().OfType<MethodDeclarationSyntax>().First();
                    context.RegisterCodeFix(CodeAction.Create("Tutorial: The initialize method must have the correct signature to be called", c => IncorrectSigAsync(context.Document, declaration, c)), diagnostic);
                }

>>>>>>> e81fbece
                if (diagnostic.Id.Equals(MetaCompilationAnalyzer.IfKeywordIncorrect))
                {
                    StatementSyntax declaration = root.FindToken(diagnosticSpan.Start).Parent.AncestorsAndSelf().OfType<StatementSyntax>().First();
                    context.RegisterCodeFix(CodeAction.Create("Tutorial: The second statement of the analyzer must access the keyword from the node being analyzed", c => IncorrectKeywordAsync(context.Document, declaration, c)), diagnostic);
                }

                if (diagnostic.Id.Equals(MetaCompilationAnalyzer.IfKeywordMissing))
                {
                    MethodDeclarationSyntax declaration = root.FindToken(diagnosticSpan.Start).Parent.AncestorsAndSelf().OfType<MethodDeclarationSyntax>().First();
                    context.RegisterCodeFix(CodeAction.Create("Tutorial: The second statement of the analyzer must access the keyword from the node being analyzed", c => MissingKeywordAsync(context.Document, declaration, c)), diagnostic);
                }

                if (diagnostic.Id.Equals(MetaCompilationAnalyzer.TrailingTriviaCheckIncorrect))
                {
                    StatementSyntax declaration = root.FindToken(diagnosticSpan.Start).Parent.AncestorsAndSelf().OfType<StatementSyntax>().First();
                    context.RegisterCodeFix(CodeAction.Create("Tutorial: The third statement of the analyzer must be an if statement checking the trailing trivia of the node being analyzed", c => TrailingCheckIncorrectAsync(context.Document, declaration, c)), diagnostic);
                }

                if (diagnostic.Id.Equals(MetaCompilationAnalyzer.TrailingTriviaVarMissing))
                {
                    IfStatementSyntax declaration = root.FindToken(diagnosticSpan.Start).Parent.AncestorsAndSelf().OfType<IfStatementSyntax>().First();
                    context.RegisterCodeFix(CodeAction.Create("Tutorial: The fourth statement of the analyzer should store the last trailing trivia of the if keyword", c => TrailingVarMissingAsync(context.Document, declaration, c)), diagnostic);
                }

                if (diagnostic.Id.Equals(MetaCompilationAnalyzer.TrailingTriviaVarIncorrect))
                {
                    IfStatementSyntax declaration = root.FindToken(diagnosticSpan.Start).Parent.AncestorsAndSelf().OfType<IfStatementSyntax>().First();
                    context.RegisterCodeFix(CodeAction.Create("Tutorial: The fourth statement of the analyzer should store the last trailing trivia of the if keyword", c => TrailingVarIncorrectAsync(context.Document, declaration, c)), diagnostic);
                }

                if (diagnostic.Id.Equals(MetaCompilationAnalyzer.TrailingTriviaKindCheckIncorrect))
                {
                    IfStatementSyntax declaration = root.FindToken(diagnosticSpan.Start).Parent.AncestorsAndSelf().OfType<IfStatementSyntax>().First();
                    context.RegisterCodeFix(CodeAction.Create("Tutorial: The fifth statement of the analyzer should be a check of the kind of trivia following the if keyword", c => TrailingKindCheckIncorrectAsync(context.Document, declaration, c)), diagnostic);
                }

<<<<<<< HEAD
                if (diagnostic.Id.Equals(MetaCompilationAnalyzer.TrailingTriviaKindCheckMissing))
                {
                    IfStatementSyntax declaration = root.FindToken(diagnosticSpan.Start).Parent.AncestorsAndSelf().OfType<IfStatementSyntax>().First();
                    context.RegisterCodeFix(CodeAction.Create("Tutorial: The third statement of the analyzer must be an if statement checking the trailing trivia of the node being analyzed", c => TrailingKindCheckMissingAsync(context.Document, declaration, c)), diagnostic);
                }

=======
>>>>>>> e81fbece
                if (diagnostic.Id.Equals(MetaCompilationAnalyzer.WhitespaceCheckIncorrect))
                {
                    IfStatementSyntax declaration = root.FindToken(diagnosticSpan.Start).Parent.AncestorsAndSelf().OfType<IfStatementSyntax>().First();
                    context.RegisterCodeFix(CodeAction.Create("Tutorial: The sixth statement of the analyzer should be a check to ensure the whitespace after if statement keyword is correct", c => WhitespaceCheckIncorrectAsync(context.Document, declaration, c)), diagnostic);
                }

                if (diagnostic.Id.Equals(MetaCompilationAnalyzer.ReturnStatementIncorrect))
                {
                    IfStatementSyntax declaration = root.FindToken(diagnosticSpan.Start).Parent.AncestorsAndSelf().OfType<IfStatementSyntax>().First();
                    context.RegisterCodeFix(CodeAction.Create("Tutorial: The seventh step of the analyzer should quit the analysis (if the if statement is formatted properly)", c => ReturnIncorrectAsync(context.Document, declaration, c)), diagnostic);
                }

                if (diagnostic.Id.Equals(MetaCompilationAnalyzer.TooManyStatements))
                {
                    IfStatementSyntax declaration = root.FindToken(diagnosticSpan.Start).Parent.AncestorsAndSelf().OfType<IfStatementSyntax>().First();
                    context.RegisterCodeFix(CodeAction.Create("Tutorial: There are too many statments within this if block; its only purpose is to return if the statement is formatted properly", c => TooManyStatementsAsync(context.Document, declaration, c)), diagnostic);
                }

                if (diagnostic.Id.Equals(MetaCompilationAnalyzer.ReturnStatementMissing))
                {
                    IfStatementSyntax declaration = root.FindToken(diagnosticSpan.Start).Parent.AncestorsAndSelf().OfType<IfStatementSyntax>().First();
                    context.RegisterCodeFix(CodeAction.Create("Tutorial: There must be a return statement indicating that the spacing for the if statement is correct", c => ReturnMissingAsync(context.Document, declaration, c)), diagnostic);
                }

                if (diagnostic.Id.Equals(MetaCompilationAnalyzer.WhitespaceCheckMissing))
                {
                    IfStatementSyntax declaration = root.FindToken(diagnosticSpan.Start).Parent.AncestorsAndSelf().OfType<IfStatementSyntax>().First();
                    context.RegisterCodeFix(CodeAction.Create("Tutorial: The sixth statement of the analyzer should be a check to ensure the whitespace after the if statement keyword is correct", c => WhitespaceCheckMissingAsync(context.Document, declaration, c)), diagnostic);
                }
            }
        }

        #region id code fix
        private async Task<Document> MissingIdAsync(Document document, ClassDeclarationSyntax declaration, CancellationToken c)
        {
            var idToken = SyntaxFactory.ParseToken("spacingRuleId");
            var expressionKind = SyntaxFactory.ParseExpression("\"IfSpacing\"") as ExpressionSyntax;
            var newClassDeclaration = newIdCreator(idToken, expressionKind, declaration);

            var root = await document.GetSyntaxRootAsync();
            var newRoot = root.ReplaceNode(declaration, newClassDeclaration);
            var newDocument = document.WithSyntaxRoot(newRoot);

            return newDocument;
        }

        private ClassDeclarationSyntax newIdCreator(SyntaxToken idToken, ExpressionSyntax expressionKind, ClassDeclarationSyntax declaration)
        {
            var equalsValueClause = SyntaxFactory.EqualsValueClause(expressionKind);
            var idDeclarator = SyntaxFactory.VariableDeclarator(idToken, null, equalsValueClause);
            var type = SyntaxFactory.ParseTypeName("string");

            var idDeclaratorList = new SeparatedSyntaxList<VariableDeclaratorSyntax>().Add(idDeclarator);
            var idDeclaration = SyntaxFactory.VariableDeclaration(type, idDeclaratorList);

            var whiteSpace = SyntaxFactory.Whitespace("");
            var publicModifier = SyntaxFactory.ParseToken("public").WithLeadingTrivia(whiteSpace).WithTrailingTrivia(whiteSpace);
            var constModifier = SyntaxFactory.ParseToken("const").WithLeadingTrivia(whiteSpace).WithTrailingTrivia(whiteSpace);
            var modifierList = SyntaxFactory.TokenList(publicModifier, constModifier);

            var attributeList = new SyntaxList<AttributeListSyntax>();
            var fieldDeclaration = SyntaxFactory.FieldDeclaration(attributeList, modifierList, idDeclaration);
            var memberList = new SyntaxList<MemberDeclarationSyntax>().Add(fieldDeclaration);

            var newClassDeclaration = declaration.WithMembers(memberList);
            foreach (MemberDeclarationSyntax member in declaration.Members)
            {
                newClassDeclaration = newClassDeclaration.AddMembers(member);
            }

            return newClassDeclaration;
        }
        #endregion

        #region initialize code fix
        private async Task<Document> MissingInitAsync(Document document, ClassDeclarationSyntax declaration, CancellationToken c)
        {
            SyntaxGenerator generator = SyntaxGenerator.GetGenerator(document);
            SemanticModel semanticModel = await document.GetSemanticModelAsync();
            var initializeDeclaration = BuildInitialize(document, semanticModel);

            var newClassDeclaration = generator.AddMembers(declaration, initializeDeclaration);

            var root = await document.GetSyntaxRootAsync();
            var newRoot = root.ReplaceNode(declaration, newClassDeclaration);
            var newDocument = document.WithSyntaxRoot(newRoot);

            return newDocument;
        }

        private async Task<Document> MissingRegisterAsync(Document document, MethodDeclarationSyntax declaration, CancellationToken c)
        {
            var registerExpression = SyntaxFactory.ExpressionStatement(SyntaxFactory.ParseExpression("context.RegisterSyntaxNodeAction(AnalyzeIfStatement, SyntaxKind.IfStatement)"));

            var newInitBlock = SyntaxFactory.Block(registerExpression);
            var newInitDeclaration = declaration.WithBody(newInitBlock);

            var root = await document.GetSyntaxRootAsync();
            var newRoot = root.ReplaceNode(declaration, newInitDeclaration);
            var newDocument = document.WithSyntaxRoot(newRoot);

            return newDocument;
        }

        private async Task<Document> MultipleStatementsAsync(Document document, MethodDeclarationSyntax declaration, CancellationToken c)
        {
            SyntaxList<StatementSyntax> statements = new SyntaxList<StatementSyntax>();
            SyntaxList<StatementSyntax> initializeStatements = declaration.Body.Statements;

            var newBlock = declaration.Body;

            foreach (ExpressionStatementSyntax statement in initializeStatements)
            {
                var expression = statement.Expression as InvocationExpressionSyntax;
                var expressionStart = expression.Expression as MemberAccessExpressionSyntax;
                if (expressionStart == null || expressionStart.Name == null ||
                    expressionStart.Name.ToString() != "RegisterSyntaxNodeAction")
                {
                    continue;
                }

                if (expression.ArgumentList == null || expression.ArgumentList.Arguments.Count() != 2)
                {
                    continue;
                }
                var argumentMethod = expression.ArgumentList.Arguments[0].Expression as IdentifierNameSyntax;
                var argumentKind = expression.ArgumentList.Arguments[1].Expression as MemberAccessExpressionSyntax;
                var preArgumentKind = argumentKind.Expression as IdentifierNameSyntax;
                if (argumentMethod.Identifier == null || argumentKind.Name == null || preArgumentKind.Identifier == null ||
                    argumentMethod.Identifier.ValueText != "AnalyzeIfStatement" || argumentKind.Name.ToString() != "IfStatement" ||
                    preArgumentKind.Identifier.ValueText != "SyntaxKind")
                {
                    continue;
                }
                statements = statements.Add(statement);
            }

            newBlock = newBlock.WithStatements(statements);
            var newDeclaration = declaration.WithBody(newBlock);

            var root = await document.GetSyntaxRootAsync();
            var newRoot = root.ReplaceNode(declaration, newDeclaration);
            var newDocument = document.WithSyntaxRoot(newRoot);

            return newDocument;
        }

        private async Task<Document> InvalidStatementAsync(Document document, StatementSyntax declaration, CancellationToken c)
        {
            BlockSyntax initializeCodeBlock = declaration.Parent as BlockSyntax;
            MethodDeclarationSyntax initializeDeclaration = initializeCodeBlock.Parent as MethodDeclarationSyntax;

            BlockSyntax newCodeBlock = initializeCodeBlock.WithStatements(initializeCodeBlock.Statements.Remove(declaration));
            MethodDeclarationSyntax newInitializeDeclaration = initializeDeclaration.WithBody(newCodeBlock);

            var root = await document.GetSyntaxRootAsync();
            var newRoot = root.ReplaceNode(initializeDeclaration, newInitializeDeclaration);
            var newDocument = document.WithSyntaxRoot(newRoot);

            return newDocument;
        }


        private async Task<Document> InternalStaticAsync(Document document, FieldDeclarationSyntax declaration, CancellationToken c)
        {
            var whiteSpace = SyntaxFactory.Whitespace(" ");
            var internalKeyword = SyntaxFactory.ParseToken("internal").WithTrailingTrivia(whiteSpace);
            var staticKeyword = SyntaxFactory.ParseToken("static").WithTrailingTrivia(whiteSpace);
            var modifierList = SyntaxFactory.TokenList(internalKeyword, staticKeyword);
            var newFieldDeclaration = declaration.WithModifiers(modifierList).WithLeadingTrivia(declaration.GetLeadingTrivia()).WithTrailingTrivia(whiteSpace);

            var root = await document.GetSyntaxRootAsync();
            var newRoot = root.ReplaceNode(declaration, newFieldDeclaration);
            var newDocument = document.WithSyntaxRoot(newRoot);
            return newDocument;
        }

        private async Task<Document> IncorrectSigAsync(Document document, MethodDeclarationSyntax declaration, CancellationToken c)
        {
            SemanticModel semanticModel = await document.GetSemanticModelAsync();
            var initializeDeclaration = BuildInitialize(document, semanticModel);

            var root = await document.GetSyntaxRootAsync();
            var newRoot = root.ReplaceNode(declaration, initializeDeclaration);
            var newDocument = document.WithSyntaxRoot(newRoot);
            return newDocument;
        }


        private async Task<Document> EnabledByDefaultAsync(Document document, LiteralExpressionSyntax literalExpression, CancellationToken c)
        {
            var newLiteralExpression = (SyntaxFactory.ParseExpression("true").WithLeadingTrivia(literalExpression.GetLeadingTrivia()).WithTrailingTrivia(literalExpression.GetTrailingTrivia())) as LiteralExpressionSyntax;

            var root = await document.GetSyntaxRootAsync();
            var newRoot = root.ReplaceNode(literalExpression, newLiteralExpression);
            var newDocument = document.WithSyntaxRoot(newRoot);
            return newDocument;
        }

        private async Task<Document> IncorrectIfAsync(Document document, StatementSyntax declaration, CancellationToken c)
        {
            var ifStatement = IfHelper(document);

            var root = await document.GetSyntaxRootAsync();
            var newRoot = root.ReplaceNode(declaration, ifStatement);
            var newDocument = document.WithSyntaxRoot(newRoot);
            return newDocument;
        }


        private async Task<Document> DiagnosticSeverityError(Document document, MemberAccessExpressionSyntax memberAccessExpression, CancellationToken c)
        {
            var newMemberAccessExpressionName = SyntaxFactory.ParseName("Error");

            var root = await document.GetSyntaxRootAsync();
            var newRoot = root.ReplaceNode(memberAccessExpression.Name, newMemberAccessExpressionName);
            var newDocument = document.WithSyntaxRoot(newRoot);
            return newDocument;
        }

<<<<<<< HEAD
        private async Task<Document> MissingIfAsync(Document document, MethodDeclarationSyntax declaration, CancellationToken c)
        {
            var ifStatement = IfHelper(document) as StatementSyntax;

            var oldBlock = declaration.Body as BlockSyntax;
            var newBlock = oldBlock.AddStatements(ifStatement);

            var root = await document.GetSyntaxRootAsync();
            var newRoot = root.ReplaceNode(oldBlock, newBlock);
            var newDocument = document.WithSyntaxRoot(newRoot);

            return newDocument;
=======
        #endregion

        #region helper functions
        private SyntaxNode BuildInitialize(Document document, SemanticModel semanticModel)
        {
            SyntaxGenerator generator = SyntaxGenerator.GetGenerator(document);
            var type = SyntaxFactory.ParseTypeName("AnalysisContext");
            var parameters = new[] { generator.ParameterDeclaration("context", type) };
            INamedTypeSymbol notImplementedException = semanticModel.Compilation.GetTypeByMetadataName("System.NotImplementedException");
            var statements = new[] { generator.ThrowStatement(generator.ObjectCreationExpression(notImplementedException)) };
            var initializeDeclaration = generator.MethodDeclaration("Initialize", parameters: parameters,
                accessibility: Accessibility.Public, modifiers: DeclarationModifiers.Override, statements: statements);

            return initializeDeclaration;
>>>>>>> e81fbece
        }

        private async Task<Document> IncorrectKeywordAsync(Document document, StatementSyntax declaration, CancellationToken c)
        {
            var methodBlock = declaration.Parent as BlockSyntax;
            var ifKeyword = KeywordHelper(document, methodBlock);

            var root = await document.GetSyntaxRootAsync();
            var newRoot = root.ReplaceNode(declaration, ifKeyword);
            var newDocument = document.WithSyntaxRoot(newRoot);
            return newDocument;
        }

        private async Task<Document> DiagnosticSeverityWarning(Document document, MemberAccessExpressionSyntax memberAccessExpression, CancellationToken c)
        {
            var newMemberAccessExpressionName = SyntaxFactory.ParseName("Warning");

            var root = await document.GetSyntaxRootAsync();
            var newRoot = root.ReplaceNode(memberAccessExpression.Name, newMemberAccessExpressionName);
            var newDocument = document.WithSyntaxRoot(newRoot);
            return newDocument;
        }

        private async Task<Document> MissingKeywordAsync(Document document, MethodDeclarationSyntax declaration, CancellationToken c)
        {
            var methodBlock = declaration.Body as BlockSyntax;
            var ifKeyword = KeywordHelper(document, methodBlock) as StatementSyntax;
            var newBlock = methodBlock.AddStatements(ifKeyword);

            var root = await document.GetSyntaxRootAsync();
            var newRoot = root.ReplaceNode(methodBlock, newBlock);
            var newDocument = document.WithSyntaxRoot(newRoot);

            return newDocument;
        }

        private async Task<Document> TrailingCheckIncorrectAsync(Document document, StatementSyntax declaration, CancellationToken c)
        {
            var ifStatement = TriviaCheckHelper(document, declaration);

            var root = await document.GetSyntaxRootAsync();
            var newRoot = root.ReplaceNode(declaration, ifStatement);
            var newDocument = document.WithSyntaxRoot(newRoot);
            return newDocument;
        }

        private async Task<Document> DiagnosticSeverityHidden(Document document, MemberAccessExpressionSyntax memberAccessExpression, CancellationToken c)
        {
            var newMemberAccessExpressionName = SyntaxFactory.ParseName("Hidden");

            var root = await document.GetSyntaxRootAsync();
            var newRoot = root.ReplaceNode(memberAccessExpression.Name, newMemberAccessExpressionName);
            var newDocument = document.WithSyntaxRoot(newRoot);
            return newDocument;
        }

        private async Task<Document> TrailingVarMissingAsync(Document document, IfStatementSyntax declaration, CancellationToken c)
        {
            var localDeclaration = new SyntaxList<SyntaxNode>().Add(TriviaVarMissingHelper(document, declaration));

            var oldBlock = declaration.Statement as BlockSyntax;
            var newBlock = oldBlock.WithStatements(localDeclaration);

            var root = await document.GetSyntaxRootAsync();
            var newRoot = root.ReplaceNode(oldBlock, newBlock);
            var newDocument = document.WithSyntaxRoot(newRoot);
            return newDocument;
        }


        private async Task<Document> DiagnosticSeverityInfo(Document document, MemberAccessExpressionSyntax memberAccessExpression, CancellationToken c)
        {
            var newMemberAccessExpressionName = SyntaxFactory.ParseName("Info");

            var root = await document.GetSyntaxRootAsync();
            var newRoot = root.ReplaceNode(memberAccessExpression.Name, newMemberAccessExpressionName);
            var newDocument = document.WithSyntaxRoot(newRoot);
            return newDocument;
        }

        private async Task<Document> TrailingVarIncorrectAsync(Document document, IfStatementSyntax declaration, CancellationToken c)
        {
            var localDeclaration = TriviaVarMissingHelper(document, declaration) as LocalDeclarationStatementSyntax;

            var oldBlock = declaration.Statement as BlockSyntax;
            var oldStatement = oldBlock.Statements[0];
            var newStatements = oldBlock.Statements.Replace(oldStatement, localDeclaration);
            var newBlock = oldBlock.WithStatements(newStatements);

            var root = await document.GetSyntaxRootAsync();
            var newRoot = root.ReplaceNode(oldBlock, newBlock);
            var newDocument = document.WithSyntaxRoot(newRoot);

            return newDocument;
        }

        private async Task<Document> TrailingKindCheckIncorrectAsync(Document document, IfStatementSyntax declaration, CancellationToken c)
        {
            IfStatementSyntax ifStatement;
            var ifBlockStatements = new SyntaxList<SyntaxNode>();
            if (declaration.Parent.Parent.Kind() == SyntaxKind.MethodDeclaration)
            {
                ifStatement = declaration as IfStatementSyntax;
            }
            else
            {
                ifStatement = declaration.Parent.Parent as IfStatementSyntax;
                var ifBlock = declaration.Statement as BlockSyntax;
                ifBlockStatements = ifBlock.Statements;
            }

            var newIfStatement = TriviaKindCheckHelper(document, ifStatement, ifBlockStatements) as StatementSyntax;

            var oldBlock = ifStatement.Statement as BlockSyntax;
            var oldStatement = oldBlock.Statements[1];
            var newStatements = oldBlock.Statements.Replace(oldStatement, newIfStatement);
            var newBlock = oldBlock.WithStatements(newStatements);

            var root = await document.GetSyntaxRootAsync();
            var newRoot = root.ReplaceNode(oldBlock, newBlock);
            var newDocument = document.WithSyntaxRoot(newRoot);
            return newDocument;
        }


        private async Task<Document> MissingIdDeclarationAsync(Document document, VariableDeclaratorSyntax ruleDeclarationField, CancellationToken c)
        {
            var classDeclaration = ruleDeclarationField.Parent.Parent.Parent as ClassDeclarationSyntax;
            var objectCreationSyntax = ruleDeclarationField.Initializer.Value as ObjectCreationExpressionSyntax;
            var ruleArgumentList = objectCreationSyntax.ArgumentList;

            string currentRuleId = null;
            for (int i = 0; i < ruleArgumentList.Arguments.Count; i++)
            {
                var currentArg = ruleArgumentList.Arguments[i];
                string currentArgName = currentArg.NameColon.Name.Identifier.Text;
                if (currentArgName == "id")
                {
                    currentRuleId = currentArg.Expression.ToString();
                    break;
                }
            }

            var idToken = SyntaxFactory.ParseToken(currentRuleId);
            var expressionKind = SyntaxFactory.ParseExpression("\"DescriptiveId\"") as ExpressionSyntax;
            var newClassDeclaration = newIdCreator(idToken, expressionKind, classDeclaration);

            var root = await document.GetSyntaxRootAsync();
            var newRoot = root.ReplaceNode(classDeclaration, newClassDeclaration);
            var newDocument = document.WithSyntaxRoot(newRoot);
            return newDocument;
        }

        private async Task<Document> TrailingKindCheckMissingAsync(Document document, IfStatementSyntax declaration, CancellationToken c)
        {
            var ifBlockStatements = new SyntaxList<SyntaxNode>();
            var newIfStatement = new SyntaxList<SyntaxNode>().Add(TriviaKindCheckHelper(document, declaration, ifBlockStatements) as StatementSyntax);

            var oldBlock = declaration.Statement as BlockSyntax;
            var newBlock = oldBlock.WithStatements(newIfStatement);

            var root = await document.GetSyntaxRootAsync();
            var newRoot = root.ReplaceNode(oldBlock, newBlock);
            var newDocument = document.WithSyntaxRoot(newRoot);

            return newDocument;
        }

        private async Task<Document> WhitespaceCheckIncorrectAsync(Document document, IfStatementSyntax declaration, CancellationToken c)
        {
            IfStatementSyntax ifStatement;
            var ifBlockStatements = new SyntaxList<SyntaxNode>();

            if (declaration.Parent.Parent.Parent.Parent.Kind() == SyntaxKind.MethodDeclaration)
            {
                ifStatement = declaration as IfStatementSyntax;
            }
            else
            {
                ifStatement = declaration.Parent.Parent as IfStatementSyntax;
                var ifBlock = declaration.Statement as BlockSyntax;
                ifBlockStatements = ifBlock.Statements;
            }

            var newIfStatement = WhitespaceCheckHelper(document, ifStatement, ifBlockStatements) as StatementSyntax;

            var oldBlock = ifStatement.Statement as BlockSyntax;
            var oldStatement = oldBlock.Statements[0];
            var newStatement = oldBlock.Statements.Replace(oldStatement, newIfStatement);
            var newBlock = oldBlock.WithStatements(newStatement);

            var root = await document.GetSyntaxRootAsync();
            var newRoot = root.ReplaceNode(oldBlock, newBlock);
            var newDocument = document.WithSyntaxRoot(newRoot);
            return newDocument;
        }

<<<<<<< HEAD
        private async Task<Document> WhitespaceCheckMissingAsync(Document document, IfStatementSyntax declaration, CancellationToken c)
        {
            var ifBlockStatements = new SyntaxList<SyntaxNode>();
            var newIfStatement = new SyntaxList<SyntaxNode>().Add(WhitespaceCheckHelper(document, declaration, ifBlockStatements) as StatementSyntax);

            var oldBlock = declaration.Statement as BlockSyntax;
            var newBlock = oldBlock.WithStatements(newIfStatement);

            var root = await document.GetSyntaxRootAsync();
            var newRoot = root.ReplaceNode(oldBlock, newBlock);
            var newDocument = document.WithSyntaxRoot(newRoot);

            return newDocument;
        }

=======

        private async Task<Document> IdDeclTypeAsync(Document document, LiteralExpressionSyntax literalExpression, CancellationToken c)
        {
            var idName = SyntaxFactory.ParseName(literalExpression.Token.Value.ToString()) as IdentifierNameSyntax;

            var root = await document.GetSyntaxRootAsync();
            var newRoot = root.ReplaceNode(literalExpression, idName);
            var newDocument = document.WithSyntaxRoot(newRoot);
            return newDocument;
        }
>>>>>>> e81fbece
        private async Task<Document> ReturnIncorrectAsync(Document document, IfStatementSyntax declaration, CancellationToken c)
        {
            IfStatementSyntax ifStatement;
            if (declaration.Parent.Parent.Parent.Parent.Parent.Parent.Kind() != SyntaxKind.MethodDeclaration)
            {
                ifStatement = declaration.Parent.Parent as IfStatementSyntax;
            }
            else
            {
                ifStatement = declaration;
            }

            var generator = SyntaxGenerator.GetGenerator(document);
            var returnStatement = generator.ReturnStatement() as ReturnStatementSyntax;

            var oldBlock = ifStatement.Statement as BlockSyntax;
            var newStatement = oldBlock.Statements.Replace(oldBlock.Statements[0], returnStatement);
            var newBlock = oldBlock.WithStatements(newStatement);

            var root = await document.GetSyntaxRootAsync();
            var newRoot = root.ReplaceNode(oldBlock, newBlock);
            var newDocument = document.WithSyntaxRoot(newRoot);

            return newDocument;
        }

        private async Task<Document> ReturnMissingAsync(Document document, IfStatementSyntax declaration, CancellationToken c)
        {
            var generator = SyntaxGenerator.GetGenerator(document);
            var returnStatement = new SyntaxList<SyntaxNode>().Add(generator.ReturnStatement() as ReturnStatementSyntax);

            var oldBlock = declaration.Statement as BlockSyntax;
            var newBlock = oldBlock.WithStatements(returnStatement);

            var root = await document.GetSyntaxRootAsync();
            var newRoot = root.ReplaceNode(oldBlock, newBlock);
            var newDocument = document.WithSyntaxRoot(newRoot);

            return newDocument;
        }

        private async Task<Document> TooManyStatementsAsync(Document document, IfStatementSyntax declaration, CancellationToken c)
        {
            var oldBlock = declaration.Statement as BlockSyntax;
            var onlyStatement = new SyntaxList<StatementSyntax>().Add(oldBlock.Statements[0]);
            var newBlock = oldBlock.WithStatements(onlyStatement);

            var root = await document.GetSyntaxRootAsync();
            var newRoot = root.ReplaceNode(oldBlock, newBlock);
            var newDocument = document.WithSyntaxRoot(newRoot);
            return newDocument;
        }

        #endregion

        #region Helper functions
        private SyntaxNode IfHelper(Document document)
        {
            var generator = SyntaxGenerator.GetGenerator(document);
            var type = SyntaxFactory.ParseTypeName("IfStatementSyntax");
            var expression = generator.IdentifierName("context");
            var memberAccessExpression = generator.MemberAccessExpression(expression, "Node");
            var initializer = generator.CastExpression(type, memberAccessExpression);
            var ifStatement = generator.LocalDeclarationStatement("ifStatement", initializer);

            return ifStatement;
        }

        private SyntaxNode KeywordHelper(Document document, BlockSyntax methodBlock)
        {
            var firstStatement = methodBlock.Statements[0] as LocalDeclarationStatementSyntax;

            var generator = SyntaxGenerator.GetGenerator(document);
            var variableName = generator.IdentifierName(firstStatement.Declaration.Variables[0].Identifier.ValueText);
            var initializer = generator.MemberAccessExpression(variableName, "IfKeyword");
            var ifKeyword = generator.LocalDeclarationStatement("ifKeyword", initializer);

            return ifKeyword;
        }

        private SyntaxNode TriviaCheckHelper(Document document, StatementSyntax declaration)
        {
            var methodBlock = declaration.Parent as BlockSyntax;
            var secondStatement = methodBlock.Statements[1] as LocalDeclarationStatementSyntax;

            var generator = SyntaxGenerator.GetGenerator(document);
            var variableName = generator.IdentifierName(secondStatement.Declaration.Variables[0].Identifier.ValueText);
            var conditional = generator.MemberAccessExpression(variableName, "HasTrailingTrivia");
            var trueStatements = new SyntaxList<SyntaxNode>();
            var ifStatement = generator.IfStatement(conditional, trueStatements);

            return ifStatement;
        }

        private SyntaxNode TriviaVarMissingHelper(Document document, IfStatementSyntax declaration)
        {
            var methodBlock = declaration.Parent as BlockSyntax;
            var secondStatement = methodBlock.Statements[1] as LocalDeclarationStatementSyntax;

            var generator = SyntaxGenerator.GetGenerator(document);
            var variableName = generator.IdentifierName(secondStatement.Declaration.Variables[0].Identifier.ValueText);

            var ifTrailing = generator.MemberAccessExpression(variableName, "TrailingTrivia");
            var fullVariable = generator.MemberAccessExpression(ifTrailing, "Last");
            var parameters = new SyntaxList<SyntaxNode>();
            var variableExpression = generator.InvocationExpression(fullVariable, parameters);

            var localDeclaration = generator.LocalDeclarationStatement("trailingTrivia", variableExpression);

            return localDeclaration;
        }

        private SyntaxNode TriviaKindCheckHelper(Document document, IfStatementSyntax ifStatement, SyntaxList<SyntaxNode> ifBlockStatements)
        {
            var generator = SyntaxGenerator.GetGenerator(document);

            var ifOneBlock = ifStatement.Statement as BlockSyntax;

            var trailingTriviaDeclaration = ifOneBlock.Statements[0] as LocalDeclarationStatementSyntax;
            var trailingTrivia = generator.IdentifierName(trailingTriviaDeclaration.Declaration.Variables[0].Identifier.ValueText);
            var arguments = new SyntaxList<SyntaxNode>();
            var trailingTriviaKind = generator.InvocationExpression(generator.MemberAccessExpression(trailingTrivia, "Kind"), arguments);

            var whitespaceTrivia = generator.MemberAccessExpression(generator.IdentifierName("SyntaxKind"), "WhitespaceTrivia");

            var equalsExpression = generator.ValueEqualsExpression(trailingTriviaKind, whitespaceTrivia);

            var newIfStatement = generator.IfStatement(equalsExpression, ifBlockStatements);

            return newIfStatement;
        }

        private SyntaxNode WhitespaceCheckHelper(Document document, IfStatementSyntax ifStatement, SyntaxList<SyntaxNode> ifBlockStatements)
        {
            var generator = SyntaxGenerator.GetGenerator(document);

            var ifOneBlock = ifStatement.Parent as BlockSyntax;
            var ifTwoBlock = ifStatement.Statement as BlockSyntax;

            var trailingTriviaDeclaration = ifOneBlock.Statements[0] as LocalDeclarationStatementSyntax;
            var trailingTrivia = generator.IdentifierName(trailingTriviaDeclaration.Declaration.Variables[0].Identifier.ValueText);
            var arguments = new SyntaxList<SyntaxNode>();

            var trailingTriviaToString = generator.InvocationExpression(generator.MemberAccessExpression(trailingTrivia, "ToString"), arguments);
            var rightSide = generator.LiteralExpression(" ");
            var equalsExpression = generator.ValueEqualsExpression(trailingTriviaToString, rightSide);

            var newIfStatement = generator.IfStatement(equalsExpression, ifBlockStatements);

            return newIfStatement;
        }
        #endregion

    }
}<|MERGE_RESOLUTION|>--- conflicted
+++ resolved
@@ -136,22 +136,19 @@
                     StatementSyntax declaration = root.FindToken(diagnosticSpan.Start).Parent.AncestorsAndSelf().OfType<StatementSyntax>().First();
                     context.RegisterCodeFix(CodeAction.Create("Tutorial: The first statement of the analyzer must access the node to be analyzed", c => IncorrectIfAsync(context.Document, declaration, c)), diagnostic);
                 }
-
-<<<<<<< HEAD
+                
                 if (diagnostic.Id.Equals(MetaCompilationAnalyzer.IfStatementMissing))
                 {
                     MethodDeclarationSyntax declaration = root.FindToken(diagnosticSpan.Start).Parent.AncestorsAndSelf().OfType<MethodDeclarationSyntax>().First();
                     context.RegisterCodeFix(CodeAction.Create("Tutorial: The first statement of the analyzer must access the node to be analyzed", c => MissingIfAsync(context.Document, declaration, c)), diagnostic);
                 }
                 
-=======
                 if (diagnostic.Id.Equals(MetaCompilationAnalyzer.IncorrectInitSig))
                 {
                     MethodDeclarationSyntax declaration = root.FindToken(diagnosticSpan.Start).Parent.AncestorsAndSelf().OfType<MethodDeclarationSyntax>().First();
                     context.RegisterCodeFix(CodeAction.Create("Tutorial: The initialize method must have the correct signature to be called", c => IncorrectSigAsync(context.Document, declaration, c)), diagnostic);
                 }
-
->>>>>>> e81fbece
+                
                 if (diagnostic.Id.Equals(MetaCompilationAnalyzer.IfKeywordIncorrect))
                 {
                     StatementSyntax declaration = root.FindToken(diagnosticSpan.Start).Parent.AncestorsAndSelf().OfType<StatementSyntax>().First();
@@ -188,15 +185,12 @@
                     context.RegisterCodeFix(CodeAction.Create("Tutorial: The fifth statement of the analyzer should be a check of the kind of trivia following the if keyword", c => TrailingKindCheckIncorrectAsync(context.Document, declaration, c)), diagnostic);
                 }
 
-<<<<<<< HEAD
                 if (diagnostic.Id.Equals(MetaCompilationAnalyzer.TrailingTriviaKindCheckMissing))
                 {
                     IfStatementSyntax declaration = root.FindToken(diagnosticSpan.Start).Parent.AncestorsAndSelf().OfType<IfStatementSyntax>().First();
                     context.RegisterCodeFix(CodeAction.Create("Tutorial: The third statement of the analyzer must be an if statement checking the trailing trivia of the node being analyzed", c => TrailingKindCheckMissingAsync(context.Document, declaration, c)), diagnostic);
                 }
-
-=======
->>>>>>> e81fbece
+                
                 if (diagnostic.Id.Equals(MetaCompilationAnalyzer.WhitespaceCheckIncorrect))
                 {
                     IfStatementSyntax declaration = root.FindToken(diagnosticSpan.Start).Parent.AncestorsAndSelf().OfType<IfStatementSyntax>().First();
@@ -417,7 +411,6 @@
             return newDocument;
         }
 
-<<<<<<< HEAD
         private async Task<Document> MissingIfAsync(Document document, MethodDeclarationSyntax declaration, CancellationToken c)
         {
             var ifStatement = IfHelper(document) as StatementSyntax;
@@ -430,7 +423,7 @@
             var newDocument = document.WithSyntaxRoot(newRoot);
 
             return newDocument;
-=======
+        }
         #endregion
 
         #region helper functions
@@ -445,7 +438,6 @@
                 accessibility: Accessibility.Public, modifiers: DeclarationModifiers.Override, statements: statements);
 
             return initializeDeclaration;
->>>>>>> e81fbece
         }
 
         private async Task<Document> IncorrectKeywordAsync(Document document, StatementSyntax declaration, CancellationToken c)
@@ -643,7 +635,6 @@
             return newDocument;
         }
 
-<<<<<<< HEAD
         private async Task<Document> WhitespaceCheckMissingAsync(Document document, IfStatementSyntax declaration, CancellationToken c)
         {
             var ifBlockStatements = new SyntaxList<SyntaxNode>();
@@ -658,9 +649,7 @@
 
             return newDocument;
         }
-
-=======
-
+        
         private async Task<Document> IdDeclTypeAsync(Document document, LiteralExpressionSyntax literalExpression, CancellationToken c)
         {
             var idName = SyntaxFactory.ParseName(literalExpression.Token.Value.ToString()) as IdentifierNameSyntax;
@@ -670,7 +659,7 @@
             var newDocument = document.WithSyntaxRoot(newRoot);
             return newDocument;
         }
->>>>>>> e81fbece
+
         private async Task<Document> ReturnIncorrectAsync(Document document, IfStatementSyntax declaration, CancellationToken c)
         {
             IfStatementSyntax ifStatement;
