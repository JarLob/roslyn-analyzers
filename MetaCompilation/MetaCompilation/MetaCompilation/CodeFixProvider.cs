﻿// Copyright (c) Microsoft.  All Rights Reserved.  Licensed under the Apache License, Version 2.0.  See License.txt in the project root for license information.
using System;
using System.Collections.Generic;
using System.Collections.Immutable;
using System.Composition;
using System.Linq;
using System.Threading;
using System.Threading.Tasks;
using Microsoft.CodeAnalysis;
using Microsoft.CodeAnalysis.CodeFixes;
using Microsoft.CodeAnalysis.CodeActions;
using Microsoft.CodeAnalysis.CSharp;
using Microsoft.CodeAnalysis.CSharp.Syntax;
using Microsoft.CodeAnalysis.Rename;
using Microsoft.CodeAnalysis.Text;
using Microsoft.CodeAnalysis.Editing;

namespace MetaCompilation
{
    [ExportCodeFixProvider(LanguageNames.CSharp, Name = nameof(MetaCompilationCodeFixProvider)), Shared]
    public class MetaCompilationCodeFixProvider : CodeFixProvider
    {
        public override ImmutableArray<string> FixableDiagnosticIds
        {
            get
            {
                //TODO: should be 47 when done
                return ImmutableArray.Create(MetaCompilationAnalyzer.MissingId,
<<<<<<< HEAD
                    MetaCompilationAnalyzer.MissingInit,
                    MetaCompilationAnalyzer.MissingRegisterStatement,
                    MetaCompilationAnalyzer.TooManyInitStatements,
                    MetaCompilationAnalyzer.InvalidStatement,
                    MetaCompilationAnalyzer.InternalAndStaticError,
                    MetaCompilationAnalyzer.EnabledByDefaultError,
                    MetaCompilationAnalyzer.DefaultSeverityError,
                    MetaCompilationAnalyzer.MissingIdDeclaration,
                    MetaCompilationAnalyzer.IdDeclTypeError,
                    MetaCompilationAnalyzer.IncorrectInitSig,
                    MetaCompilationAnalyzer.IfStatementIncorrect,
                    MetaCompilationAnalyzer.IfKeywordIncorrect,
                    MetaCompilationAnalyzer.TrailingTriviaCheckIncorrect,
                    MetaCompilationAnalyzer.TrailingTriviaCheckMissing,
                    MetaCompilationAnalyzer.TrailingTriviaVarMissing,
                    MetaCompilationAnalyzer.TrailingTriviaVarIncorrect,
                    MetaCompilationAnalyzer.TrailingTriviaKindCheckIncorrect,
                    MetaCompilationAnalyzer.WhitespaceCheckIncorrect,
                    MetaCompilationAnalyzer.ReturnStatementIncorrect,
                    MetaCompilationAnalyzer.TooManyStatements);
=======
                                             MetaCompilationAnalyzer.MissingInit,
                                             MetaCompilationAnalyzer.MissingRegisterStatement,
                                             MetaCompilationAnalyzer.TooManyInitStatements,
                                             MetaCompilationAnalyzer.InvalidStatement,
                                             MetaCompilationAnalyzer.IfStatementIncorrect,
                                             MetaCompilationAnalyzer.IfKeywordIncorrect,
                                             MetaCompilationAnalyzer.TrailingTriviaCheckIncorrect,
                                             MetaCompilationAnalyzer.TrailingTriviaVarMissing,
                                             MetaCompilationAnalyzer.TrailingTriviaVarIncorrect,
                                             MetaCompilationAnalyzer.TrailingTriviaKindCheckIncorrect,
                                             MetaCompilationAnalyzer.WhitespaceCheckIncorrect,
                                             MetaCompilationAnalyzer.ReturnStatementIncorrect,
                                             MetaCompilationAnalyzer.TooManyStatements,
                                             MetaCompilationAnalyzer.LocationMissing,
                                             MetaCompilationAnalyzer.LocationIncorrect,
                                             MetaCompilationAnalyzer.SpanMissing,
                                             MetaCompilationAnalyzer.SpanIncorrect,
                                             MetaCompilationAnalyzer.EndSpanIncorrect,
                                             MetaCompilationAnalyzer.EndSpanMissing,
                                             MetaCompilationAnalyzer.StartSpanIncorrect,
                                             MetaCompilationAnalyzer.StartSpanMissing,
                                             MetaCompilationAnalyzer.OpenParenIncorrect,
                                             MetaCompilationAnalyzer.OpenParenMissing,
                                             MetaCompilationAnalyzer.MissingAnalysisMethod,
                                             MetaCompilationAnalyzer.DiagnosticMissing,
                                             MetaCompilationAnalyzer.DiagnosticIncorrect,
                                             MetaCompilationAnalyzer.DiagnosticReportIncorrect,
                                             MetaCompilationAnalyzer.DiagnosticReportMissing,
                                             MetaCompilationAnalyzer.InternalAndStaticError,
                                             MetaCompilationAnalyzer.EnabledByDefaultError,
                                             MetaCompilationAnalyzer.DefaultSeverityError,
                                             MetaCompilationAnalyzer.MissingIdDeclaration,
                                             MetaCompilationAnalyzer.IdDeclTypeError,
                                             MetaCompilationAnalyzer.IncorrectInitSig);
>>>>>>> bbfc5f4d
            }
        }

        public sealed override FixAllProvider GetFixAllProvider()
        {
            return WellKnownFixAllProviders.BatchFixer;
        }

        public sealed override async Task RegisterCodeFixesAsync(CodeFixContext context)
        {
            SyntaxNode root = await context.Document.GetSyntaxRootAsync(context.CancellationToken).ConfigureAwait(false);

            foreach (Diagnostic diagnostic in context.Diagnostics)
            {
                TextSpan diagnosticSpan = diagnostic.Location.SourceSpan;
                
                //TODO: change this to else if once we are done (creates less merge conflicts without else if)
                if (diagnostic.Id.Equals(MetaCompilationAnalyzer.MissingId))
                {
                    ClassDeclarationSyntax declaration = root.FindToken(diagnosticSpan.Start).Parent.AncestorsAndSelf().OfType<ClassDeclarationSyntax>().First();
                    context.RegisterCodeFix(CodeAction.Create("Tutorial: Each diagnostic must have a unique id identifying it from other diagnostics",
                        c => MissingIdAsync(context.Document, declaration, c)), diagnostic);
                }

                if (diagnostic.Id.Equals(MetaCompilationAnalyzer.MissingInit))
                {
                    ClassDeclarationSyntax declaration = root.FindToken(diagnosticSpan.Start).Parent.AncestorsAndSelf().OfType<ClassDeclarationSyntax>().First();
                    context.RegisterCodeFix(CodeAction.Create("Tutorial: Each analyzer must have an Initialize method to register actions to be performed when changes occur", c => MissingInitAsync(context.Document, declaration, c)), diagnostic);
                }

                if (diagnostic.Id.Equals(MetaCompilationAnalyzer.MissingRegisterStatement))
                {
                    MethodDeclarationSyntax declaration = root.FindToken(diagnosticSpan.Start).Parent.AncestorsAndSelf().OfType<MethodDeclarationSyntax>().First();
                    context.RegisterCodeFix(CodeAction.Create("Tutorial: The Initialize method must register an action to be performed when changes occur", c => MissingRegisterAsync(context.Document, declaration, c)), diagnostic);
                }

                if (diagnostic.Id.Equals(MetaCompilationAnalyzer.TooManyInitStatements))
                {
                    MethodDeclarationSyntax declaration = root.FindToken(diagnosticSpan.Start).Parent.AncestorsAndSelf().OfType<MethodDeclarationSyntax>().First();
                    context.RegisterCodeFix(CodeAction.Create("Tutorial: The Initialize method must not contain multiple actions to register (for the purpose of this tutorial)", c => MultipleStatementsAsync(context.Document, declaration, c)), diagnostic);
                }

                if (diagnostic.Id.Equals(MetaCompilationAnalyzer.InvalidStatement))
                {
                    StatementSyntax declaration = root.FindToken(diagnosticSpan.Start).Parent.AncestorsAndSelf().OfType<StatementSyntax>().First();
                    context.RegisterCodeFix(CodeAction.Create("Tutorial: The Initialize method can only register actions, all other statements are invalid", c => InvalidStatementAsync(context.Document, declaration, c)), diagnostic);
                }

                if (diagnostic.Id.EndsWith(MetaCompilationAnalyzer.InternalAndStaticError))
                {
                    FieldDeclarationSyntax declaration = root.FindToken(diagnosticSpan.Start).Parent.AncestorsAndSelf().OfType<FieldDeclarationSyntax>().First();
                    context.RegisterCodeFix(CodeAction.Create("Tutorial: Rules must be declared as both internal and static.", c => InternalStaticAsync(context.Document, declaration, c)), diagnostic);
                }

                if (diagnostic.Id.EndsWith(MetaCompilationAnalyzer.EnabledByDefaultError))
                {
                    LiteralExpressionSyntax literalExpression = root.FindToken(diagnosticSpan.Start).Parent.AncestorsAndSelf().OfType<LiteralExpressionSyntax>().First();
                    context.RegisterCodeFix(CodeAction.Create("Tutorial: Rules should be enabled by default.", c => EnabledByDefaultAsync(context.Document, literalExpression, c)), diagnostic);
                }

                if (diagnostic.Id.EndsWith(MetaCompilationAnalyzer.DefaultSeverityError))
                {
                    MemberAccessExpressionSyntax memberAccessExpression = root.FindToken(diagnosticSpan.Start).Parent.AncestorsAndSelf().OfType<MemberAccessExpressionSyntax>().First();
                    context.RegisterCodeFix(CodeAction.Create("Tutorial: defaultSeverity should be set to \"Error\" if something is not allowed by the language authorities.", c => DiagnosticSeverityError(context.Document, memberAccessExpression, c)), diagnostic);
                    context.RegisterCodeFix(CodeAction.Create("Tutorial: defaultSeverity should be set to \"Warning\" if something is suspicious but allowed.", c => DiagnosticSeverityWarning(context.Document, memberAccessExpression, c)), diagnostic);
                    context.RegisterCodeFix(CodeAction.Create("Tutorial: defaultSeverity should be set to \"Hidden\" if something is an issue, but is not surfaced by normal means.", c => DiagnosticSeverityHidden(context.Document, memberAccessExpression, c)), diagnostic);
                    context.RegisterCodeFix(CodeAction.Create("Tutorial: defaultSeverity should be set to \"Info\" for information that does not indicate a problem.", c => DiagnosticSeverityInfo(context.Document, memberAccessExpression, c)), diagnostic);
                }

                if (diagnostic.Id.EndsWith(MetaCompilationAnalyzer.MissingIdDeclaration))
                {
                    VariableDeclaratorSyntax ruleDeclarationField = root.FindToken(diagnosticSpan.Start).Parent.AncestorsAndSelf().OfType<VariableDeclaratorSyntax>().First();
                    context.RegisterCodeFix(CodeAction.Create("Tutorial: Generate a public field for this rule id.", c => MissingIdDeclarationAsync(context.Document, ruleDeclarationField, c)), diagnostic);
                }

                if (diagnostic.Id.EndsWith(MetaCompilationAnalyzer.IdDeclTypeError))
                {
                    LiteralExpressionSyntax literalExpression = root.FindToken(diagnosticSpan.Start).Parent.AncestorsAndSelf().OfType<LiteralExpressionSyntax>().First();
                    context.RegisterCodeFix(CodeAction.Create("Tutorial: Rule ids should not be string literals.", c => IdDeclTypeAsync(context.Document, literalExpression, c)), diagnostic);
                }
           
                if (diagnostic.Id.Equals(MetaCompilationAnalyzer.IfStatementIncorrect))
                {
                    StatementSyntax declaration = root.FindToken(diagnosticSpan.Start).Parent.AncestorsAndSelf().OfType<StatementSyntax>().First();
                    context.RegisterCodeFix(CodeAction.Create("Tutorial: The first statement of the analyzer must access the node to be analyzed", c => IncorrectIfAsync(context.Document, declaration, c)), diagnostic);
                }

                if (diagnostic.Id.Equals(MetaCompilationAnalyzer.IncorrectInitSig))
                {
                    MethodDeclarationSyntax declaration = root.FindToken(diagnosticSpan.Start).Parent.AncestorsAndSelf().OfType<MethodDeclarationSyntax>().First();
                    context.RegisterCodeFix(CodeAction.Create("Tutorial: The initialize method must have the correct signature to be called", c => IncorrectSigAsync(context.Document, declaration, c)), diagnostic);
                }

                if (diagnostic.Id.Equals(MetaCompilationAnalyzer.IfKeywordIncorrect))
                {
                    StatementSyntax declaration = root.FindToken(diagnosticSpan.Start).Parent.AncestorsAndSelf().OfType<StatementSyntax>().First();
                    context.RegisterCodeFix(CodeAction.Create("Tutorial: The second statement of the analyzer must access the keyword from the node being analyzed", c => IncorrectKeywordAsync(context.Document, declaration, c)), diagnostic);
                }

                if (diagnostic.Id.Equals(MetaCompilationAnalyzer.TrailingTriviaCheckIncorrect))
                {
                    MethodDeclarationSyntax declaration = root.FindToken(diagnosticSpan.Start).Parent.AncestorsAndSelf().OfType<MethodDeclarationSyntax>().First();
                    context.RegisterCodeFix(CodeAction.Create("Tutorial: The third statement of the analyzer must be an if statement checking the trailing trivia of the node being analyzed", c => TrailingCheckIncorrectAsync(context.Document, declaration, c)), diagnostic);
                }

                if (diagnostic.Id.Equals(MetaCompilationAnalyzer.TrailingTriviaCheckMissing))
                {
                    MethodDeclarationSyntax declaration = root.FindToken(diagnosticSpan.Start).Parent.AncestorsAndSelf().OfType<MethodDeclarationSyntax>().First();
                    context.RegisterCodeFix(CodeAction.Create("Tutorial: The third statement of the analyzer must be an if statement checking the trailing trivia of the node being analyzed", c => TrailingCheckMissingAsync(context.Document, declaration, c)), diagnostic);
                }

                if (diagnostic.Id.Equals(MetaCompilationAnalyzer.TrailingTriviaVarMissing))
                {
                    IfStatementSyntax declaration = root.FindToken(diagnosticSpan.Start).Parent.AncestorsAndSelf().OfType<IfStatementSyntax>().First();
                    context.RegisterCodeFix(CodeAction.Create("Tutorial: The fourth statement of the analyzer should store the last trailing trivia of the if keyword", c => TrailingVarMissingAsync(context.Document, declaration, c)), diagnostic);
                }

                if (diagnostic.Id.Equals(MetaCompilationAnalyzer.TrailingTriviaVarIncorrect))
                {
                    IfStatementSyntax declaration = root.FindToken(diagnosticSpan.Start).Parent.AncestorsAndSelf().OfType<IfStatementSyntax>().First();
                    context.RegisterCodeFix(CodeAction.Create("Tutorial: The fourth statement of the analyzer should store the last trailing trivia of the if keyword", c => TrailingVarIncorrectAsync(context.Document, declaration, c)), diagnostic);
                }

                if (diagnostic.Id.Equals(MetaCompilationAnalyzer.TrailingTriviaKindCheckIncorrect))
                {
                    IfStatementSyntax declaration = root.FindToken(diagnosticSpan.Start).Parent.AncestorsAndSelf().OfType<IfStatementSyntax>().First();
                    context.RegisterCodeFix(CodeAction.Create("Tutorial: The fifth statement of the analyzer should be a check of the kind of trivia following the if keyword", c => TrailingKindCheckIncorrectAsync(context.Document, declaration, c)), diagnostic);
                }

                if (diagnostic.Id.Equals(MetaCompilationAnalyzer.WhitespaceCheckIncorrect))
                {
                    IfStatementSyntax declaration = root.FindToken(diagnosticSpan.Start).Parent.AncestorsAndSelf().OfType<IfStatementSyntax>().First();
                    context.RegisterCodeFix(CodeAction.Create("Tutorial: The sixth statement of the analyzer should be a check to ensure the whitespace after if statement keyword is correct", c => WhitespaceCheckIncorrectAsync(context.Document, declaration, c)), diagnostic);
                }

                if (diagnostic.Id.Equals(MetaCompilationAnalyzer.ReturnStatementIncorrect))
                {
                    IfStatementSyntax declaration = root.FindToken(diagnosticSpan.Start).Parent.AncestorsAndSelf().OfType<IfStatementSyntax>().First();
                    context.RegisterCodeFix(CodeAction.Create("Tutorial: The seventh step of the analyzer should quit the analysis (if the if statement is formatted properly)", c => ReturnIncorrectAsync(context.Document, declaration, c)), diagnostic);
                }

                if (diagnostic.Id.Equals(MetaCompilationAnalyzer.TooManyStatements))
                {
                    IfStatementSyntax declaration = root.FindToken(diagnosticSpan.Start).Parent.AncestorsAndSelf().OfType<IfStatementSyntax>().First();
                    context.RegisterCodeFix(CodeAction.Create("Tutorial: Thre are too many statments within this if block; its only purpose is to return if the statement is formatted properly", c => TooManyStatementsAsync(context.Document, declaration, c)), diagnostic);
                }

                if (diagnostic.Id.Equals(MetaCompilationAnalyzer.LocationMissing))
                {
                    MethodDeclarationSyntax declaration = root.FindToken(diagnosticSpan.Start).Parent.AncestorsAndSelf().OfType<MethodDeclarationSyntax>().First();
                    context.RegisterCodeFix(CodeAction.Create("Tutorial: Create a diagnostic location. This is where the red squiggle will appear in the code that you are analyzing", c => AddLocationAsync(context.Document, declaration, c)), diagnostic);
                }

                if (diagnostic.Id.Equals(MetaCompilationAnalyzer.LocationIncorrect))
                {
                    IEnumerable<LocalDeclarationStatementSyntax> declarations = root.FindToken(diagnosticSpan.Start).Parent.AncestorsAndSelf().OfType<LocalDeclarationStatementSyntax>();
                    if (declarations.Count() != 0)
                    {
                        LocalDeclarationStatementSyntax declaration = declarations.First();
                        context.RegisterCodeFix(CodeAction.Create("Tutorial: Create a diagnostic location. This is where the red squiggle will appear in the code that you are analyzing", c => ReplaceLocationAsync(context.Document, declaration, c)), diagnostic);
                    }
                }

                if (diagnostic.Id.Equals(MetaCompilationAnalyzer.SpanMissing))
                {
                    MethodDeclarationSyntax declaration = root.FindToken(diagnosticSpan.Start).Parent.AncestorsAndSelf().OfType<MethodDeclarationSyntax>().First();
                    context.RegisterCodeFix(CodeAction.Create("Tutorial: Create a diagnostic span. This is where the red squiggle will appear in the code that you are analyzing", c => AddSpanAsync(context.Document, declaration, c)), diagnostic);
                }

                if (diagnostic.Id.Equals(MetaCompilationAnalyzer.SpanIncorrect))
                {
                    IEnumerable<LocalDeclarationStatementSyntax> declarations = root.FindToken(diagnosticSpan.Start).Parent.AncestorsAndSelf().OfType<LocalDeclarationStatementSyntax>();
                    if (declarations.Count() != 0)
                    {
                        LocalDeclarationStatementSyntax declaration = declarations.First();
                        context.RegisterCodeFix(CodeAction.Create("Tutorial: Create a diagnostic span. This is where the red squiggle will appear in the code that you are analyzing", c => ReplaceSpanAsync(context.Document, declaration, c)), diagnostic);
                    }
                }

                if (diagnostic.Id.Equals(MetaCompilationAnalyzer.EndSpanMissing))
                {
                    MethodDeclarationSyntax declaration = root.FindToken(diagnosticSpan.Start).Parent.AncestorsAndSelf().OfType<MethodDeclarationSyntax>().First();
                    context.RegisterCodeFix(CodeAction.Create("Tutorial: Create an int that is the end of the diagnostic span", c => AddEndSpanAsync(context.Document, declaration, c)), diagnostic);
                }

                if (diagnostic.Id.Equals(MetaCompilationAnalyzer.EndSpanIncorrect))
                {
                    IEnumerable<LocalDeclarationStatementSyntax> declarations = root.FindToken(diagnosticSpan.Start).Parent.AncestorsAndSelf().OfType<LocalDeclarationStatementSyntax>();
                    if (declarations.Count() != 0)
                    {
                        LocalDeclarationStatementSyntax declaration = declarations.First();
                        context.RegisterCodeFix(CodeAction.Create("Tutorial: Create an int that is the end of the diagnostic span", c => ReplaceEndSpanAsync(context.Document, declaration, c)), diagnostic);
                    }
                }

                if (diagnostic.Id.Equals(MetaCompilationAnalyzer.StartSpanMissing))
                {
                    MethodDeclarationSyntax declaration = root.FindToken(diagnosticSpan.Start).Parent.AncestorsAndSelf().OfType<MethodDeclarationSyntax>().First();
                    context.RegisterCodeFix(CodeAction.Create("Tutorial: Create an int that is the start of the diagnostic span", c => AddStartSpanAsync(context.Document, declaration, c)), diagnostic);
                }

                if (diagnostic.Id.Equals(MetaCompilationAnalyzer.StartSpanIncorrect))
                {
                    IEnumerable<LocalDeclarationStatementSyntax> declarations = root.FindToken(diagnosticSpan.Start).Parent.AncestorsAndSelf().OfType<LocalDeclarationStatementSyntax>();
                    if (declarations.Count() != 0)
                    {
                        LocalDeclarationStatementSyntax declaration = declarations.First();
                        context.RegisterCodeFix(CodeAction.Create("Tutorial: Create an int that is the start of the diagnostic span", c => ReplaceStartSpanAsync(context.Document, declaration, c)), diagnostic);
                    }
                }

                if (diagnostic.Id.Equals(MetaCompilationAnalyzer.OpenParenMissing))
                {
                    MethodDeclarationSyntax declaration = root.FindToken(diagnosticSpan.Start).Parent.AncestorsAndSelf().OfType<MethodDeclarationSyntax>().First();
                    context.RegisterCodeFix(CodeAction.Create("Tutorial: Extract the open parenthesis from the if statement", c => AddOpenParenAsync(context.Document, declaration, c)), diagnostic);
                }

                if (diagnostic.Id.Equals(MetaCompilationAnalyzer.OpenParenIncorrect))
                {
                    IEnumerable<LocalDeclarationStatementSyntax> declarations = root.FindToken(diagnosticSpan.Start).Parent.AncestorsAndSelf().OfType<LocalDeclarationStatementSyntax>();
                    if (declarations.Count() != 0)
                    {
                        LocalDeclarationStatementSyntax declaration = declarations.First();
                        context.RegisterCodeFix(CodeAction.Create("Tutorial: Extract the open parenthesis from the if statement", c => ReplaceOpenParenAsync(context.Document, declaration, c)), diagnostic);
                    }
                }

                if (diagnostic.Id.Equals(MetaCompilationAnalyzer.DiagnosticMissing))
                {
                    ClassDeclarationSyntax declaration = root.FindToken(diagnosticSpan.Start).Parent.AncestorsAndSelf().OfType<ClassDeclarationSyntax>().First();
                    context.RegisterCodeFix(CodeAction.Create("Tutorial: Create the diagnostic that is going to be reported", c => AddDiagnosticAsync(context.Document, declaration, c)), diagnostic);
                }

                if (diagnostic.Id.Equals(MetaCompilationAnalyzer.DiagnosticIncorrect))
                {
                    IEnumerable<LocalDeclarationStatementSyntax> declarations = root.FindToken(diagnosticSpan.Start).Parent.AncestorsAndSelf().OfType<LocalDeclarationStatementSyntax>();
                    if (declarations.Count() != 0)
                    {
                        LocalDeclarationStatementSyntax declaration = declarations.First();
                        context.RegisterCodeFix(CodeAction.Create("Tutorial: Create the diagnostic that is going to be reported", c => ReplaceDiagnosticAsync(context.Document, declaration, c)), diagnostic);
                    }
                }

                if (diagnostic.Id.Equals(MetaCompilationAnalyzer.DiagnosticReportMissing))
                {
                    MethodDeclarationSyntax declaration = root.FindToken(diagnosticSpan.Start).Parent.AncestorsAndSelf().OfType<MethodDeclarationSyntax>().First();
                    context.RegisterCodeFix(CodeAction.Create("Tutorial: Report the diagnostic to the context of the if statement in question", c => AddDiagnosticReportAsync(context.Document, declaration, c)), diagnostic);
                }

                if (diagnostic.Id.Equals(MetaCompilationAnalyzer.DiagnosticReportIncorrect))
                {
                    IEnumerable<ExpressionStatementSyntax> declarations = root.FindToken(diagnosticSpan.Start).Parent.AncestorsAndSelf().OfType<ExpressionStatementSyntax>();
                    if (declarations.Count() != 0)
                    {
                        ExpressionStatementSyntax declaration = declarations.First();
                        context.RegisterCodeFix(CodeAction.Create("Tutorial: Report the diagnostic to the context of the if statement in question", c => ReplaceDiagnosticReportAsync(context.Document, declaration, c)), diagnostic);
                    }
                }
            }
        }

        private async Task<Document> ReplaceNode(SyntaxNode oldNode, SyntaxNode newNode, Document document)
        {
            var root = await document.GetSyntaxRootAsync();
            var newRoot = root.ReplaceNode(oldNode, newNode);
            var newDocument = document.WithSyntaxRoot(newRoot);
            return newDocument;
        }

        private async Task<Document> ReplaceDiagnosticReportAsync(Document document, ExpressionStatementSyntax declaration, CancellationToken c)
        {
            var methodDeclaration = declaration.Ancestors().OfType<MethodDeclarationSyntax>().First();
            SyntaxGenerator generator = SyntaxGenerator.GetGenerator(document);
            string argumentName = (methodDeclaration.Body.Statements[8] as LocalDeclarationStatementSyntax).Declaration.Variables[0].Identifier.Text;
            string contextName = (methodDeclaration.ParameterList.Parameters[0].Identifier.Text);

            SyntaxNode diagnosticReport = CodeFixNodeCreator.CreateDiagnosticReport(generator, argumentName, contextName);

            return await ReplaceNode(declaration, diagnosticReport, document);
        }

        private async Task<Document> AddDiagnosticReportAsync(Document document, MethodDeclarationSyntax declaration, CancellationToken c)
        {
            SyntaxGenerator generator = SyntaxGenerator.GetGenerator(document);
            string argumentName = (declaration.Body.Statements[8] as LocalDeclarationStatementSyntax).Declaration.Variables[0].Identifier.Text;
            string contextName = (declaration.ParameterList.Parameters[0].Identifier.Text);
            SyntaxNode diagnosticReport = CodeFixNodeCreator.CreateDiagnosticReport(generator, argumentName, contextName);
            var oldStatements = (SyntaxList<SyntaxNode>)declaration.Body.Statements;
            var newStatements = oldStatements.Add(diagnosticReport);
            var newMethod = generator.WithStatements(declaration, newStatements);

            return await ReplaceNode(declaration, newMethod, document);
        }

        private async Task<Document> ReplaceDiagnosticAsync(Document document, LocalDeclarationStatementSyntax declaration, CancellationToken c)
        {
            var methodDeclaration = declaration.Ancestors().OfType<MethodDeclarationSyntax>().First();
            var classDeclaration = methodDeclaration.Ancestors().OfType<ClassDeclarationSyntax>().First();

            SyntaxGenerator generator = SyntaxGenerator.GetGenerator(document);
            string locationName = (methodDeclaration.Body.Statements[7] as LocalDeclarationStatementSyntax).Declaration.Variables[0].Identifier.Text;

            string ruleName = CodeFixNodeCreator.GetFirstRuleName(classDeclaration);

            var diagnostic = CodeFixNodeCreator.CreateDiagnostic(generator, locationName, ruleName);

            return await ReplaceNode(declaration, diagnostic, document);
        }

        private async Task<Document> AddDiagnosticAsync(Document document, ClassDeclarationSyntax declaration, CancellationToken c)
        {
            SyntaxGenerator generator = SyntaxGenerator.GetGenerator(document);

            string ruleName = CodeFixNodeCreator.GetFirstRuleName(declaration);
            MethodDeclarationSyntax analysis = CodeFixNodeCreator.GetAnalysis(declaration);
            string locationName = (analysis.Body.Statements[7] as LocalDeclarationStatementSyntax).Declaration.Variables[0].Identifier.Text;

            var diagnostic = CodeFixNodeCreator.CreateDiagnostic(generator, locationName, ruleName);

            var oldStatements = (SyntaxList<SyntaxNode>)analysis.Body.Statements;
            var newStatements = oldStatements.Add(diagnostic);
            var newMethod = generator.WithStatements(analysis, newStatements);

            return await ReplaceNode(analysis, newMethod, document);
        }

        //replaces an incorrect open parenthsis statement
        private async Task<Document> ReplaceOpenParenAsync(Document document, LocalDeclarationStatementSyntax declaration, CancellationToken c)
        {
            SyntaxGenerator generator = SyntaxGenerator.GetGenerator(document);

            var methodDeclaration = declaration.Ancestors().OfType<MethodDeclarationSyntax>().First();
            string expressionString = (methodDeclaration.Body.Statements[0] as LocalDeclarationStatementSyntax).Declaration.Variables[0].Identifier.Text;

            SyntaxNode openParen = CodeFixNodeCreator.CreateOpenParen(generator, expressionString);

            return await ReplaceNode(declaration, openParen, document);
        }

        //adds the open parenthesis statement
        private async Task<Document> AddOpenParenAsync(Document document, MethodDeclarationSyntax declaration, CancellationToken c)
        {
            SyntaxGenerator generator = SyntaxGenerator.GetGenerator(document);

            string expressionString = (declaration.Body.Statements[0] as LocalDeclarationStatementSyntax).Declaration.Variables[0].Identifier.Text;
            SyntaxNode openParen = CodeFixNodeCreator.CreateOpenParen(generator, expressionString);
            var oldStatements = (SyntaxList<SyntaxNode>)declaration.Body.Statements;
            var newStatements = oldStatements.Add(openParen);
            var newMethod = generator.WithStatements(declaration, newStatements);

            return await ReplaceNode(declaration, newMethod, document);
        }

        //replaces an incorrect start span statement
        private async Task<Document> ReplaceStartSpanAsync(Document document, LocalDeclarationStatementSyntax declaration, CancellationToken c)
        {
            SyntaxGenerator generator = SyntaxGenerator.GetGenerator(document);

            var methodDeclaration = declaration.Ancestors().OfType<MethodDeclarationSyntax>().First();
            string identifierString = (methodDeclaration.Body.Statements[1] as LocalDeclarationStatementSyntax).Declaration.Variables[0].Identifier.Text;

            SyntaxNode startSpan = CodeFixNodeCreator.CreateEndOrStartSpan(generator, identifierString, "startDiagnosticSpan");

            return await ReplaceNode(declaration, startSpan, document);
        }

        //adds a start span statement
        private async Task<Document> AddStartSpanAsync(Document document, MethodDeclarationSyntax declaration, CancellationToken c)
        {
            SyntaxGenerator generator = SyntaxGenerator.GetGenerator(document);

            string identifierString = (declaration.Body.Statements[1] as LocalDeclarationStatementSyntax).Declaration.Variables[0].Identifier.Text;
            SyntaxNode startSpan = CodeFixNodeCreator.CreateEndOrStartSpan(generator, identifierString, "startDiagnosticSpan");
            var oldStatements = (SyntaxList<SyntaxNode>)declaration.Body.Statements;
            var newStatements = oldStatements.Add(startSpan);
            var newMethod = generator.WithStatements(declaration, newStatements);

            return await ReplaceNode(declaration, newMethod, document);
        }

        //replace an incorrect end span statement
        private async Task<Document> ReplaceEndSpanAsync(Document document, LocalDeclarationStatementSyntax declaration, CancellationToken c)
        {
            SyntaxGenerator generator = SyntaxGenerator.GetGenerator(document);

            var methodDeclaration = declaration.Ancestors().OfType<MethodDeclarationSyntax>().First();
            string identifierString = (methodDeclaration.Body.Statements[3] as LocalDeclarationStatementSyntax).Declaration.Variables[0].Identifier.Text;

            SyntaxNode endSpan = CodeFixNodeCreator.CreateEndOrStartSpan(generator, identifierString, "endDiagnosticSpan");

            return await ReplaceNode(declaration, endSpan, document);
        }

        //adds an end span statement
        private async Task<Document> AddEndSpanAsync(Document document, MethodDeclarationSyntax declaration, CancellationToken c)
        {
            SyntaxGenerator generator = SyntaxGenerator.GetGenerator(document);

            string identifierString = (declaration.Body.Statements[3] as LocalDeclarationStatementSyntax).Declaration.Variables[0].Identifier.Text;
            SyntaxNode endSpan = CodeFixNodeCreator.CreateEndOrStartSpan(generator, identifierString, "endDiagnosticSpan");
            var oldStatements = (SyntaxList<SyntaxNode>)declaration.Body.Statements;
            var newStatements = oldStatements.Add(endSpan);
            var newMethod = generator.WithStatements(declaration, newStatements);

            return await ReplaceNode(declaration, newMethod, document);
        }

        //replaces an incorrect diagnostic span statement
        private async Task<Document> ReplaceSpanAsync(Document document, LocalDeclarationStatementSyntax declaration, CancellationToken c)
        {
            SyntaxGenerator generator = SyntaxGenerator.GetGenerator(document);

            var methodDeclaration = declaration.Ancestors().OfType<MethodDeclarationSyntax>().First();
            string startIdentifier = (methodDeclaration.Body.Statements[4] as LocalDeclarationStatementSyntax).Declaration.Variables[0].Identifier.Text;
            string endIdentifier = (methodDeclaration.Body.Statements[5] as LocalDeclarationStatementSyntax).Declaration.Variables[0].Identifier.Text;

            SyntaxNode span = CodeFixNodeCreator.CreateSpan(generator, startIdentifier, endIdentifier);

            return await ReplaceNode(declaration, span, document);
        }

        //adds the diagnostic span statement
        private async Task<Document> AddSpanAsync(Document document, MethodDeclarationSyntax declaration, CancellationToken c)
        {
            SyntaxGenerator generator = SyntaxGenerator.GetGenerator(document);

            string startIdentifier = (declaration.Body.Statements[4] as LocalDeclarationStatementSyntax).Declaration.Variables[0].Identifier.Text;
            string endIdentifier = (declaration.Body.Statements[5] as LocalDeclarationStatementSyntax).Declaration.Variables[0].Identifier.Text;
            SyntaxNode span = CodeFixNodeCreator.CreateSpan(generator, startIdentifier, endIdentifier);
            var oldStatements = (SyntaxList<SyntaxNode>)declaration.Body.Statements;
            var newStatements = oldStatements.Add(span);
            var newMethod = generator.WithStatements(declaration, newStatements);

            return await ReplaceNode(declaration, newMethod, document);
        }

        //replace an incorrect diagnostic location statement
        private async Task<Document> ReplaceLocationAsync(Document document, LocalDeclarationStatementSyntax declaration, CancellationToken c)
        {
            SyntaxGenerator generator = SyntaxGenerator.GetGenerator(document);

            var methodDeclaration = declaration.Ancestors().OfType<MethodDeclarationSyntax>().First();
            string ifStatementIdentifier = (methodDeclaration.Body.Statements[0] as LocalDeclarationStatementSyntax).Declaration.Variables[0].Identifier.Text;
            string spanIdentifier = (methodDeclaration.Body.Statements[6] as LocalDeclarationStatementSyntax).Declaration.Variables[0].Identifier.Text;

            SyntaxNode location = CodeFixNodeCreator.CreateLocation(generator, ifStatementIdentifier, spanIdentifier);

            return await ReplaceNode(declaration, location, document);
        }

        //adds the diagnostic location statement
        private async Task<Document> AddLocationAsync(Document document, MethodDeclarationSyntax declaration, CancellationToken c)
        {
            SyntaxGenerator generator = SyntaxGenerator.GetGenerator(document);

            string ifStatementIdentifier = (declaration.Body.Statements[0] as LocalDeclarationStatementSyntax).Declaration.Variables[0].Identifier.Text;
            string spanIdentifier = (declaration.Body.Statements[6] as LocalDeclarationStatementSyntax).Declaration.Variables[0].Identifier.Text;
            SyntaxNode location = CodeFixNodeCreator.CreateLocation(generator, ifStatementIdentifier, spanIdentifier);
            var oldStatements = (SyntaxList<SyntaxNode>)declaration.Body.Statements;
            var newStatements = oldStatements.Add(location);
            var newMethod = generator.WithStatements(declaration, newStatements);

            return await ReplaceNode(declaration, newMethod, document);
        }

        #region id code fix
        private async Task<Document> MissingIdAsync(Document document, ClassDeclarationSyntax declaration, CancellationToken c)
        {
            var idToken = SyntaxFactory.ParseToken("spacingRuleId");
            var expressionKind = SyntaxFactory.ParseExpression("\"IfSpacing\"") as ExpressionSyntax;
            var newClassDeclaration = CodeFixNodeCreator.NewIdCreator(idToken, expressionKind, declaration);

            return await ReplaceNode(declaration, newClassDeclaration, document);
        }
        #endregion

        #region initialize code fix
        private async Task<Document> MissingInitAsync(Document document, ClassDeclarationSyntax declaration, CancellationToken c)
        {
            SyntaxGenerator generator = SyntaxGenerator.GetGenerator(document);
            SemanticModel semanticModel = await document.GetSemanticModelAsync();
            INamedTypeSymbol notImplementedException = semanticModel.Compilation.GetTypeByMetadataName("System.NotImplementedException");
            var initializeDeclaration = CodeFixNodeCreator.BuildInitialize(generator, notImplementedException);

            var newClassDeclaration = generator.AddMembers(declaration, initializeDeclaration);

            return await ReplaceNode(declaration, newClassDeclaration, document);
        }

        private async Task<Document> MissingRegisterAsync(Document document, MethodDeclarationSyntax declaration, CancellationToken c)
        {
            var registerExpression = SyntaxFactory.ExpressionStatement(SyntaxFactory.ParseExpression("context.RegisterSyntaxNodeAction(AnalyzeIfStatement, SyntaxKind.IfStatement)"));

            var newInitBlock = SyntaxFactory.Block(registerExpression);
            var newInitDeclaration = declaration.WithBody(newInitBlock);

            return await ReplaceNode(declaration, newInitDeclaration, document);
        }

        private async Task<Document> MultipleStatementsAsync(Document document, MethodDeclarationSyntax declaration, CancellationToken c)
        {
            SyntaxList<StatementSyntax> statements = new SyntaxList<StatementSyntax>();
            SyntaxList<StatementSyntax> initializeStatements = declaration.Body.Statements;

            var newBlock = declaration.Body;

            foreach (ExpressionStatementSyntax statement in initializeStatements)
            {
                var expression = statement.Expression as InvocationExpressionSyntax;
                var expressionStart = expression.Expression as MemberAccessExpressionSyntax;
                if (expressionStart == null || expressionStart.Name == null ||
                    expressionStart.Name.ToString() != "RegisterSyntaxNodeAction")
                {
                    continue;
                }

                if (expression.ArgumentList == null || expression.ArgumentList.Arguments.Count() != 2)
                {
                    continue;
                }
                var argumentMethod = expression.ArgumentList.Arguments[0].Expression as IdentifierNameSyntax;
                var argumentKind = expression.ArgumentList.Arguments[1].Expression as MemberAccessExpressionSyntax;
                var preArgumentKind = argumentKind.Expression as IdentifierNameSyntax;
                if (argumentMethod.Identifier == null || argumentKind.Name == null || preArgumentKind.Identifier == null ||
                    argumentMethod.Identifier.ValueText != "AnalyzeIfStatement" || argumentKind.Name.ToString() != "IfStatement" ||
                    preArgumentKind.Identifier.ValueText != "SyntaxKind")
                {
                    continue;
                }
                statements = statements.Add(statement);
            }

            newBlock = newBlock.WithStatements(statements);
            var newDeclaration = declaration.WithBody(newBlock);

            return await ReplaceNode(declaration, newDeclaration, document);
        }

        private async Task<Document> InvalidStatementAsync(Document document, StatementSyntax declaration, CancellationToken c)
        {
            BlockSyntax initializeCodeBlock = declaration.Parent as BlockSyntax;
            MethodDeclarationSyntax initializeDeclaration = initializeCodeBlock.Parent as MethodDeclarationSyntax;

            BlockSyntax newCodeBlock = initializeCodeBlock.WithStatements(initializeCodeBlock.Statements.Remove(declaration));
            MethodDeclarationSyntax newInitializeDeclaration = initializeDeclaration.WithBody(newCodeBlock);

            return await ReplaceNode(initializeDeclaration, newInitializeDeclaration, document);
        }

        private async Task<Document> InternalStaticAsync(Document document, FieldDeclarationSyntax declaration, CancellationToken c)
        {
            var whiteSpace = SyntaxFactory.Whitespace(" ");
            var internalKeyword = SyntaxFactory.ParseToken("internal").WithTrailingTrivia(whiteSpace);
            var staticKeyword = SyntaxFactory.ParseToken("static").WithTrailingTrivia(whiteSpace);
            var modifierList = SyntaxFactory.TokenList(internalKeyword, staticKeyword);
            var newFieldDeclaration = declaration.WithModifiers(modifierList).WithLeadingTrivia(declaration.GetLeadingTrivia()).WithTrailingTrivia(whiteSpace);

            return await ReplaceNode(declaration, newFieldDeclaration, document);
        }

        private async Task<Document> IncorrectSigAsync(Document document, MethodDeclarationSyntax declaration, CancellationToken c)
        {
            SyntaxGenerator generator = SyntaxGenerator.GetGenerator(document);
            SemanticModel semanticModel = await document.GetSemanticModelAsync();
            INamedTypeSymbol notImplementedException = semanticModel.Compilation.GetTypeByMetadataName("System.NotImplementedException");
            var initializeDeclaration = CodeFixNodeCreator.BuildInitialize(generator, notImplementedException);

            return await ReplaceNode(declaration, initializeDeclaration, document);
        }

        private async Task<Document> EnabledByDefaultAsync(Document document, LiteralExpressionSyntax literalExpression, CancellationToken c)
        {
            var newLiteralExpression = (SyntaxFactory.ParseExpression("true").WithLeadingTrivia(literalExpression.GetLeadingTrivia()).WithTrailingTrivia(literalExpression.GetTrailingTrivia())) as LiteralExpressionSyntax;

            return await ReplaceNode(literalExpression, newLiteralExpression, document);
        }

        private async Task<Document> IncorrectIfAsync(Document document, StatementSyntax declaration, CancellationToken c)
        {
            SyntaxGenerator generator = SyntaxGenerator.GetGenerator(document);
            var ifStatement = CodeFixNodeCreator.IfHelper(generator);

            return await ReplaceNode(declaration, ifStatement, document);
        }

        private async Task<Document> DiagnosticSeverityError(Document document, MemberAccessExpressionSyntax memberAccessExpression, CancellationToken c)
        {
            var newMemberAccessExpressionName = SyntaxFactory.ParseName("Error");

            return await ReplaceNode(memberAccessExpression.Name, newMemberAccessExpressionName, document);
        }
        #endregion

        private async Task<Document> IncorrectKeywordAsync(Document document, StatementSyntax declaration, CancellationToken c)
        {
            SyntaxGenerator generator = SyntaxGenerator.GetGenerator(document);
            var ifKeyword = CodeFixNodeCreator.KeywordHelper(generator, declaration);

            return await ReplaceNode(declaration, ifKeyword, document);
        }

        private async Task<Document> DiagnosticSeverityWarning(Document document, MemberAccessExpressionSyntax memberAccessExpression, CancellationToken c)
        {
            var newMemberAccessExpressionName = SyntaxFactory.ParseName("Warning");

            return await ReplaceNode(memberAccessExpression.Name, newMemberAccessExpressionName, document);
        }

        private async Task<Document> TrailingCheckIncorrectAsync(Document document, MethodDeclarationSyntax declaration, CancellationToken c)
        {
            var ifBlockStatements = new SyntaxList<StatementSyntax>();
            if (declaration.Body.Statements[2].Kind() == SyntaxKind.IfStatement)
            {
                var ifDeclaration = declaration.Body.Statements[2] as IfStatementSyntax;
                var ifBlock = ifDeclaration.Statement as BlockSyntax;
                ifBlockStatements = ifBlock.Statements;
            }
            var ifStatement = TriviaCheckHelper(document, declaration.Body, ifBlockStatements) as StatementSyntax;
            var oldBlock = declaration.Body;
            var newBlock = declaration.Body.WithStatements(declaration.Body.Statements.Replace(declaration.Body.Statements[2], ifStatement));

            var root = await document.GetSyntaxRootAsync();
            var newRoot = root.ReplaceNode(oldBlock, newBlock);
            var newDocument = document.WithSyntaxRoot(newRoot);
            return newDocument;
        }

        private async Task<Document> TrailingCheckMissingAsync(Document document, MethodDeclarationSyntax declaration, CancellationToken c)
        {
<<<<<<< HEAD
            var ifBlockStatements = new SyntaxList<StatementSyntax>();

            var ifStatement = TriviaCheckHelper(document, declaration.Body, ifBlockStatements);
            var root = await document.GetSyntaxRootAsync();
            var newRoot = root.ReplaceNode(declaration, ifStatement);
            var newDocument = document.WithSyntaxRoot(newRoot);
            return newDocument;
=======
            SyntaxGenerator generator = SyntaxGenerator.GetGenerator(document);
            SyntaxNode ifStatement = CodeFixNodeCreator.TriviaCheckHelper(generator, declaration);

            return await ReplaceNode(declaration, ifStatement, document);
>>>>>>> bbfc5f4d
        }

        private async Task<Document> DiagnosticSeverityHidden(Document document, MemberAccessExpressionSyntax memberAccessExpression, CancellationToken c)
        {
            var newMemberAccessExpressionName = SyntaxFactory.ParseName("Hidden");

            return await ReplaceNode(memberAccessExpression.Name, newMemberAccessExpressionName, document);
        }

        private async Task<Document> TrailingVarMissingAsync(Document document, IfStatementSyntax declaration, CancellationToken c)
        {
            SyntaxGenerator generator = SyntaxGenerator.GetGenerator(document);
            var localDeclaration = new SyntaxList<SyntaxNode>().Add(CodeFixNodeCreator.TriviaVarMissingHelper(generator, declaration));

            var oldBlock = declaration.Statement as BlockSyntax;
            var newBlock = oldBlock.WithStatements(localDeclaration);

            return await ReplaceNode(oldBlock, newBlock, document);
        }

        private async Task<Document> DiagnosticSeverityInfo(Document document, MemberAccessExpressionSyntax memberAccessExpression, CancellationToken c)
        {
            var newMemberAccessExpressionName = SyntaxFactory.ParseName("Info");

            return await ReplaceNode(memberAccessExpression.Name, newMemberAccessExpressionName, document);
        }

        private async Task<Document> TrailingVarIncorrectAsync(Document document, IfStatementSyntax declaration, CancellationToken c)
        {
            SyntaxGenerator generator = SyntaxGenerator.GetGenerator(document);

            var localDeclaration = CodeFixNodeCreator.TriviaVarMissingHelper(generator, declaration) as LocalDeclarationStatementSyntax;

            var oldBlock = declaration.Statement as BlockSyntax;
            var oldStatement = oldBlock.Statements[0];
            var newStatements = oldBlock.Statements.Replace(oldStatement, localDeclaration);
            var newBlock = oldBlock.WithStatements(newStatements);

            return await ReplaceNode(oldBlock, newBlock, document);
        }

        private async Task<Document> TrailingKindCheckIncorrectAsync(Document document, IfStatementSyntax declaration, CancellationToken c)
        {
            SyntaxGenerator generator = SyntaxGenerator.GetGenerator(document);

            IfStatementSyntax ifStatement;
            var ifBlockStatements = new SyntaxList<SyntaxNode>();
            if (declaration.Parent.Parent.Kind() == SyntaxKind.MethodDeclaration)
            {
                ifStatement = declaration as IfStatementSyntax;
            }
            else
            {
                ifStatement = declaration.Parent.Parent as IfStatementSyntax;
                var ifBlock = declaration.Statement as BlockSyntax;
                ifBlockStatements = ifBlock.Statements;
            }

            var newIfStatement = CodeFixNodeCreator.TriviaKindCheckHelper(generator, ifStatement, ifBlockStatements) as StatementSyntax;

            var oldBlock = ifStatement.Statement as BlockSyntax;
            var oldStatement = oldBlock.Statements[1];
            var newStatements = oldBlock.Statements.Replace(oldStatement, newIfStatement);
            var newBlock = oldBlock.WithStatements(newStatements);

            return await ReplaceNode(oldBlock, newBlock, document);
        }

        private async Task<Document> MissingIdDeclarationAsync(Document document, VariableDeclaratorSyntax ruleDeclarationField, CancellationToken c)
        {
            var classDeclaration = ruleDeclarationField.Parent.Parent.Parent as ClassDeclarationSyntax;
            var objectCreationSyntax = ruleDeclarationField.Initializer.Value as ObjectCreationExpressionSyntax;
            var ruleArgumentList = objectCreationSyntax.ArgumentList;

            string currentRuleId = null;
            for (int i = 0; i < ruleArgumentList.Arguments.Count; i++)
            {
                var currentArg = ruleArgumentList.Arguments[i];
                string currentArgName = currentArg.NameColon.Name.Identifier.Text;
                if (currentArgName == "id")
                {
                    currentRuleId = currentArg.Expression.ToString();
                    break;
                }
            }

            var idToken = SyntaxFactory.ParseToken(currentRuleId);
            var expressionKind = SyntaxFactory.ParseExpression("\"DescriptiveId\"") as ExpressionSyntax;
            var newClassDeclaration = CodeFixNodeCreator.NewIdCreator(idToken, expressionKind, classDeclaration);

            return await ReplaceNode(classDeclaration, newClassDeclaration, document);
        }

        private async Task<Document> WhitespaceCheckIncorrectAsync(Document document, IfStatementSyntax declaration, CancellationToken c)
        {
            SyntaxGenerator generator = SyntaxGenerator.GetGenerator(document);

            IfStatementSyntax ifStatement;
            var ifBlockStatements = new SyntaxList<SyntaxNode>();

            if (declaration.Parent.Parent.Parent.Parent.Kind() == SyntaxKind.MethodDeclaration)
            {
                ifStatement = declaration as IfStatementSyntax;
            }
            else
            {
                ifStatement = declaration.Parent.Parent as IfStatementSyntax;
                var ifBlock = declaration.Statement as BlockSyntax;
                ifBlockStatements = ifBlock.Statements;
            }

            var newIfStatement = CodeFixNodeCreator.WhitespaceCheckHelper(generator, ifStatement, ifBlockStatements) as StatementSyntax;

            var oldBlock = ifStatement.Statement as BlockSyntax;
            var oldStatement = oldBlock.Statements[0];
            var newStatement = oldBlock.Statements.Replace(oldStatement, newIfStatement);
            var newBlock = oldBlock.WithStatements(newStatement);

            var root = await document.GetSyntaxRootAsync();
            var newRoot = root.ReplaceNode(oldBlock, newBlock);
            var newDocument = document.WithSyntaxRoot(newRoot);
            return newDocument;
        }

        private async Task<Document> IdDeclTypeAsync(Document document, LiteralExpressionSyntax literalExpression, CancellationToken c)
        {
            var idName = SyntaxFactory.ParseName(literalExpression.Token.Value.ToString()) as IdentifierNameSyntax;

            return await ReplaceNode(literalExpression, idName, document);
        }

        private async Task<Document> ReturnIncorrectAsync(Document document, IfStatementSyntax declaration, CancellationToken c)
        {
            IfStatementSyntax ifStatement;
            if (declaration.Parent.Parent.Parent.Parent.Parent.Parent.Kind() != SyntaxKind.MethodDeclaration)
            {
                ifStatement = declaration.Parent.Parent as IfStatementSyntax;
            }
            else
            {
                ifStatement = declaration;
            }

            var generator = SyntaxGenerator.GetGenerator(document);
            var returnStatement = generator.ReturnStatement() as ReturnStatementSyntax;

            var oldBlock = ifStatement.Statement as BlockSyntax;
            var newStatement = oldBlock.Statements.Replace(oldBlock.Statements[0], returnStatement);
            var newBlock = oldBlock.WithStatements(newStatement);

            return await ReplaceNode(oldBlock, newBlock, document);
        }

        private async Task<Document> TooManyStatementsAsync(Document document, IfStatementSyntax declaration, CancellationToken c)
        {
            var oldBlock = declaration.Statement as BlockSyntax;
            var onlyStatement = new SyntaxList<StatementSyntax>().Add(oldBlock.Statements[0]);
            var newBlock = oldBlock.WithStatements(onlyStatement);

            return await ReplaceNode(oldBlock, newBlock, document);
        }

        class CodeFixNodeCreator
        {
            internal static SyntaxNode IfHelper(SyntaxGenerator generator)
            {
                var type = SyntaxFactory.ParseTypeName("IfStatementSyntax");
                var expression = generator.IdentifierName("context");
                var memberAccessExpression = generator.MemberAccessExpression(expression, "Node");
                var initializer = generator.CastExpression(type, memberAccessExpression);
                var ifStatement = generator.LocalDeclarationStatement("ifStatement", initializer);

                return ifStatement;
            }

            internal static SyntaxNode KeywordHelper(SyntaxGenerator generator, StatementSyntax declaration)
            {
                var methodBlock = declaration.Parent as BlockSyntax;
                var firstStatement = methodBlock.Statements[0] as LocalDeclarationStatementSyntax;
                var variableName = generator.IdentifierName(firstStatement.Declaration.Variables[0].Identifier.ValueText);
                var initializer = generator.MemberAccessExpression(variableName, "IfKeyword");
                var ifKeyword = generator.LocalDeclarationStatement("ifKeyword", initializer);

                return ifKeyword;
            }

            internal static SyntaxNode TriviaCheckHelper(SyntaxGenerator generator, StatementSyntax declaration)
            {
                var methodBlock = declaration.Parent as BlockSyntax;
                var secondStatement = methodBlock.Statements[1] as LocalDeclarationStatementSyntax;

<<<<<<< HEAD
        private SyntaxNode TriviaCheckHelper(Document document, BlockSyntax methodBlock, SyntaxList<StatementSyntax> ifBlockStatements)
        {
            var secondStatement = methodBlock.Statements[1] as LocalDeclarationStatementSyntax;

            var generator = SyntaxGenerator.GetGenerator(document);
            var variableName = generator.IdentifierName(secondStatement.Declaration.Variables[0].Identifier.ValueText);
            var conditional = generator.MemberAccessExpression(variableName, "HasTrailingTrivia");
            var ifStatement = generator.IfStatement(conditional, ifBlockStatements);
=======
                var variableName = generator.IdentifierName(secondStatement.Declaration.Variables[0].Identifier.ValueText);
                var conditional = generator.MemberAccessExpression(variableName, "HasTrailingTrivia");
                var trueStatements = new SyntaxList<SyntaxNode>();
                var ifStatement = generator.IfStatement(conditional, trueStatements);

                return ifStatement;
            }
>>>>>>> bbfc5f4d

            internal static SyntaxNode TriviaVarMissingHelper(SyntaxGenerator generator, IfStatementSyntax declaration)
            {
                var methodBlock = declaration.Parent as BlockSyntax;
                var secondStatement = methodBlock.Statements[1] as LocalDeclarationStatementSyntax;

                var variableName = generator.IdentifierName(secondStatement.Declaration.Variables[0].Identifier.ValueText);

                var ifTrailing = generator.MemberAccessExpression(variableName, "TrailingTrivia");
                var fullVariable = generator.MemberAccessExpression(ifTrailing, "Last");
                var parameters = new SyntaxList<SyntaxNode>();
                var variableExpression = generator.InvocationExpression(fullVariable, parameters);

                var localDeclaration = generator.LocalDeclarationStatement("trailingTrivia", variableExpression);

                return localDeclaration;
            }

            internal static SyntaxNode TriviaKindCheckHelper(SyntaxGenerator generator, IfStatementSyntax ifStatement, SyntaxList<SyntaxNode> ifBlockStatements)
            {
                var ifOneBlock = ifStatement.Statement as BlockSyntax;

                var trailingTriviaDeclaration = ifOneBlock.Statements[0] as LocalDeclarationStatementSyntax;
                var trailingTrivia = generator.IdentifierName(trailingTriviaDeclaration.Declaration.Variables[0].Identifier.ValueText);
                var arguments = new SyntaxList<SyntaxNode>();
                var trailingTriviaKind = generator.InvocationExpression(generator.MemberAccessExpression(trailingTrivia, "Kind"), arguments);

                var whitespaceTrivia = generator.MemberAccessExpression(generator.IdentifierName("SyntaxKind"), "WhitespaceTrivia");

                var equalsExpression = generator.ValueEqualsExpression(trailingTriviaKind, whitespaceTrivia);

                var newIfStatement = generator.IfStatement(equalsExpression, ifBlockStatements);

                return newIfStatement;
            }

            internal static SyntaxNode WhitespaceCheckHelper(SyntaxGenerator generator, IfStatementSyntax ifStatement, SyntaxList<SyntaxNode> ifBlockStatements)
            {
                var ifOneBlock = ifStatement.Parent as BlockSyntax;
                var ifTwoBlock = ifStatement.Statement as BlockSyntax;

                var trailingTriviaDeclaration = ifOneBlock.Statements[0] as LocalDeclarationStatementSyntax;
                var trailingTrivia = generator.IdentifierName(trailingTriviaDeclaration.Declaration.Variables[0].Identifier.ValueText);
                var arguments = new SyntaxList<SyntaxNode>();

                var trailingTriviaToString = generator.InvocationExpression(generator.MemberAccessExpression(trailingTrivia, "ToString"), arguments);
                var rightSide = generator.LiteralExpression(" ");
                var equalsExpression = generator.ValueEqualsExpression(trailingTriviaToString, rightSide);

                var newIfStatement = generator.IfStatement(equalsExpression, ifBlockStatements);

                return newIfStatement;
            }

            internal static SyntaxNode BuildInitialize(SyntaxGenerator generator, INamedTypeSymbol notImplementedException)
            {
                var type = SyntaxFactory.ParseTypeName("AnalysisContext");
                var parameters = new[] { generator.ParameterDeclaration("context", type) };

                var statements = new[] { generator.ThrowStatement(generator.ObjectCreationExpression(notImplementedException)) };
                var initializeDeclaration = generator.MethodDeclaration("Initialize", parameters: parameters, accessibility: Accessibility.Public, modifiers: DeclarationModifiers.Override, statements: statements);

                return initializeDeclaration;
            }

            internal static ClassDeclarationSyntax NewIdCreator(SyntaxToken idToken, ExpressionSyntax expressionKind, ClassDeclarationSyntax declaration)
            {
                var equalsValueClause = SyntaxFactory.EqualsValueClause(expressionKind);
                var idDeclarator = SyntaxFactory.VariableDeclarator(idToken, null, equalsValueClause);
                var type = SyntaxFactory.ParseTypeName("string");

                var idDeclaratorList = new SeparatedSyntaxList<VariableDeclaratorSyntax>().Add(idDeclarator);
                var idDeclaration = SyntaxFactory.VariableDeclaration(type, idDeclaratorList);

                var whiteSpace = SyntaxFactory.Whitespace("");
                var publicModifier = SyntaxFactory.ParseToken("public").WithLeadingTrivia(whiteSpace).WithTrailingTrivia(whiteSpace);
                var constModifier = SyntaxFactory.ParseToken("const").WithLeadingTrivia(whiteSpace).WithTrailingTrivia(whiteSpace);
                var modifierList = SyntaxFactory.TokenList(publicModifier, constModifier);

                var attributeList = new SyntaxList<AttributeListSyntax>();
                var fieldDeclaration = SyntaxFactory.FieldDeclaration(attributeList, modifierList, idDeclaration);
                var memberList = new SyntaxList<MemberDeclarationSyntax>().Add(fieldDeclaration);

                var newClassDeclaration = declaration.WithMembers(memberList);
                foreach (MemberDeclarationSyntax member in declaration.Members)
                {
                    newClassDeclaration = newClassDeclaration.AddMembers(member);
                }

                return newClassDeclaration;
            }

            //creates the diagnostic location statement
            internal static SyntaxNode CreateLocation(SyntaxGenerator generator, string ifStatementIdentifier, string spanIdentifier)
            {
                string name = "diagnosticLocation";
                SyntaxNode memberIdentifier = generator.IdentifierName("Location");
                SyntaxNode memberName = generator.IdentifierName("Create");
                SyntaxNode expression = generator.MemberAccessExpression(memberIdentifier, memberName);

                SyntaxList<SyntaxNode> arguments = new SyntaxList<SyntaxNode>();

                var treeIdentifier = generator.IdentifierName(ifStatementIdentifier);
                var treeArgExpression = generator.MemberAccessExpression(treeIdentifier, "SyntaxTree");
                var treeArg = generator.Argument(treeArgExpression);

                var spanArgIdentifier = generator.IdentifierName(spanIdentifier);
                var spanArg = generator.Argument(spanArgIdentifier);

                arguments = arguments.Add(treeArg);
                arguments = arguments.Add(spanArg);

                SyntaxNode initializer = generator.InvocationExpression(expression, arguments);
                SyntaxNode localDeclaration = generator.LocalDeclarationStatement(name, initializer);

                return localDeclaration;
            }

            //creates the diagnostic span statement
            internal static SyntaxNode CreateSpan(SyntaxGenerator generator, string startIdentifier, string endIdentifier)
            {
                string name = "diagnosticSpan";
                SyntaxNode memberIdentifier = generator.IdentifierName("TextSpan");
                SyntaxNode memberName = generator.IdentifierName("FromBounds");
                SyntaxNode expression = generator.MemberAccessExpression(memberIdentifier, memberName);

                SyntaxList<SyntaxNode> arguments = new SyntaxList<SyntaxNode>();

                var startSpanIdentifier = generator.IdentifierName(startIdentifier);
                var endSpanIdentifier = generator.IdentifierName(endIdentifier);

                arguments = arguments.Add(startSpanIdentifier);
                arguments = arguments.Add(endSpanIdentifier);

                SyntaxNode initializer = generator.InvocationExpression(expression, arguments);
                SyntaxNode localDeclaration = generator.LocalDeclarationStatement(name, initializer);

                return localDeclaration;
            }

            //creates an end or start span statement
            internal static SyntaxNode CreateEndOrStartSpan(SyntaxGenerator generator, string identifierString, string variableName)
            {
                SyntaxNode identifier = null;

                identifier = generator.IdentifierName(identifierString);

                SyntaxNode expression = generator.MemberAccessExpression(identifier, "Span");
                SyntaxNode initializer = generator.MemberAccessExpression(expression, "Start");

                SyntaxNode localDeclaration = generator.LocalDeclarationStatement(variableName, initializer);

                return localDeclaration;
            }

            //creates the open parenthesis statement
            internal static SyntaxNode CreateOpenParen(SyntaxGenerator generator, string expressionString)
            {
                string name = "openParen";

                var expression = generator.IdentifierName(expressionString);

                var initializer = generator.MemberAccessExpression(expression, "OpenParenToken");
                SyntaxNode localDeclaration = generator.LocalDeclarationStatement(name, initializer);

                return localDeclaration;
            }

            internal static SyntaxNode CreateDiagnostic(SyntaxGenerator generator, string locationName, string ruleName)
            {
                var identifier = generator.IdentifierName("Diagnostic");
                var expression = generator.MemberAccessExpression(identifier, "Create");

                SyntaxList<SyntaxNode> arguments = new SyntaxList<SyntaxNode>();

                var ruleExpression = generator.IdentifierName(ruleName);
                var ruleArg = generator.Argument(ruleExpression);

                var locationExpression = generator.IdentifierName(locationName);
                var locationArg = generator.Argument(locationExpression);

                var messageExpression = generator.MemberAccessExpression(ruleExpression, "MessageFormat");
                var messageArg = generator.Argument(messageExpression);

                arguments = arguments.Add(ruleArg);
                arguments = arguments.Add(locationArg);
                arguments = arguments.Add(messageArg);

                string name = "diagnostic";
                var initializer = generator.InvocationExpression(expression, arguments);
                SyntaxNode localDeclaration = generator.LocalDeclarationStatement(name, initializer);

                return localDeclaration;
            }

            internal static string GetFirstRuleName(ClassDeclarationSyntax declaration)
            {
                SyntaxList<MemberDeclarationSyntax> members = declaration.Members;
                FieldDeclarationSyntax rule = null;

                foreach (var member in members)
                {
                    rule = member as FieldDeclarationSyntax;
                    if (rule != null && rule.Declaration.Type.ToString() == "DiagnosticDescriptor")
                    {
                        break;
                    }
                }

                return rule.Declaration.Variables[0].Identifier.Text;
            }

            internal static MethodDeclarationSyntax GetAnalysis(ClassDeclarationSyntax declaration)
            {
                SyntaxList<MemberDeclarationSyntax> members = declaration.Members;
                MethodDeclarationSyntax analysis = null;

                foreach (var member in members)
                {
                    analysis = member as MethodDeclarationSyntax;
                    if (analysis != null && analysis.Identifier.Text != "Initialize")
                    {
                        break;
                    }
                }

                return analysis;
            }

            internal static SyntaxNode CreateDiagnosticReport(SyntaxGenerator generator, string argumentName, string contextName)
            {
                var argumentExpression = generator.IdentifierName(argumentName);
                var argument = generator.Argument(argumentExpression);

                var identifier = generator.IdentifierName(contextName);
                var memberExpression = generator.MemberAccessExpression(identifier, "ReportDiagnostic");
                var expression = generator.InvocationExpression(memberExpression, argument);

                SyntaxNode expressionStatement = generator.ExpressionStatement(expression);
                return expressionStatement;
            }
        }
    }
}<|MERGE_RESOLUTION|>--- conflicted
+++ resolved
@@ -26,63 +26,42 @@
             {
                 //TODO: should be 47 when done
                 return ImmutableArray.Create(MetaCompilationAnalyzer.MissingId,
-<<<<<<< HEAD
+                    MetaCompilationAnalyzer.TrailingTriviaCheckMissing,
+                    MetaCompilationAnalyzer.TooManyStatements,
                     MetaCompilationAnalyzer.MissingInit,
                     MetaCompilationAnalyzer.MissingRegisterStatement,
                     MetaCompilationAnalyzer.TooManyInitStatements,
                     MetaCompilationAnalyzer.InvalidStatement,
+                    MetaCompilationAnalyzer.IfStatementIncorrect,
+                    MetaCompilationAnalyzer.IfKeywordIncorrect,
+                    MetaCompilationAnalyzer.TrailingTriviaCheckIncorrect,
+                    MetaCompilationAnalyzer.TrailingTriviaVarMissing,
+                    MetaCompilationAnalyzer.TrailingTriviaVarIncorrect,
+                    MetaCompilationAnalyzer.TrailingTriviaKindCheckIncorrect,
+                    MetaCompilationAnalyzer.WhitespaceCheckIncorrect,
+                    MetaCompilationAnalyzer.ReturnStatementIncorrect,
+                    MetaCompilationAnalyzer.TooManyStatements,
+                    MetaCompilationAnalyzer.LocationMissing,
+                    MetaCompilationAnalyzer.LocationIncorrect,
+                    MetaCompilationAnalyzer.SpanMissing,
+                    MetaCompilationAnalyzer.SpanIncorrect,
+                    MetaCompilationAnalyzer.EndSpanIncorrect,
+                    MetaCompilationAnalyzer.EndSpanMissing,
+                    MetaCompilationAnalyzer.StartSpanIncorrect,
+                    MetaCompilationAnalyzer.StartSpanMissing,
+                    MetaCompilationAnalyzer.OpenParenIncorrect,
+                    MetaCompilationAnalyzer.OpenParenMissing,
+                    MetaCompilationAnalyzer.MissingAnalysisMethod,
+                    MetaCompilationAnalyzer.DiagnosticMissing,
+                    MetaCompilationAnalyzer.DiagnosticIncorrect,
+                    MetaCompilationAnalyzer.DiagnosticReportIncorrect,
+                    MetaCompilationAnalyzer.DiagnosticReportMissing,
                     MetaCompilationAnalyzer.InternalAndStaticError,
                     MetaCompilationAnalyzer.EnabledByDefaultError,
                     MetaCompilationAnalyzer.DefaultSeverityError,
                     MetaCompilationAnalyzer.MissingIdDeclaration,
                     MetaCompilationAnalyzer.IdDeclTypeError,
-                    MetaCompilationAnalyzer.IncorrectInitSig,
-                    MetaCompilationAnalyzer.IfStatementIncorrect,
-                    MetaCompilationAnalyzer.IfKeywordIncorrect,
-                    MetaCompilationAnalyzer.TrailingTriviaCheckIncorrect,
-                    MetaCompilationAnalyzer.TrailingTriviaCheckMissing,
-                    MetaCompilationAnalyzer.TrailingTriviaVarMissing,
-                    MetaCompilationAnalyzer.TrailingTriviaVarIncorrect,
-                    MetaCompilationAnalyzer.TrailingTriviaKindCheckIncorrect,
-                    MetaCompilationAnalyzer.WhitespaceCheckIncorrect,
-                    MetaCompilationAnalyzer.ReturnStatementIncorrect,
-                    MetaCompilationAnalyzer.TooManyStatements);
-=======
-                                             MetaCompilationAnalyzer.MissingInit,
-                                             MetaCompilationAnalyzer.MissingRegisterStatement,
-                                             MetaCompilationAnalyzer.TooManyInitStatements,
-                                             MetaCompilationAnalyzer.InvalidStatement,
-                                             MetaCompilationAnalyzer.IfStatementIncorrect,
-                                             MetaCompilationAnalyzer.IfKeywordIncorrect,
-                                             MetaCompilationAnalyzer.TrailingTriviaCheckIncorrect,
-                                             MetaCompilationAnalyzer.TrailingTriviaVarMissing,
-                                             MetaCompilationAnalyzer.TrailingTriviaVarIncorrect,
-                                             MetaCompilationAnalyzer.TrailingTriviaKindCheckIncorrect,
-                                             MetaCompilationAnalyzer.WhitespaceCheckIncorrect,
-                                             MetaCompilationAnalyzer.ReturnStatementIncorrect,
-                                             MetaCompilationAnalyzer.TooManyStatements,
-                                             MetaCompilationAnalyzer.LocationMissing,
-                                             MetaCompilationAnalyzer.LocationIncorrect,
-                                             MetaCompilationAnalyzer.SpanMissing,
-                                             MetaCompilationAnalyzer.SpanIncorrect,
-                                             MetaCompilationAnalyzer.EndSpanIncorrect,
-                                             MetaCompilationAnalyzer.EndSpanMissing,
-                                             MetaCompilationAnalyzer.StartSpanIncorrect,
-                                             MetaCompilationAnalyzer.StartSpanMissing,
-                                             MetaCompilationAnalyzer.OpenParenIncorrect,
-                                             MetaCompilationAnalyzer.OpenParenMissing,
-                                             MetaCompilationAnalyzer.MissingAnalysisMethod,
-                                             MetaCompilationAnalyzer.DiagnosticMissing,
-                                             MetaCompilationAnalyzer.DiagnosticIncorrect,
-                                             MetaCompilationAnalyzer.DiagnosticReportIncorrect,
-                                             MetaCompilationAnalyzer.DiagnosticReportMissing,
-                                             MetaCompilationAnalyzer.InternalAndStaticError,
-                                             MetaCompilationAnalyzer.EnabledByDefaultError,
-                                             MetaCompilationAnalyzer.DefaultSeverityError,
-                                             MetaCompilationAnalyzer.MissingIdDeclaration,
-                                             MetaCompilationAnalyzer.IdDeclTypeError,
-                                             MetaCompilationAnalyzer.IncorrectInitSig);
->>>>>>> bbfc5f4d
+                    MetaCompilationAnalyzer.IncorrectInitSig);
             }
         }
 
@@ -700,7 +679,8 @@
                 var ifBlock = ifDeclaration.Statement as BlockSyntax;
                 ifBlockStatements = ifBlock.Statements;
             }
-            var ifStatement = TriviaCheckHelper(document, declaration.Body, ifBlockStatements) as StatementSyntax;
+            SyntaxGenerator generator = SyntaxGenerator.GetGenerator(document);
+            StatementSyntax ifStatement = CodeFixNodeCreator.TriviaCheckHelper(generator, declaration.Body, ifBlockStatements) as StatementSyntax;
             var oldBlock = declaration.Body;
             var newBlock = declaration.Body.WithStatements(declaration.Body.Statements.Replace(declaration.Body.Statements[2], ifStatement));
 
@@ -712,20 +692,11 @@
 
         private async Task<Document> TrailingCheckMissingAsync(Document document, MethodDeclarationSyntax declaration, CancellationToken c)
         {
-<<<<<<< HEAD
             var ifBlockStatements = new SyntaxList<StatementSyntax>();
-
-            var ifStatement = TriviaCheckHelper(document, declaration.Body, ifBlockStatements);
-            var root = await document.GetSyntaxRootAsync();
-            var newRoot = root.ReplaceNode(declaration, ifStatement);
-            var newDocument = document.WithSyntaxRoot(newRoot);
-            return newDocument;
-=======
-            SyntaxGenerator generator = SyntaxGenerator.GetGenerator(document);
-            SyntaxNode ifStatement = CodeFixNodeCreator.TriviaCheckHelper(generator, declaration);
+            SyntaxGenerator generator = SyntaxGenerator.GetGenerator(document);
+            SyntaxNode ifStatement = CodeFixNodeCreator.TriviaCheckHelper(generator, declaration.Body, ifBlockStatements);
 
             return await ReplaceNode(declaration, ifStatement, document);
->>>>>>> bbfc5f4d
         }
 
         private async Task<Document> DiagnosticSeverityHidden(Document document, MemberAccessExpressionSyntax memberAccessExpression, CancellationToken c)
@@ -912,29 +883,15 @@
                 return ifKeyword;
             }
 
-            internal static SyntaxNode TriviaCheckHelper(SyntaxGenerator generator, StatementSyntax declaration)
-            {
-                var methodBlock = declaration.Parent as BlockSyntax;
-                var secondStatement = methodBlock.Statements[1] as LocalDeclarationStatementSyntax;
-
-<<<<<<< HEAD
-        private SyntaxNode TriviaCheckHelper(Document document, BlockSyntax methodBlock, SyntaxList<StatementSyntax> ifBlockStatements)
+        internal static SyntaxNode TriviaCheckHelper(SyntaxGenerator generator, BlockSyntax methodBlock, SyntaxList<StatementSyntax> ifBlockStatements)
         {
             var secondStatement = methodBlock.Statements[1] as LocalDeclarationStatementSyntax;
-
-            var generator = SyntaxGenerator.GetGenerator(document);
             var variableName = generator.IdentifierName(secondStatement.Declaration.Variables[0].Identifier.ValueText);
             var conditional = generator.MemberAccessExpression(variableName, "HasTrailingTrivia");
             var ifStatement = generator.IfStatement(conditional, ifBlockStatements);
-=======
-                var variableName = generator.IdentifierName(secondStatement.Declaration.Variables[0].Identifier.ValueText);
-                var conditional = generator.MemberAccessExpression(variableName, "HasTrailingTrivia");
-                var trueStatements = new SyntaxList<SyntaxNode>();
-                var ifStatement = generator.IfStatement(conditional, trueStatements);
-
-                return ifStatement;
-            }
->>>>>>> bbfc5f4d
+
+            return ifStatement;
+        }
 
             internal static SyntaxNode TriviaVarMissingHelper(SyntaxGenerator generator, IfStatementSyntax declaration)
             {
