--- conflicted
+++ resolved
@@ -123,18 +123,14 @@
                 importingConstructor = constructor;
                 if (constructor.DeclaredAccessibility != Accessibility.Public)
                 {
-<<<<<<< HEAD
                     if (appliedImportingConstructorAttribute.ApplicationSyntaxReference != null)
                     {
                         // '{0}' is MEF-exported and should have a single importing constructor of the correct form
-                        context.ReportDiagnostic(Diagnostic.Create(Rule, appliedImportingConstructorAttribute.ApplicationSyntaxReference.GetSyntax(context.CancellationToken).GetLocation(), ScenarioProperties.NonPublicConstructor, namedType.Name));
+                    	context.ReportDiagnostic(
+                        	appliedImportingConstructorAttribute.ApplicationSyntaxReference.CreateDiagnostic(
+                            	Rule, ScenarioProperties.NonPublicConstructor, context.CancellationToken, namedType.Name));
                     }
-=======
-                    // '{0}' is MEF-exported and should have a single importing constructor of the correct form
-                    context.ReportDiagnostic(
-                        appliedImportingConstructorAttribute.ApplicationSyntaxReference.CreateDiagnostic(
-                            Rule, ScenarioProperties.NonPublicConstructor, context.CancellationToken, namedType.Name));
->>>>>>> 67c75ec6
+                    
                     continue;
                 }
             }
