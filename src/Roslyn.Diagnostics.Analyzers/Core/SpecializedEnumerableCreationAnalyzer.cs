﻿// Copyright (c) Microsoft.  All Rights Reserved.  Licensed under the Apache License, Version 2.0.  See License.txt in the project root for license information.

using System;
using System.Collections.Immutable;
using System.Linq;
using Analyzer.Utilities;
using Analyzer.Utilities.Extensions;
using Microsoft.CodeAnalysis;
using Microsoft.CodeAnalysis.Diagnostics;

namespace Roslyn.Diagnostics.Analyzers
{
    // TODO: This should be updated to follow the flow of array creation expressions
    // that are eventually converted to and leave a given method as IEnumerable<T> once we have
    // the ability to do more thorough data-flow analysis in diagnostic analyzers.
    public abstract class SpecializedEnumerableCreationAnalyzer : DiagnosticAnalyzer
    {
        internal const string SpecializedCollectionsMetadataName = "Roslyn.Utilities.SpecializedCollections";
        internal const string LinqEnumerableMetadataName = "System.Linq.Enumerable";
        internal const string EmptyMethodName = "Empty";

        private static readonly LocalizableString s_localizableTitleUseEmptyEnumerable = new LocalizableResourceString(nameof(RoslynDiagnosticsAnalyzersResources.UseSpecializedCollectionsEmptyEnumerableTitle), RoslynDiagnosticsAnalyzersResources.ResourceManager, typeof(RoslynDiagnosticsAnalyzersResources));
        private static readonly LocalizableString s_localizableMessageUseEmptyEnumerable = new LocalizableResourceString(nameof(RoslynDiagnosticsAnalyzersResources.UseSpecializedCollectionsEmptyEnumerableMessage), RoslynDiagnosticsAnalyzersResources.ResourceManager, typeof(RoslynDiagnosticsAnalyzersResources));

        internal static readonly DiagnosticDescriptor UseEmptyEnumerableRule = new DiagnosticDescriptor(
            RoslynDiagnosticIds.UseEmptyEnumerableRuleId,
            s_localizableTitleUseEmptyEnumerable,
            s_localizableMessageUseEmptyEnumerable,
<<<<<<< HEAD
            DiagnosticCategory.RoslynDiagnosticsPerformance,
            DiagnosticHelpers.DefaultDiagnosticSeverity,
            isEnabledByDefault: DiagnosticHelpers.EnabledByDefaultIfNotBuildingVSIX,
=======
            DiagnosticCategory.RoslyDiagnosticsPerformance,
            DiagnosticSeverity.Warning,
            isEnabledByDefault: true,
>>>>>>> 885e18b9
            customTags: WellKnownDiagnosticTags.Telemetry);

        private static readonly LocalizableString s_localizableTitleUseSingletonEnumerable = new LocalizableResourceString(nameof(RoslynDiagnosticsAnalyzersResources.UseSpecializedCollectionsSingletonEnumerableTitle), RoslynDiagnosticsAnalyzersResources.ResourceManager, typeof(RoslynDiagnosticsAnalyzersResources));
        private static readonly LocalizableString s_localizableMessageUseSingletonEnumerable = new LocalizableResourceString(nameof(RoslynDiagnosticsAnalyzersResources.UseSpecializedCollectionsSingletonEnumerableMessage), RoslynDiagnosticsAnalyzersResources.ResourceManager, typeof(RoslynDiagnosticsAnalyzersResources));

        internal static readonly DiagnosticDescriptor UseSingletonEnumerableRule = new DiagnosticDescriptor(
            RoslynDiagnosticIds.UseSingletonEnumerableRuleId,
            s_localizableTitleUseSingletonEnumerable,
            s_localizableMessageUseSingletonEnumerable,
<<<<<<< HEAD
            DiagnosticCategory.RoslynDiagnosticsPerformance,
            DiagnosticHelpers.DefaultDiagnosticSeverity,
            isEnabledByDefault: DiagnosticHelpers.EnabledByDefaultIfNotBuildingVSIX,
=======
            DiagnosticCategory.RoslyDiagnosticsPerformance,
            DiagnosticSeverity.Warning,
            isEnabledByDefault: true,
>>>>>>> 885e18b9
            customTags: WellKnownDiagnosticTags.Telemetry);

        public override ImmutableArray<DiagnosticDescriptor> SupportedDiagnostics => ImmutableArray.Create(UseEmptyEnumerableRule, UseSingletonEnumerableRule);

        public override void Initialize(AnalysisContext analysisContext)
        {
            analysisContext.EnableConcurrentExecution();

            analysisContext.ConfigureGeneratedCodeAnalysis(GeneratedCodeAnalysisFlags.None);

            analysisContext.RegisterCompilationStartAction(
                (context) =>
                {
                    INamedTypeSymbol? specializedCollectionsSymbol = context.Compilation.GetOrCreateTypeByMetadataName(SpecializedCollectionsMetadataName);
                    if (specializedCollectionsSymbol == null)
                    {
                        // TODO: In the future, we may want to run this analyzer even if the SpecializedCollections
                        // type cannot be found in this compilation. In some cases, we may want to add a reference
                        // to SpecializedCollections as a linked file or an assembly that contains it. With this
                        // check, we will not warn where SpecializedCollections is not yet referenced.
                        return;
                    }

                    INamedTypeSymbol? genericEnumerableSymbol = context.Compilation.GetOrCreateTypeByMetadataName(WellKnownTypeNames.SystemCollectionsGenericIEnumerable1);
                    if (genericEnumerableSymbol == null)
                    {
                        return;
                    }

                    INamedTypeSymbol? linqEnumerableSymbol = context.Compilation.GetOrCreateTypeByMetadataName(LinqEnumerableMetadataName);
                    if (linqEnumerableSymbol == null)
                    {
                        return;
                    }

                    if (!(linqEnumerableSymbol.GetMembers(EmptyMethodName).FirstOrDefault() is IMethodSymbol genericEmptyEnumerableSymbol) ||
                        genericEmptyEnumerableSymbol.Arity != 1 ||
                        genericEmptyEnumerableSymbol.Parameters.Length != 0)
                    {
                        return;
                    }

                    GetCodeBlockStartedAnalyzer(context, genericEnumerableSymbol, genericEmptyEnumerableSymbol);
                });
        }

        protected abstract void GetCodeBlockStartedAnalyzer(CompilationStartAnalysisContext context, INamedTypeSymbol genericEnumerableSymbol, IMethodSymbol genericEmptyEnumerableSymbol);

        protected abstract class AbstractCodeBlockStartedAnalyzer<TLanguageKindEnum> where TLanguageKindEnum : struct
        {
            private readonly INamedTypeSymbol _genericEnumerableSymbol;
            private readonly IMethodSymbol _genericEmptyEnumerableSymbol;

            public AbstractCodeBlockStartedAnalyzer(INamedTypeSymbol genericEnumerableSymbol, IMethodSymbol genericEmptyEnumerableSymbol)
            {
                _genericEnumerableSymbol = genericEnumerableSymbol;
                _genericEmptyEnumerableSymbol = genericEmptyEnumerableSymbol;
            }

            protected abstract void GetSyntaxAnalyzer(CodeBlockStartAnalysisContext<TLanguageKindEnum> context, INamedTypeSymbol genericEnumerableSymbol, IMethodSymbol genericEmptyEnumerableSymbol);

            public void Initialize(CodeBlockStartAnalysisContext<TLanguageKindEnum> context)
            {
                if (context.OwningSymbol is IMethodSymbol methodSymbol &&
    Equals(methodSymbol.ReturnType.OriginalDefinition, _genericEnumerableSymbol))
                {
                    GetSyntaxAnalyzer(context, _genericEnumerableSymbol, _genericEmptyEnumerableSymbol);
                }
            }
        }

        protected abstract class AbstractSyntaxAnalyzer
        {
            protected INamedTypeSymbol GenericEnumerableSymbol { get; }
            private readonly IMethodSymbol _genericEmptyEnumerableSymbol;

            public AbstractSyntaxAnalyzer(INamedTypeSymbol genericEnumerableSymbol, IMethodSymbol genericEmptyEnumerableSymbol)
            {
                this.GenericEnumerableSymbol = genericEnumerableSymbol;
                _genericEmptyEnumerableSymbol = genericEmptyEnumerableSymbol;
            }

            public static ImmutableArray<DiagnosticDescriptor> SupportedDiagnostics => ImmutableArray.Create(UseEmptyEnumerableRule, UseSingletonEnumerableRule);

            protected bool ShouldAnalyzeArrayCreationExpression(SyntaxNode expression, SemanticModel semanticModel)
            {
                TypeInfo typeInfo = semanticModel.GetTypeInfo(expression);

                return typeInfo.ConvertedType != null &&
                    Equals(typeInfo.ConvertedType.OriginalDefinition, GenericEnumerableSymbol) &&
                    typeInfo.Type is IArrayTypeSymbol arrayType &&
                    arrayType.Rank == 1;
            }

            protected void AnalyzeMemberAccessName(SyntaxNode name, SemanticModel semanticModel, Action<Diagnostic> addDiagnostic)
            {
                if (semanticModel.GetSymbolInfo(name).Symbol is IMethodSymbol methodSymbol &&
                    Equals(methodSymbol.OriginalDefinition, _genericEmptyEnumerableSymbol))
                {
                    addDiagnostic(Diagnostic.Create(UseEmptyEnumerableRule, name.Parent.GetLocation()));
                }
            }

            protected static void AnalyzeArrayLength(int length, SyntaxNode arrayCreationExpression, Action<Diagnostic> addDiagnostic)
            {
                if (length == 0)
                {
                    addDiagnostic(Diagnostic.Create(UseEmptyEnumerableRule, arrayCreationExpression.GetLocation()));
                }
                else if (length == 1)
                {
                    addDiagnostic(Diagnostic.Create(UseSingletonEnumerableRule, arrayCreationExpression.GetLocation()));
                }
            }
        }
    }
}<|MERGE_RESOLUTION|>--- conflicted
+++ resolved
@@ -26,15 +26,9 @@
             RoslynDiagnosticIds.UseEmptyEnumerableRuleId,
             s_localizableTitleUseEmptyEnumerable,
             s_localizableMessageUseEmptyEnumerable,
-<<<<<<< HEAD
             DiagnosticCategory.RoslynDiagnosticsPerformance,
-            DiagnosticHelpers.DefaultDiagnosticSeverity,
-            isEnabledByDefault: DiagnosticHelpers.EnabledByDefaultIfNotBuildingVSIX,
-=======
-            DiagnosticCategory.RoslyDiagnosticsPerformance,
             DiagnosticSeverity.Warning,
             isEnabledByDefault: true,
->>>>>>> 885e18b9
             customTags: WellKnownDiagnosticTags.Telemetry);
 
         private static readonly LocalizableString s_localizableTitleUseSingletonEnumerable = new LocalizableResourceString(nameof(RoslynDiagnosticsAnalyzersResources.UseSpecializedCollectionsSingletonEnumerableTitle), RoslynDiagnosticsAnalyzersResources.ResourceManager, typeof(RoslynDiagnosticsAnalyzersResources));
@@ -44,15 +38,9 @@
             RoslynDiagnosticIds.UseSingletonEnumerableRuleId,
             s_localizableTitleUseSingletonEnumerable,
             s_localizableMessageUseSingletonEnumerable,
-<<<<<<< HEAD
             DiagnosticCategory.RoslynDiagnosticsPerformance,
-            DiagnosticHelpers.DefaultDiagnosticSeverity,
-            isEnabledByDefault: DiagnosticHelpers.EnabledByDefaultIfNotBuildingVSIX,
-=======
-            DiagnosticCategory.RoslyDiagnosticsPerformance,
             DiagnosticSeverity.Warning,
             isEnabledByDefault: true,
->>>>>>> 885e18b9
             customTags: WellKnownDiagnosticTags.Telemetry);
 
         public override ImmutableArray<DiagnosticDescriptor> SupportedDiagnostics => ImmutableArray.Create(UseEmptyEnumerableRule, UseSingletonEnumerableRule);
