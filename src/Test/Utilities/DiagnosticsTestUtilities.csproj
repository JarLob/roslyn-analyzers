--- conflicted
+++ resolved
@@ -99,12 +99,8 @@
       <Private>True</Private>
     </Reference>
     <Reference Include="System.Core" />
-<<<<<<< HEAD
+	<Reference Include="System.Data" />
     <Reference Include="System.Reflection.Metadata, Version=1.2.0.0, Culture=neutral, PublicKeyToken=b03f5f7f11d50a3a, processorArchitecture=MSIL">
-=======
-    <Reference Include="System.Data" />
-    <Reference Include="System.Reflection.Metadata, Version=1.0.21.0, Culture=neutral, PublicKeyToken=b03f5f7f11d50a3a, processorArchitecture=MSIL">
->>>>>>> 7ca86d62
       <SpecificVersion>False</SpecificVersion>
       <HintPath>..\..\..\packages\System.Reflection.Metadata.1.2.0-rc2-23629\lib\dotnet5.2\System.Reflection.Metadata.dll</HintPath>
       <Private>True</Private>
