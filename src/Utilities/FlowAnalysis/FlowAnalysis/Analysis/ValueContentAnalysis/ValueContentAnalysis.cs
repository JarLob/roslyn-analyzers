﻿// Copyright (c) Microsoft.  All Rights Reserved.  Licensed under the Apache License, Version 2.0.  See License.txt in the project root for license information.

using System;
using System.Collections.Immutable;
using System.Diagnostics;
using System.Threading;
using Analyzer.Utilities;
using Microsoft.CodeAnalysis.Diagnostics;
using Microsoft.CodeAnalysis.FlowAnalysis.DataFlow.PointsToAnalysis;

namespace Microsoft.CodeAnalysis.FlowAnalysis.DataFlow.ValueContentAnalysis
{
    using ValueContentAnalysisResult = DataFlowAnalysisResult<ValueContentBlockAnalysisResult, ValueContentAbstractValue>;
    using CopyAnalysisResult = DataFlowAnalysisResult<CopyAnalysis.CopyBlockAnalysisResult, CopyAnalysis.CopyAbstractValue>;

    /// <summary>
    /// Dataflow analysis to track value content of <see cref="AnalysisEntity"/>/<see cref="IOperation"/>.
    /// </summary>
    public partial class ValueContentAnalysis : ForwardDataFlowAnalysis<ValueContentAnalysisData, ValueContentAnalysisContext, ValueContentAnalysisResult, ValueContentBlockAnalysisResult, ValueContentAbstractValue>
    {
        private ValueContentAnalysis(ValueContentAnalysisDomain analysisDomain, ValueContentDataFlowOperationVisitor operationVisitor)
            : base(analysisDomain, operationVisitor)
        {
        }

        public static ValueContentAnalysisResult? TryGetOrComputeResult(
            ControlFlowGraph cfg,
            ISymbol owningSymbol,
            WellKnownTypeProvider wellKnownTypeProvider,
            AnalyzerOptions analyzerOptions,
            DiagnosticDescriptor rule,
            PointsToAnalysisKind defaultPointsToAnalysisKind,
            CancellationToken cancellationToken,
            InterproceduralAnalysisKind interproceduralAnalysisKind = InterproceduralAnalysisKind.None,
            bool pessimisticAnalysis = true)
        {
            return TryGetOrComputeResult(cfg, owningSymbol, wellKnownTypeProvider, analyzerOptions, rule,
                defaultPointsToAnalysisKind, cancellationToken, out var _, out var _, interproceduralAnalysisKind,
                pessimisticAnalysis);
        }

        public static ValueContentAnalysisResult? TryGetOrComputeResult(
            ControlFlowGraph cfg,
            ISymbol owningSymbol,
            WellKnownTypeProvider wellKnownTypeProvider,
            AnalyzerOptions analyzerOptions,
            DiagnosticDescriptor rule,
            PointsToAnalysisKind defaultPointsToAnalysisKind,
            CancellationToken cancellationToken,
            out CopyAnalysisResult? copyAnalysisResult,
            out PointsToAnalysisResult? pointsToAnalysisResult,
            InterproceduralAnalysisKind interproceduralAnalysisKind = InterproceduralAnalysisKind.None,
            bool pessimisticAnalysis = true,
            bool performCopyAnalysisIfNotUserConfigured = false,
            InterproceduralAnalysisPredicate? interproceduralAnalysisPredicate = null,
            ImmutableArray<INamedTypeSymbol> additionalSupportedValueTypes = default,
            Func<IOperation, ValueContentAbstractValue>? getValueContentValueForAdditionalSupportedValueTypeOperation = null)
        {
<<<<<<< HEAD
            if (cfg == null)
            {
                throw new ArgumentNullException(nameof(cfg));
            }

            Debug.Assert(!owningSymbol.IsConfiguredToSkipAnalysis(analyzerOptions, rule, wellKnownTypeProvider.Compilation, cancellationToken));
=======
            Debug.Assert(!analyzerOptions.IsConfiguredToSkipAnalysis(rule, owningSymbol, wellKnownTypeProvider.Compilation, cancellationToken));
>>>>>>> 9df0075c

            var interproceduralAnalysisConfig = InterproceduralAnalysisConfiguration.Create(
                analyzerOptions, rule, cfg, wellKnownTypeProvider.Compilation, interproceduralAnalysisKind, cancellationToken);
            return TryGetOrComputeResult(cfg, owningSymbol, analyzerOptions, wellKnownTypeProvider,
                pointsToAnalysisKind: analyzerOptions.GetPointsToAnalysisKindOption(rule, owningSymbol, wellKnownTypeProvider.Compilation, defaultPointsToAnalysisKind, cancellationToken),
                interproceduralAnalysisConfig, out copyAnalysisResult,
                out pointsToAnalysisResult, pessimisticAnalysis,
                performCopyAnalysis: analyzerOptions.GetCopyAnalysisOption(rule, owningSymbol, wellKnownTypeProvider.Compilation, defaultValue: performCopyAnalysisIfNotUserConfigured, cancellationToken),
                interproceduralAnalysisPredicate,
                additionalSupportedValueTypes,
                getValueContentValueForAdditionalSupportedValueTypeOperation);
        }

        internal static ValueContentAnalysisResult? TryGetOrComputeResult(
            ControlFlowGraph cfg,
            ISymbol owningSymbol,
            AnalyzerOptions analyzerOptions,
            WellKnownTypeProvider wellKnownTypeProvider,
            PointsToAnalysisKind pointsToAnalysisKind,
            InterproceduralAnalysisConfiguration interproceduralAnalysisConfig,
            out CopyAnalysisResult? copyAnalysisResult,
            out PointsToAnalysisResult? pointsToAnalysisResult,
            bool pessimisticAnalysis = true,
            bool performCopyAnalysis = false,
            InterproceduralAnalysisPredicate? interproceduralAnalysisPredicate = null,
            ImmutableArray<INamedTypeSymbol> additionalSupportedValueTypes = default,
            Func<IOperation, ValueContentAbstractValue>? getValueContentValueForAdditionalSupportedValueTypeOperation = null)
        {
            if (cfg == null)
            {
                throw new ArgumentNullException(nameof(cfg));
            }

            copyAnalysisResult = null;
            pointsToAnalysisResult = pointsToAnalysisKind != PointsToAnalysisKind.None ?
                PointsToAnalysis.PointsToAnalysis.TryGetOrComputeResult(cfg, owningSymbol, analyzerOptions, wellKnownTypeProvider, pointsToAnalysisKind, out copyAnalysisResult,
                    interproceduralAnalysisConfig, interproceduralAnalysisPredicate, pessimisticAnalysis, performCopyAnalysis) :
                null;

            var analysisContext = ValueContentAnalysisContext.Create(
                ValueContentAbstractValueDomain.Default, wellKnownTypeProvider, cfg, owningSymbol, analyzerOptions,
                interproceduralAnalysisConfig, pessimisticAnalysis, copyAnalysisResult,
                pointsToAnalysisResult, TryGetOrComputeResultForAnalysisContext,
                additionalSupportedValueTypes, getValueContentValueForAdditionalSupportedValueTypeOperation,
                interproceduralAnalysisPredicate);
            return TryGetOrComputeResultForAnalysisContext(analysisContext);
        }

        private static ValueContentAnalysisResult? TryGetOrComputeResultForAnalysisContext(ValueContentAnalysisContext analysisContext)
        {
            var analysisDomain = new ValueContentAnalysisDomain(analysisContext.PointsToAnalysisResult);
            var operationVisitor = new ValueContentDataFlowOperationVisitor(analysisDomain, analysisContext);
            var nullAnalysis = new ValueContentAnalysis(analysisDomain, operationVisitor);
            return nullAnalysis.TryGetOrComputeResultCore(analysisContext, cacheResult: true);
        }

        protected override ValueContentAnalysisResult ToResult(ValueContentAnalysisContext analysisContext, ValueContentAnalysisResult dataFlowAnalysisResult)
            => dataFlowAnalysisResult;

        protected override ValueContentBlockAnalysisResult ToBlockResult(BasicBlock basicBlock, ValueContentAnalysisData blockAnalysisData)
            => new ValueContentBlockAnalysisResult(basicBlock, blockAnalysisData);
    }
}<|MERGE_RESOLUTION|>--- conflicted
+++ resolved
@@ -56,16 +56,12 @@
             ImmutableArray<INamedTypeSymbol> additionalSupportedValueTypes = default,
             Func<IOperation, ValueContentAbstractValue>? getValueContentValueForAdditionalSupportedValueTypeOperation = null)
         {
-<<<<<<< HEAD
             if (cfg == null)
             {
                 throw new ArgumentNullException(nameof(cfg));
             }
 
-            Debug.Assert(!owningSymbol.IsConfiguredToSkipAnalysis(analyzerOptions, rule, wellKnownTypeProvider.Compilation, cancellationToken));
-=======
             Debug.Assert(!analyzerOptions.IsConfiguredToSkipAnalysis(rule, owningSymbol, wellKnownTypeProvider.Compilation, cancellationToken));
->>>>>>> 9df0075c
 
             var interproceduralAnalysisConfig = InterproceduralAnalysisConfiguration.Create(
                 analyzerOptions, rule, cfg, wellKnownTypeProvider.Compilation, interproceduralAnalysisKind, cancellationToken);
