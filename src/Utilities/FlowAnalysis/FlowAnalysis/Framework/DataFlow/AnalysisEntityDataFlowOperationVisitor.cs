﻿// Copyright (c) Microsoft.  All Rights Reserved.  Licensed under the Apache License, Version 2.0.  See License.txt in the project root for license information.

using System;
using System.Collections.Generic;
using System.Collections.Immutable;
using System.Diagnostics;
using System.Linq;
using Analyzer.Utilities;
using Analyzer.Utilities.Extensions;
using Analyzer.Utilities.PooledObjects;
using Analyzer.Utilities.PooledObjects.Extensions;
using Microsoft.CodeAnalysis.FlowAnalysis.DataFlow.CopyAnalysis;
using Microsoft.CodeAnalysis.FlowAnalysis.DataFlow.PointsToAnalysis;
using Microsoft.CodeAnalysis.FlowAnalysis.DataFlow.ValueContentAnalysis;
using Microsoft.CodeAnalysis.Operations;

namespace Microsoft.CodeAnalysis.FlowAnalysis.DataFlow
{
    /// <summary>
    /// Operation visitor to flow the abstract dataflow analysis values for <see cref="AnalysisEntity"/> instances across a given statement in a basic block.
    /// </summary>
    public abstract class AnalysisEntityDataFlowOperationVisitor<TAnalysisData, TAnalysisContext, TAnalysisResult, TAbstractAnalysisValue>
        : DataFlowOperationVisitor<TAnalysisData, TAnalysisContext, TAnalysisResult, TAbstractAnalysisValue>
        where TAnalysisData : AbstractAnalysisData
        where TAnalysisContext : AbstractDataFlowAnalysisContext<TAnalysisData, TAnalysisContext, TAnalysisResult, TAbstractAnalysisValue>
        where TAnalysisResult : class, IDataFlowAnalysisResult<TAbstractAnalysisValue>
        where TAbstractAnalysisValue : IEquatable<TAbstractAnalysisValue>
    {
        protected AnalysisEntityDataFlowOperationVisitor(TAnalysisContext analysisContext)
            : base(analysisContext)
        {
            Debug.Assert(!analysisContext.PredicateAnalysis || SupportsPredicateAnalysis);
        }

        protected virtual bool SupportsPredicateAnalysis => false;
        protected void AddTrackedEntities(HashSet<AnalysisEntity> builder, bool forInterproceduralAnalysis = false)
            => AddTrackedEntities(CurrentAnalysisData, builder, forInterproceduralAnalysis);
        protected abstract void AddTrackedEntities(TAnalysisData analysisData, HashSet<AnalysisEntity> builder, bool forInterproceduralAnalysis = false);
        protected abstract void SetAbstractValue(AnalysisEntity analysisEntity, TAbstractAnalysisValue value);
        protected abstract void ResetAbstractValue(AnalysisEntity analysisEntity);
        protected abstract TAbstractAnalysisValue GetAbstractValue(AnalysisEntity analysisEntity);
        protected abstract bool HasAbstractValue(AnalysisEntity analysisEntity);
        protected abstract void StopTrackingEntity(AnalysisEntity analysisEntity, TAnalysisData analysisData);

        protected override TAbstractAnalysisValue ComputeAnalysisValueForReferenceOperation(IOperation operation, TAbstractAnalysisValue defaultValue)
        {
            if (AnalysisEntityFactory.TryCreate(operation, out var analysisEntity))
            {
                if (!HasAbstractValue(analysisEntity))
                {
                    SetAbstractValue(analysisEntity, defaultValue);
                }

                return GetAbstractValue(analysisEntity);
            }
            else
            {
                return defaultValue;
            }
        }

        protected sealed override TAbstractAnalysisValue ComputeAnalysisValueForEscapedRefOrOutArgument(IArgumentOperation operation, TAbstractAnalysisValue defaultValue)
        {
            Debug.Assert(operation.Parameter.RefKind == RefKind.Ref || operation.Parameter.RefKind == RefKind.Out);

            if (AnalysisEntityFactory.TryCreate(operation, out var analysisEntity))
            {
                var value = ComputeAnalysisValueForEscapedRefOrOutArgument(analysisEntity, operation, defaultValue);
                SetAbstractValueForAssignment(analysisEntity, operation, value);
                return GetAbstractValue(analysisEntity);
            }
            else
            {
                return defaultValue;
            }
        }

        protected virtual TAbstractAnalysisValue ComputeAnalysisValueForEscapedRefOrOutArgument(AnalysisEntity analysisEntity, IArgumentOperation operation, TAbstractAnalysisValue defaultValue)
        {
            Debug.Assert(operation.Parameter.RefKind == RefKind.Ref || operation.Parameter.RefKind == RefKind.Out);

            return defaultValue;
        }

        /// <summary>
        /// Helper method to reset analysis data for analysis entities.
        /// </summary>
        protected void ResetAnalysisData(DictionaryAnalysisData<AnalysisEntity, TAbstractAnalysisValue> currentAnalysisData)
        {
            // Reset the current analysis data, while ensuring that we don't violate the monotonicity, i.e. we cannot remove any existing key from currentAnalysisData.
            // Just set the values for existing keys to ValueDomain.UnknownOrMayBeValue.
            var keys = currentAnalysisData.Keys.ToImmutableArray();
            foreach (var key in keys)
            {
                ResetAbstractValue(key);
            }
        }

        protected override void ProcessOutOfScopeLocalsAndFlowCaptures(IEnumerable<ILocalSymbol> locals, IEnumerable<CaptureId> flowCaptures)
        {
            Debug.Assert(locals.Any() || flowCaptures.Any());

            base.ProcessOutOfScopeLocalsAndFlowCaptures(locals, flowCaptures);

            using var allEntities = PooledHashSet<AnalysisEntity>.GetInstance();
            AddTrackedEntities(allEntities);

            // Stop tracking entities for locals and capture Ids that are now out of scope.
            foreach (var local in locals)
            {
                if (AnalysisEntityFactory.TryCreateForSymbolDeclaration(local, out var analysisEntity))
                {
                    StopTrackingDataForEntity(analysisEntity, allEntities);
                }
                else
                {
                    Debug.Fail("TryCreateForSymbolDeclaration failed");
                }
            }

            foreach (var captureId in flowCaptures)
            {
                if (AnalysisEntityFactory.TryGetForFlowCapture(captureId, out var analysisEntity))
                {
                    StopTrackingDataForEntity(analysisEntity, allEntities);
                }
            }
        }

        private void StopTrackingDataForEntity(AnalysisEntity analysisEntity, PooledHashSet<AnalysisEntity> allEntities)
            => StopTrackingDataForEntity(analysisEntity, CurrentAnalysisData, allEntities);

        private void StopTrackingDataForEntity(AnalysisEntity analysisEntity, TAnalysisData analysisData, PooledHashSet<AnalysisEntity> allEntities)
        {
            if (!allEntities.Contains(analysisEntity))
            {
                return;
            }

            // Stop tracking entity that is now out of scope.
            StopTrackingEntity(analysisEntity, analysisData);

            // Additionally, stop tracking all the child entities if the entity type has value copy semantics.
            if (analysisEntity.Type.HasValueCopySemantics())
            {
                foreach (var childEntity in GetChildAnalysisEntities(analysisEntity, allEntities))
                {
                    StopTrackingEntity(childEntity, analysisData);
                }
            }
        }

        private void StopTrackingDataForParamArrayParameterIndices(AnalysisEntity analysisEntity, TAnalysisData analysisData, PooledHashSet<AnalysisEntity> allEntities)
        {
            Debug.Assert(analysisEntity.Symbol is IParameterSymbol parameter && parameter.IsParams);

            foreach (var entity in allEntities)
            {
                if (!entity.Indices.IsEmpty &&
                    entity.InstanceLocation.Equals(analysisEntity.InstanceLocation))
                {
                    StopTrackingEntity(entity, analysisData);
                }
            }
        }

        protected sealed override void StopTrackingDataForParameter(IParameterSymbol parameter, AnalysisEntity analysisEntity)
            => throw new InvalidOperationException("Unreachable");

        protected sealed override void StopTrackingDataForParameters(ImmutableDictionary<IParameterSymbol, AnalysisEntity> parameterEntities)
        {
            if (!parameterEntities.IsEmpty)
            {
                using var allEntities = PooledHashSet<AnalysisEntity>.GetInstance();
                AddTrackedEntities(allEntities);

                foreach (var (parameter, parameterEntity) in parameterEntities)
                {
                    StopTrackingDataForEntity(parameterEntity, CurrentAnalysisData, allEntities);

                    if (parameter.IsParams)
                    {
                        StopTrackingDataForParamArrayParameterIndices(parameterEntity, CurrentAnalysisData, allEntities);
                    }
                }
            }
        }

        protected override TAnalysisData GetMergedAnalysisDataForPossibleThrowingOperation(TAnalysisData? existingData, IOperation operation)
        {
<<<<<<< HEAD
            var entitiesBuilder = PooledHashSet<AnalysisEntity>.GetInstance();
            try
            {
                // Get tracked entities.
                AddTrackedEntities(entitiesBuilder);

                // Only non-child entities are tracked for now.
                var resultAnalysisData = GetTrimmedCurrentAnalysisData(entitiesBuilder.Where(e => !e.IsChildOrInstanceMember && HasAbstractValue(e)));
                if (existingData != null)
                {
                    var mergedAnalysisData = MergeAnalysisData(resultAnalysisData, existingData);
                    resultAnalysisData.Dispose();
                    resultAnalysisData = mergedAnalysisData;
                }
=======
            // Get tracked entities.
            using var entitiesBuilder = PooledHashSet<AnalysisEntity>.GetInstance();
            AddTrackedEntities(entitiesBuilder);
>>>>>>> 72ffcdfe

            // Only non-child entities are tracked for now.
            var resultAnalysisData = GetTrimmedCurrentAnalysisData(entitiesBuilder.Where(e => !e.IsChildOrInstanceMember && HasAbstractValue(e)));
            if (existingDataOpt != null)
            {
                var mergedAnalysisData = MergeAnalysisData(resultAnalysisData, existingDataOpt);
                resultAnalysisData.Dispose();
                resultAnalysisData = mergedAnalysisData;
            }

            return resultAnalysisData;
        }

        #region Helper methods to handle initialization/assignment operations
        protected override void SetAbstractValueForArrayElementInitializer(IArrayCreationOperation arrayCreation, ImmutableArray<AbstractIndex> indices, ITypeSymbol elementType, IOperation initializer, TAbstractAnalysisValue value)
        {
            if (AnalysisEntityFactory.TryCreateForArrayElementInitializer(arrayCreation, indices, elementType, out var analysisEntity))
            {
                SetAbstractValueForAssignment(analysisEntity, initializer, value);
            }
        }

        protected override void SetAbstractValueForAssignment(IOperation target, IOperation? assignedValueOperation, TAbstractAnalysisValue assignedValue, bool mayBeAssignment = false)
        {
            if (AnalysisEntityFactory.TryCreate(target, out var targetAnalysisEntity))
            {
                if (!HasCompletePointsToAnalysisResult &&
                    targetAnalysisEntity.IsChildOrInstanceMemberNeedingCompletePointsToAnalysis())
                {
                    // We are not tracking points to values for fields and properties.
                    // So, it is not possible to accurately track value changes to target entity which is a member.
                    // Conservatively assume that the entity is assigned an unknown value.
                    assignedValue = ValueDomain.UnknownOrMayBeValue;
                }
                else if (mayBeAssignment)
                {
                    assignedValue = ValueDomain.Merge(GetAbstractValue(targetAnalysisEntity), assignedValue);
                }

                SetAbstractValueForAssignment(targetAnalysisEntity, assignedValueOperation, assignedValue);
            }
        }

        protected override void SetAbstractValueForTupleElementAssignment(AnalysisEntity tupleElementEntity, IOperation assignedValueOperation, TAbstractAnalysisValue assignedValue)
        {
            if (tupleElementEntity.Type.IsTupleType)
            {
                // For nested tuple entity, we only want to flow the value for the tuple, not it's children.
                // Children of nested tuples should have already been assigned when visiting the nested tuple operation in the base dataflow visitor.
                SetAbstractValue(tupleElementEntity, assignedValue);
            }
            else
            {
                SetAbstractValueForAssignment(tupleElementEntity, assignedValueOperation, assignedValue);
            }
        }

        protected virtual void SetAbstractValueForAssignment(AnalysisEntity targetAnalysisEntity, IOperation? assignedValueOperation, TAbstractAnalysisValue assignedValue)
        {
            AnalysisEntity? assignedValueEntity = null;
            if (assignedValueOperation != null)
            {
                var success = AnalysisEntityFactory.TryCreate(assignedValueOperation, out assignedValueEntity);
                Debug.Assert(success || assignedValueEntity == null);
            }

            SetAbstractValueForAssignment(targetAnalysisEntity, assignedValueEntity, assignedValueOperation, assignedValue);
        }

        private void SetAbstractValueForAssignment(AnalysisEntity targetAnalysisEntity, AnalysisEntity? assignedValueEntity, IOperation? assignedValueOperation, TAbstractAnalysisValue assignedValue)
        {
            // Value type and string type assignment has copy semantics.
            if (HasPointsToAnalysisResult &&
                targetAnalysisEntity.Type.HasValueCopySemantics())
            {
                // Reset the analysis values for analysis entities within the target instance.
                ResetValueTypeInstanceAnalysisData(targetAnalysisEntity);

                // Transfer the values of symbols from the assigned instance to the analysis entities in the target instance.
                TransferValueTypeInstanceAnalysisDataForAssignment(targetAnalysisEntity, assignedValueEntity, assignedValueOperation);
            }

            var addressSharedCopyValue = TryGetAddressSharedCopyValue(targetAnalysisEntity);
            if (addressSharedCopyValue != null)
            {
                Debug.Assert(addressSharedCopyValue.AnalysisEntities.Contains(targetAnalysisEntity));
                foreach (var entity in addressSharedCopyValue.AnalysisEntities)
                {
                    SetAbstractValue(entity, assignedValue);
                }
            }
            else
            {
                SetAbstractValue(targetAnalysisEntity, assignedValue);
            }
        }

        protected override void SetValueForParameterOnEntry(IParameterSymbol parameter, AnalysisEntity analysisEntity, ArgumentInfo<TAbstractAnalysisValue>? assignedValue)
        {
            Debug.Assert(Equals(analysisEntity.Symbol, parameter));
            if (assignedValue != null)
            {
                SetAbstractValueForAssignment(analysisEntity, assignedValue.Operation, assignedValue.Value);
            }
            else
            {
                SetAbstractValue(analysisEntity, GetDefaultValueForParameterOnEntry(parameter, analysisEntity));
            }
        }

        protected override void EscapeValueForParameterOnExit(IParameterSymbol parameter, AnalysisEntity analysisEntity)
        {
            Debug.Assert(Equals(analysisEntity.Symbol, parameter));
            if (parameter.RefKind != RefKind.None)
            {
                SetAbstractValue(analysisEntity, GetDefaultValueForParameterOnExit(analysisEntity.Type));
            }
        }

        protected virtual TAbstractAnalysisValue GetDefaultValueForParameterOnEntry(IParameterSymbol parameter, AnalysisEntity analysisEntity) => ValueDomain.UnknownOrMayBeValue;
        protected virtual TAbstractAnalysisValue GetDefaultValueForParameterOnExit(ITypeSymbol parameterType) => ValueDomain.UnknownOrMayBeValue;

        #endregion

        #region Helper methods for reseting/transfer instance analysis data when PointsTo analysis results are available

        /// <summary>
        /// Resets all the analysis data for all <see cref="AnalysisEntity"/> instances that share the same <see cref="AnalysisEntity.InstanceLocation"/>
        /// as the given <paramref name="analysisEntity"/>.
        /// </summary>
        /// <param name="analysisEntity"></param>
        protected override void ResetValueTypeInstanceAnalysisData(AnalysisEntity analysisEntity)
        {
            Debug.Assert(HasPointsToAnalysisResult);
            Debug.Assert(analysisEntity.Type.HasValueCopySemantics());

            IEnumerable<AnalysisEntity> dependantAnalysisEntities = GetChildAnalysisEntities(analysisEntity);
            ResetInstanceAnalysisDataCore(dependantAnalysisEntities.Concat(analysisEntity));
        }

        protected override void ResetReferenceTypeInstanceAnalysisData(PointsToAbstractValue pointsToValue)
        {
            Debug.Assert(HasPointsToAnalysisResult);

            IEnumerable<AnalysisEntity> dependantAnalysisEntities = GetChildAnalysisEntities(pointsToValue);
            ResetInstanceAnalysisDataCore(dependantAnalysisEntities);
        }

        /// <summary>
        /// Resets the analysis data for the given <paramref name="dependantAnalysisEntities"/>.
        /// </summary>
        /// <param name="dependantAnalysisEntities"></param>
        private void ResetInstanceAnalysisDataCore(IEnumerable<AnalysisEntity> dependantAnalysisEntities)
        {
            foreach (var dependentAnalysisEntity in dependantAnalysisEntities)
            {
                ResetAbstractValue(dependentAnalysisEntity);
            }
        }

        /// <summary>
        /// Transfers the analysis data rooted from <paramref name="valueAnalysisEntity"/> or <paramref name="assignedValueOperation"/> to <paramref name="targetAnalysisEntity"/>, for a value type assignment operation.
        /// This involves transfer of data for of all <see cref="AnalysisEntity"/> instances that share the same <see cref="AnalysisEntity.InstanceLocation"/> as <paramref name="valueAnalysisEntity"/> or allocation for the <paramref name="assignedValueOperation"/>
        /// to all <see cref="AnalysisEntity"/> instances that share the same <see cref="AnalysisEntity.InstanceLocation"/> as <paramref name="targetAnalysisEntity"/>.
        /// </summary>
        private void TransferValueTypeInstanceAnalysisDataForAssignment(AnalysisEntity targetAnalysisEntity, AnalysisEntity? valueAnalysisEntity, IOperation? assignedValueOperation)
        {
            Debug.Assert(HasPointsToAnalysisResult);
            Debug.Assert(targetAnalysisEntity.Type.HasValueCopySemantics());

            IEnumerable<AnalysisEntity> dependentAnalysisEntities;
            if (valueAnalysisEntity != null)
            {
                if (!valueAnalysisEntity.Type.HasValueCopySemantics())
                {
                    // Unboxing conversion from assigned value (reference type) to target (value copy semantics).
                    // We do not need to transfer any data for such a case as there is no entity for unboxed value.
                    return;
                }

                dependentAnalysisEntities = GetChildAnalysisEntities(valueAnalysisEntity);
            }
            else if (assignedValueOperation != null)
            {
                // For allocations.
                PointsToAbstractValue newValueLocation = GetPointsToAbstractValue(assignedValueOperation);
                dependentAnalysisEntities = GetChildAnalysisEntities(newValueLocation);
            }
            else
            {
                return;
            }

            foreach (AnalysisEntity dependentInstance in dependentAnalysisEntities)
            {
                // Clone the dependent instance but with with target as the root.
                AnalysisEntity newAnalysisEntity = AnalysisEntityFactory.CreateWithNewInstanceRoot(dependentInstance, targetAnalysisEntity);
                var dependentValue = GetAbstractValue(dependentInstance);
                SetAbstractValue(newAnalysisEntity, dependentValue);
            }
        }

        private ImmutableHashSet<AnalysisEntity> GetChildAnalysisEntities(AnalysisEntity analysisEntity)
        {
            // PERF: If we do not have complete points to analysis data, then there cannot be any
            // child entities for reference type entities.
            if (!HasCompletePointsToAnalysisResult && analysisEntity.Type.IsReferenceType)
            {
                return ImmutableHashSet<AnalysisEntity>.Empty;
            }

            return GetChildAnalysisEntities(analysisEntity.InstanceLocation, entity => IsChildAnalysisEntity(entity, analysisEntity));
        }

        private static IEnumerable<AnalysisEntity> GetChildAnalysisEntities(AnalysisEntity analysisEntity, HashSet<AnalysisEntity> allEntities)
        {
            Debug.Assert(analysisEntity.Type.HasValueCopySemantics());

            foreach (var entity in allEntities)
            {
                if (IsChildAnalysisEntity(entity, ancestorEntity: analysisEntity))
                {
                    yield return entity;
                }
            }
        }

        protected static bool IsChildAnalysisEntity(AnalysisEntity entity, AnalysisEntity ancestorEntity)
        {
            return (!ancestorEntity.Type.HasValueCopySemantics() || entity.HasAncestor(ancestorEntity)) &&
                IsChildAnalysisEntity(entity, ancestorEntity.InstanceLocation);
        }

        protected ImmutableHashSet<AnalysisEntity> GetChildAnalysisEntities(PointsToAbstractValue? instanceLocation)
        {
            return GetChildAnalysisEntities(instanceLocation, predicate: null);
        }

        private ImmutableHashSet<AnalysisEntity> GetChildAnalysisEntities(PointsToAbstractValue? instanceLocation, Func<AnalysisEntity, bool>? predicate)
        {
            // We are interested only in dependent child/member infos, not the root info.
            if (instanceLocation == null || instanceLocation.Kind == PointsToAbstractValueKind.Unknown)
            {
                return ImmutableHashSet<AnalysisEntity>.Empty;
            }

            if (predicate == null)
            {
                predicate = entity => IsChildAnalysisEntity(entity, instanceLocation);
            }

            return GetChildAnalysisEntities(predicate);
        }

        protected static bool IsChildAnalysisEntity(AnalysisEntity entity, PointsToAbstractValue instanceLocation)
        {
            return instanceLocation != PointsToAbstractValue.NoLocation &&
                entity.InstanceLocation.Equals(instanceLocation) &&
                entity.IsChildOrInstanceMember;
        }

        private ImmutableHashSet<AnalysisEntity> GetChildAnalysisEntities(Func<AnalysisEntity, bool> predicate)
        {
            var trackedEntitiesBuilder = PooledHashSet<AnalysisEntity>.GetInstance();
            AddTrackedEntities(trackedEntitiesBuilder);
            trackedEntitiesBuilder.RemoveWhere(entity => !predicate(entity));
            return trackedEntitiesBuilder.ToImmutableAndFree();
        }

        #endregion

        #region Interprocedural analysis
        protected override TAnalysisData GetInitialInterproceduralAnalysisData(
            IMethodSymbol invokedMethod,
            (AnalysisEntity? Instance, PointsToAbstractValue PointsToValue)? invocationInstance,
            (AnalysisEntity Instance, PointsToAbstractValue PointsToValue)? thisOrMeInstanceForCaller,
            ImmutableDictionary<IParameterSymbol, ArgumentInfo<TAbstractAnalysisValue>> argumentValuesMap,
            IDictionary<AnalysisEntity, PointsToAbstractValue>? pointsToValues,
            IDictionary<AnalysisEntity, CopyAbstractValue>? copyValues,
            IDictionary<AnalysisEntity, ValueContentAbstractValue>? valueContentValues,
            bool isLambdaOrLocalFunction,
            bool hasParameterWithDelegateType)
        {
            // PERF: For non-lambda and local functions + presence of points to values, we trim down
            // the initial analysis data passed as input to interprocedural analysis.
            // We retain the analysis entities for the invocation instance, arguments and this or me instance.
            // Additionally, we also retain the transitive closure of analysis entities reachable from these
            // entities via the PointsTo values chain (i.e., recursively compute child analysis entities).
            // All the remaining entities are not accessible in the callee and are excluded from the initial
            // interprocedural analysis data.

            if (isLambdaOrLocalFunction || hasParameterWithDelegateType || pointsToValues == null)
            {
                return base.GetInitialInterproceduralAnalysisData(invokedMethod, invocationInstance,
                    thisOrMeInstanceForCaller, argumentValuesMap, pointsToValues, copyValues, valueContentValues,
                    isLambdaOrLocalFunction, hasParameterWithDelegateType);
            }

            using var candidateEntitiesBuilder = PooledHashSet<AnalysisEntity>.GetInstance();
            using var interproceduralEntitiesToRetainBuilder = PooledHashSet<AnalysisEntity>.GetInstance();
            using var worklistEntities = PooledHashSet<AnalysisEntity>.GetInstance();
            using var worklistPointsToValues = PooledHashSet<PointsToAbstractValue>.GetInstance();
            using var processedPointsToValues = PooledHashSet<PointsToAbstractValue>.GetInstance();
            using var childWorklistEntities = PooledHashSet<AnalysisEntity>.GetInstance();

            // All tracked entities are candidates to be retained for initial interprocedural
            // analysis data.
            AddTrackedEntities(candidateEntitiesBuilder, forInterproceduralAnalysis: true);
            var candidateEntitiesCount = candidateEntitiesBuilder.Count;

            // Add entities and PointsTo values for invocation instance, this or me instance
            // and argument values to the initial worklist

<<<<<<< HEAD
                if (invocationInstance.HasValue)
                {
                    AddWorklistEntityAndPointsToValue(invocationInstance.Value.Instance);
                    AddWorklistPointsToValue(invocationInstance.Value.PointsToValue);
                }

                if (thisOrMeInstanceForCaller.HasValue)
                {
                    AddWorklistEntityAndPointsToValue(thisOrMeInstanceForCaller.Value.Instance);
                    AddWorklistPointsToValue(thisOrMeInstanceForCaller.Value.PointsToValue);
                }
=======
            if (invocationInstanceOpt.HasValue)
            {
                AddWorklistEntityAndPointsToValue(invocationInstanceOpt.Value.InstanceOpt);
                AddWorklistPointsToValue(invocationInstanceOpt.Value.PointsToValue);
            }

            if (thisOrMeInstanceForCallerOpt.HasValue)
            {
                AddWorklistEntityAndPointsToValue(thisOrMeInstanceForCallerOpt.Value.Instance);
                AddWorklistPointsToValue(thisOrMeInstanceForCallerOpt.Value.PointsToValue);
            }
>>>>>>> 72ffcdfe

            foreach (var argument in argumentValuesMap.Values)
            {
                if (!AddWorklistEntityAndPointsToValue(argument.AnalysisEntityOpt))
                {
<<<<<<< HEAD
                    if (!AddWorklistEntityAndPointsToValue(argument.AnalysisEntity))
                    {
                        // For allocations passed as arguments.
                        AddWorklistPointsToValue(argument.InstanceLocation);
                    }
=======
                    // For allocations passed as arguments.
                    AddWorklistPointsToValue(argument.InstanceLocation);
>>>>>>> 72ffcdfe
                }
            }

            // Worklist based algorithm to compute the transitive closure of analysis entities
            // that are accessible in the callee via the PointsTo value chain.
            while (worklistEntities.Count > 0 || worklistPointsToValues.Count > 0)
            {
                if (worklistEntities.Count > 0)
                {
                    // Add all the worklistEntities to interproceduralEntitiesBuilder
                    // to ensure these entities are retained.
                    interproceduralEntitiesToRetainBuilder.AddRange(worklistEntities);

                    // Remove the worklistEntities from tracked candidate entities.
                    candidateEntitiesBuilder.ExceptWith(worklistEntities);

                    // Add child entities of worklistEntities to childWorklistEntities.
                    // PERF: We cannot have any child entities for PointsToAnalysis if we
                    // not computing complete PointsToAnalysis data.
                    if (HasCompletePointsToAnalysisResult || !IsPointsToAnalysis)
                    {
                        foreach (var candidateEntity in candidateEntitiesBuilder)
                        {
                            foreach (var ancestorEntity in worklistEntities)
                            {
                                if (IsChildAnalysisEntity(candidateEntity, ancestorEntity))
                                {
                                    childWorklistEntities.Add(candidateEntity);
                                    break;
                                }
                            }
                        }
                    }

                    worklistEntities.Clear();
                }

                if (worklistPointsToValues.Count > 0)
                {
                    // Add child entities which are accessible from PointsTo chain to childWorklistEntities.
                    // PERF: We cannot have any child entities for PointsToAnalysis if we
                    // not computing complete PointsToAnalysis data.
                    if (HasCompletePointsToAnalysisResult || !IsPointsToAnalysis)
                    {
                        foreach (var candidateEntity in candidateEntitiesBuilder)
                        {
                            foreach (var pointsToValue in worklistPointsToValues)
                            {
                                Debug.Assert(ShouldProcessPointsToValue(pointsToValue));
                                if (IsChildAnalysisEntity(candidateEntity, pointsToValue))
                                {
                                    childWorklistEntities.Add(candidateEntity);
                                    break;
                                }
                            }
                        }
                    }

                    worklistPointsToValues.Clear();
                }

                // Move all the child work list entities and their PointsTo values to the worklist.
                foreach (var childEntity in childWorklistEntities)
                {
                    AddWorklistEntityAndPointsToValue(childEntity);
                }

                childWorklistEntities.Clear();
            }

            // If all candidates being retained, just retain the cloned current analysis data.
            if (interproceduralEntitiesToRetainBuilder.Count == candidateEntitiesCount)
            {
                return GetClonedCurrentAnalysisData();
            }

            // Otherwise, return cloned current analysis data with trimmed keys.
            return GetTrimmedCurrentAnalysisData(interproceduralEntitiesToRetainBuilder);

            // Local functions.
            bool AddWorklistEntityAndPointsToValue(AnalysisEntity? analysisEntity)
            {
                RoslynDebug.Assert(pointsToValues != null);

                if (analysisEntity != null && candidateEntitiesBuilder.Contains(analysisEntity))
                {
                    worklistEntities.Add(analysisEntity);

                    if (pointsToValues.TryGetValue(analysisEntity, out var pointsToValue))
                    {
                        AddWorklistPointsToValue(pointsToValue);
                    }

                    return true;
                }

                return false;
            }

            void AddWorklistPointsToValue(PointsToAbstractValue pointsToValue)
            {
                if (ShouldProcessPointsToValue(pointsToValue) &&
                    processedPointsToValues.Add(pointsToValue))
                {
                    worklistPointsToValues.Add(pointsToValue);
                }
            }

            static bool ShouldProcessPointsToValue(PointsToAbstractValue pointsToValue)
                => pointsToValue.Kind == PointsToAbstractValueKind.KnownLocations &&
                   pointsToValue != PointsToAbstractValue.NoLocation;
        }

        /// <summary>
        /// Returns a cloned CurrentAnalysisData, trimmed down to only have key-value pairs for the given <paramref name="withEntities"/>.
        /// </summary>
        protected abstract TAnalysisData GetTrimmedCurrentAnalysisData(IEnumerable<AnalysisEntity> withEntities);

        protected TAnalysisData GetTrimmedCurrentAnalysisDataHelper(
            IEnumerable<AnalysisEntity> withEntities,
            IDictionary<AnalysisEntity, TAbstractAnalysisValue> existingValues,
            Action<TAnalysisData, AnalysisEntity, TAbstractAnalysisValue> setAbstractValue)
        {
            var initialAnalysisData = GetEmptyAnalysisData();
            foreach (var entity in withEntities)
            {
                setAbstractValue(initialAnalysisData, entity, existingValues[entity]);
            }

            return initialAnalysisData;
        }

        protected abstract void ApplyInterproceduralAnalysisResultCore(TAnalysisData resultData);

        protected sealed override void ApplyInterproceduralAnalysisResult(
            TAnalysisData resultData,
            bool isLambdaOrLocalFunction,
            bool hasParameterWithDelegateType,
            TAnalysisResult interproceduralResult)
        {
            if (isLambdaOrLocalFunction || hasParameterWithDelegateType)
            {
                base.ApplyInterproceduralAnalysisResult(resultData, isLambdaOrLocalFunction, hasParameterWithDelegateType, interproceduralResult);
                return;
            }

            ApplyInterproceduralAnalysisResultCore(resultData);
        }

        protected void ApplyInterproceduralAnalysisResultHelper(IDictionary<AnalysisEntity, TAbstractAnalysisValue> resultToApply)
        {
            foreach (var kvp in resultToApply)
            {
                var entity = kvp.Key;
                var newValue = kvp.Value;
                var currentValue = GetAbstractValue(entity);
                if (!currentValue.Equals(newValue))
                {
                    SetAbstractValue(entity, newValue);
                }
            }
        }

        internal bool ShouldStopTrackingEntityAtExit(AnalysisEntity entity)
        {
            Debug.Assert(DataFlowAnalysisContext.InterproceduralAnalysisData != null);

            // Filter out all the parameter, local symbol and flow capture entities from the analysis data.
            return IsParameterEntityForCurrentMethod(entity) ||
                entity.Symbol?.Kind == SymbolKind.Local &&
                entity.Symbol.ContainingSymbol.Equals(DataFlowAnalysisContext.OwningSymbol) ||
                entity.CaptureId.HasValue &&
                entity.CaptureId.Value.ControlFlowGraph == DataFlowAnalysisContext.ControlFlowGraph;
        }

        public override TAnalysisData? GetMergedDataForUnhandledThrowOperations()
        {
            // For interprocedural analysis, prune analysis data for unhandled exceptions
            // to remove analysis entities that are only valid in the callee.
            if (DataFlowAnalysisContext.InterproceduralAnalysisData != null &&
                AnalysisDataForUnhandledThrowOperations != null &&
                AnalysisDataForUnhandledThrowOperations.Values.Any(HasAnyAbstractValue))
            {
                using var allAnalysisEntities = PooledHashSet<AnalysisEntity>.GetInstance();

                foreach (var dataAtException in AnalysisDataForUnhandledThrowOperations.Values)
                {
                    AddTrackedEntities(dataAtException, allAnalysisEntities, forInterproceduralAnalysis: true);
                }

                foreach (var entity in allAnalysisEntities)
                {
                    if (ShouldStopTrackingEntityAtExit(entity))
                    {
                        foreach (var dataAtException in AnalysisDataForUnhandledThrowOperations.Values)
                        {
                            StopTrackingDataForEntity(entity, dataAtException, allAnalysisEntities);
                        }
                    }
                }
            }

            return base.GetMergedDataForUnhandledThrowOperations();
        }

        #endregion

        protected DictionaryAnalysisData<AnalysisEntity, TAbstractAnalysisValue> GetClonedAnalysisDataHelper(IDictionary<AnalysisEntity, TAbstractAnalysisValue> analysisData)
            => new DictionaryAnalysisData<AnalysisEntity, TAbstractAnalysisValue>(analysisData);

        protected void ApplyMissingCurrentAnalysisDataForUnhandledExceptionData(
            DictionaryAnalysisData<AnalysisEntity, TAbstractAnalysisValue> coreDataAtException,
            DictionaryAnalysisData<AnalysisEntity, TAbstractAnalysisValue> coreCurrentAnalysisData,
            ThrownExceptionInfo throwBranchWithExceptionType)
        {
            Func<AnalysisEntity, bool>? predicate = null;
            if (throwBranchWithExceptionType.IsDefaultExceptionForExceptionsPathAnalysis)
            {
                // Only tracking non-child analysis entities for exceptions path analysis for now.
                Debug.Assert(throwBranchWithExceptionType.ExceptionType.Equals(ExceptionNamedType));
                predicate = e => !e.IsChildOrInstanceMember;
            }

            base.ApplyMissingCurrentAnalysisDataForUnhandledExceptionData(coreDataAtException, coreCurrentAnalysisData, predicate);
        }

        #region Visitor methods

        public override TAbstractAnalysisValue VisitDeconstructionAssignment(IDeconstructionAssignmentOperation operation, object? argument)
        {
            var value = base.VisitDeconstructionAssignment(operation, argument);
            var assignedInstance = GetPointsToAbstractValue(operation.Value);
            HandleDeconstructionAssignment(operation.Target, GetChildAnalysisEntities(assignedInstance));
            return value;
        }

        private void HandleDeconstructionAssignment(IOperation target, ImmutableHashSet<AnalysisEntity> childEntities)
        {
            if (target is IDeclarationExpressionOperation declarationExpressionOperation)
            {
                target = declarationExpressionOperation.Expression;
            }

            if (target is ITupleOperation tupleOperation &&
                AnalysisEntityFactory.TryCreateForTupleElements(tupleOperation, out var tupleElementEntities))
            {
                Debug.Assert(tupleOperation.Elements.Length == tupleElementEntities.Length);
                for (int i = 0; i < tupleOperation.Elements.Length; i++)
                {
                    var element = tupleOperation.Elements[i];
                    var tupleElementEntity = tupleElementEntities[i];
                    if (element is ITupleOperation tupleElement)
                    {
                        Debug.Assert(tupleElementEntity.Symbol is IFieldSymbol field);
                        HandleDeconstructionAssignment(tupleElement, childEntities);
                    }
                    else if (AnalysisEntityFactory.TryCreate(element, out var elementEntity))
                    {
                        AnalysisEntity? assignedValueEntity = childEntities.FirstOrDefault(c => IsMatchingAssignedEntity(tupleElementEntity, c));
                        var assignedValue = assignedValueEntity != null ? GetAbstractValue(assignedValueEntity) : ValueDomain.UnknownOrMayBeValue;
                        SetAbstractValueForAssignment(elementEntity, assignedValueEntity, assignedValueOperation: null, assignedValue);
                    }
                }
            }

            return;

            // Local function
            static bool IsMatchingAssignedEntity(AnalysisEntity tupleElementEntity, AnalysisEntity? childEntity)
            {
                if (childEntity == null)
                {
                    return false;
                }

                if (tupleElementEntity.Parent == null)
                {
                    // Root tuple entity, compare the underlying tuple types.
                    return childEntity.Parent == null &&
                        tupleElementEntity.Type.OriginalDefinition.Equals(childEntity.Type.OriginalDefinition);
                }

                // Must be a tuple element field entity.
                return tupleElementEntity.Symbol is IFieldSymbol tupleElementField &&
                    childEntity.Symbol is IFieldSymbol childEntityField &&
                    tupleElementField.OriginalDefinition.Equals(childEntityField.OriginalDefinition) &&
                    IsMatchingAssignedEntity(tupleElementEntity.Parent, childEntity.Parent);
            }
        }

        #endregion
    }
}<|MERGE_RESOLUTION|>--- conflicted
+++ resolved
@@ -188,32 +188,15 @@
 
         protected override TAnalysisData GetMergedAnalysisDataForPossibleThrowingOperation(TAnalysisData? existingData, IOperation operation)
         {
-<<<<<<< HEAD
-            var entitiesBuilder = PooledHashSet<AnalysisEntity>.GetInstance();
-            try
-            {
-                // Get tracked entities.
-                AddTrackedEntities(entitiesBuilder);
-
-                // Only non-child entities are tracked for now.
-                var resultAnalysisData = GetTrimmedCurrentAnalysisData(entitiesBuilder.Where(e => !e.IsChildOrInstanceMember && HasAbstractValue(e)));
-                if (existingData != null)
-                {
-                    var mergedAnalysisData = MergeAnalysisData(resultAnalysisData, existingData);
-                    resultAnalysisData.Dispose();
-                    resultAnalysisData = mergedAnalysisData;
-                }
-=======
             // Get tracked entities.
             using var entitiesBuilder = PooledHashSet<AnalysisEntity>.GetInstance();
             AddTrackedEntities(entitiesBuilder);
->>>>>>> 72ffcdfe
 
             // Only non-child entities are tracked for now.
             var resultAnalysisData = GetTrimmedCurrentAnalysisData(entitiesBuilder.Where(e => !e.IsChildOrInstanceMember && HasAbstractValue(e)));
-            if (existingDataOpt != null)
-            {
-                var mergedAnalysisData = MergeAnalysisData(resultAnalysisData, existingDataOpt);
+            if (existingData != null)
+            {
+                var mergedAnalysisData = MergeAnalysisData(resultAnalysisData, existingData);
                 resultAnalysisData.Dispose();
                 resultAnalysisData = mergedAnalysisData;
             }
@@ -521,46 +504,24 @@
             // Add entities and PointsTo values for invocation instance, this or me instance
             // and argument values to the initial worklist
 
-<<<<<<< HEAD
-                if (invocationInstance.HasValue)
-                {
-                    AddWorklistEntityAndPointsToValue(invocationInstance.Value.Instance);
-                    AddWorklistPointsToValue(invocationInstance.Value.PointsToValue);
-                }
-
-                if (thisOrMeInstanceForCaller.HasValue)
-                {
-                    AddWorklistEntityAndPointsToValue(thisOrMeInstanceForCaller.Value.Instance);
-                    AddWorklistPointsToValue(thisOrMeInstanceForCaller.Value.PointsToValue);
-                }
-=======
-            if (invocationInstanceOpt.HasValue)
-            {
-                AddWorklistEntityAndPointsToValue(invocationInstanceOpt.Value.InstanceOpt);
-                AddWorklistPointsToValue(invocationInstanceOpt.Value.PointsToValue);
-            }
-
-            if (thisOrMeInstanceForCallerOpt.HasValue)
-            {
-                AddWorklistEntityAndPointsToValue(thisOrMeInstanceForCallerOpt.Value.Instance);
-                AddWorklistPointsToValue(thisOrMeInstanceForCallerOpt.Value.PointsToValue);
-            }
->>>>>>> 72ffcdfe
+            if (invocationInstance.HasValue)
+            {
+                AddWorklistEntityAndPointsToValue(invocationInstance.Value.Instance);
+                AddWorklistPointsToValue(invocationInstance.Value.PointsToValue);
+            }
+
+            if (thisOrMeInstanceForCaller.HasValue)
+            {
+                AddWorklistEntityAndPointsToValue(thisOrMeInstanceForCaller.Value.Instance);
+                AddWorklistPointsToValue(thisOrMeInstanceForCaller.Value.PointsToValue);
+            }
 
             foreach (var argument in argumentValuesMap.Values)
             {
-                if (!AddWorklistEntityAndPointsToValue(argument.AnalysisEntityOpt))
-                {
-<<<<<<< HEAD
-                    if (!AddWorklistEntityAndPointsToValue(argument.AnalysisEntity))
-                    {
-                        // For allocations passed as arguments.
-                        AddWorklistPointsToValue(argument.InstanceLocation);
-                    }
-=======
+                if (!AddWorklistEntityAndPointsToValue(argument.AnalysisEntity))
+                {
                     // For allocations passed as arguments.
                     AddWorklistPointsToValue(argument.InstanceLocation);
->>>>>>> 72ffcdfe
                 }
             }
 
