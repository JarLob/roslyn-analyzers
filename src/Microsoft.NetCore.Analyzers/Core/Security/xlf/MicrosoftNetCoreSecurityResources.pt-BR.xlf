--- conflicted
+++ resolved
@@ -28,13 +28,8 @@
         <note />
       </trans-unit>
       <trans-unit id="JavaScriptSerializerMaybeWithSimpleTypeResolverMessage">
-<<<<<<< HEAD
         <source>The method '{0}' is insecure when deserializing untrusted data with a JavaScriptSerializer initialized with a SimpleTypeResolver. Ensure that the JavaScriptSerializer is initialized without a JavaScriptTypeResolver specified, or initialized with a JavaScriptTypeResolver that limits the types of objects in the deserialized object graph.</source>
-        <target state="new">The method '{0}' is insecure when deserializing untrusted data with a JavaScriptSerializer initialized with a SimpleTypeResolver. Ensure that the JavaScriptSerializer is initialized without a JavaScriptTypeResolver specified, or initialized with a JavaScriptTypeResolver that limits the types of objects in the deserialized object graph.</target>
-=======
-        <source>The method '{0}' is insecure when deserializing untrusted data with a JavaScriptSerializer initialized with a SimpleTypeResolver. Ensure that the JavaScriptSerializer is initialized without a JavaScriptTypeResolver specified, or initialized with a JavaScriptTypeResolver that limits that types of objects in the deserialized object graph.</source>
-        <target state="translated">O método '{0}' não é seguro durante a desserialização dos dados não confiáveis com um JavaScriptSerializer inicializado com um SimpleTypeResolver. Verifique se o JavaScriptSerializer é inicializado sem um JavaScriptTypeResolver especificado ou inicializado com um JavaScriptTypeResolver que limita aqueles tipos de objetos no grafo de objeto desserializado.</target>
->>>>>>> 0e597a9e
+        <target state="needs-review-translation">O método '{0}' não é seguro durante a desserialização dos dados não confiáveis com um JavaScriptSerializer inicializado com um SimpleTypeResolver. Verifique se o JavaScriptSerializer é inicializado sem um JavaScriptTypeResolver especificado ou inicializado com um JavaScriptTypeResolver que limita aqueles tipos de objetos no grafo de objeto desserializado.</target>
         <note />
       </trans-unit>
       <trans-unit id="JavaScriptSerializerMaybeWithSimpleTypeResolverTitle">
@@ -43,13 +38,8 @@
         <note />
       </trans-unit>
       <trans-unit id="JavaScriptSerializerWithSimpleTypeResolverMessage">
-<<<<<<< HEAD
         <source>The method '{0}' is insecure when deserializing untrusted data with a JavaScriptSerializer initialized with a SimpleTypeResolver. Initialize JavaScriptSerializer without a JavaScriptTypeResolver specified, or initialize with a JavaScriptTypeResolver that limits the types of objects in the deserialized object graph.</source>
-        <target state="new">The method '{0}' is insecure when deserializing untrusted data with a JavaScriptSerializer initialized with a SimpleTypeResolver. Initialize JavaScriptSerializer without a JavaScriptTypeResolver specified, or initialize with a JavaScriptTypeResolver that limits the types of objects in the deserialized object graph.</target>
-=======
-        <source>The method '{0}' is insecure when deserializing untrusted data with a JavaScriptSerializer initialized with a SimpleTypeResolver. Initialize JavaScriptSerializer without a JavaScriptTypeResolver specified, or initialize with a JavaScriptTypeResolver that limits that types of objects in the deserialized object graph.</source>
-        <target state="translated">O método '{0}' não é seguro durante a desserialização dos dados não confiáveis com um JavaScriptSerializer inicializado com um SimpleTypeResolver. Inicialize o JavaScriptSerializer sem um JavaScriptTypeResolver especificado ou inicialize-o com um JavaScriptTypeResolver que limita aqueles tipos de objetos no grafo de objeto desserializado.</target>
->>>>>>> 0e597a9e
+        <target state="needs-review-translation">O método '{0}' não é seguro durante a desserialização dos dados não confiáveis com um JavaScriptSerializer inicializado com um SimpleTypeResolver. Inicialize o JavaScriptSerializer sem um JavaScriptTypeResolver especificado ou inicialize-o com um JavaScriptTypeResolver que limita aqueles tipos de objetos no grafo de objeto desserializado.</target>
         <note />
       </trans-unit>
       <trans-unit id="JavaScriptSerializerWithSimpleTypeResolverTitle">
