--- conflicted
+++ resolved
@@ -28,13 +28,8 @@
         <note />
       </trans-unit>
       <trans-unit id="JavaScriptSerializerMaybeWithSimpleTypeResolverMessage">
-<<<<<<< HEAD
         <source>The method '{0}' is insecure when deserializing untrusted data with a JavaScriptSerializer initialized with a SimpleTypeResolver. Ensure that the JavaScriptSerializer is initialized without a JavaScriptTypeResolver specified, or initialized with a JavaScriptTypeResolver that limits the types of objects in the deserialized object graph.</source>
-        <target state="new">The method '{0}' is insecure when deserializing untrusted data with a JavaScriptSerializer initialized with a SimpleTypeResolver. Ensure that the JavaScriptSerializer is initialized without a JavaScriptTypeResolver specified, or initialized with a JavaScriptTypeResolver that limits the types of objects in the deserialized object graph.</target>
-=======
-        <source>The method '{0}' is insecure when deserializing untrusted data with a JavaScriptSerializer initialized with a SimpleTypeResolver. Ensure that the JavaScriptSerializer is initialized without a JavaScriptTypeResolver specified, or initialized with a JavaScriptTypeResolver that limits that types of objects in the deserialized object graph.</source>
-        <target state="translated">Metoda {0} není bezpečná při deserializaci nedůvěryhodných dat přes JavaScriptSerializer inicializovaný s nástrojem SimpleTypeResolver. Zajistěte, aby byl JavaScriptSerializer inicializovaný bez zadání nástroje JavaScriptTypeResolver nebo aby byl inicializovaný s nástrojem JavaScriptTypeResolver, který omezuje typy objektů v grafu deserializovaných objektů.</target>
->>>>>>> 0e597a9e
+        <target state="needs-review-translation">Metoda {0} není bezpečná při deserializaci nedůvěryhodných dat přes JavaScriptSerializer inicializovaný s nástrojem SimpleTypeResolver. Zajistěte, aby byl JavaScriptSerializer inicializovaný bez zadání nástroje JavaScriptTypeResolver nebo aby byl inicializovaný s nástrojem JavaScriptTypeResolver, který omezuje typy objektů v grafu deserializovaných objektů.</target>
         <note />
       </trans-unit>
       <trans-unit id="JavaScriptSerializerMaybeWithSimpleTypeResolverTitle">
@@ -43,13 +38,8 @@
         <note />
       </trans-unit>
       <trans-unit id="JavaScriptSerializerWithSimpleTypeResolverMessage">
-<<<<<<< HEAD
         <source>The method '{0}' is insecure when deserializing untrusted data with a JavaScriptSerializer initialized with a SimpleTypeResolver. Initialize JavaScriptSerializer without a JavaScriptTypeResolver specified, or initialize with a JavaScriptTypeResolver that limits the types of objects in the deserialized object graph.</source>
-        <target state="new">The method '{0}' is insecure when deserializing untrusted data with a JavaScriptSerializer initialized with a SimpleTypeResolver. Initialize JavaScriptSerializer without a JavaScriptTypeResolver specified, or initialize with a JavaScriptTypeResolver that limits the types of objects in the deserialized object graph.</target>
-=======
-        <source>The method '{0}' is insecure when deserializing untrusted data with a JavaScriptSerializer initialized with a SimpleTypeResolver. Initialize JavaScriptSerializer without a JavaScriptTypeResolver specified, or initialize with a JavaScriptTypeResolver that limits that types of objects in the deserialized object graph.</source>
-        <target state="translated">Metoda {0} není bezpečná při deserializaci nedůvěryhodných dat přes JavaScriptSerializer inicializovaný s nástrojem SimpleTypeResolver. Inicializujte JavaScriptSerializer bez zadání nástroje JavaScriptTypeResolver nebo ho inicializujte s nástrojem JavaScriptTypeResolver, který omezuje typy objektů v grafu deserializovaných objektů.</target>
->>>>>>> 0e597a9e
+        <target state="needs-review-translation">Metoda {0} není bezpečná při deserializaci nedůvěryhodných dat přes JavaScriptSerializer inicializovaný s nástrojem SimpleTypeResolver. Inicializujte JavaScriptSerializer bez zadání nástroje JavaScriptTypeResolver nebo ho inicializujte s nástrojem JavaScriptTypeResolver, který omezuje typy objektů v grafu deserializovaných objektů.</target>
         <note />
       </trans-unit>
       <trans-unit id="JavaScriptSerializerWithSimpleTypeResolverTitle">
