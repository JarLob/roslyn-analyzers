--- conflicted
+++ resolved
@@ -62,8 +62,6 @@
         <target state="translated">ServerCertificateValidationCallback은 항상 true를 반환하여 서버 인증서를 허용하는 함수로 설정되어 있습니다. 서버 인증서의 유효성을 검사하여 요청을 받는 서버의 ID를 확인해야 합니다.</target>
         <note />
       </trans-unit>
-<<<<<<< HEAD
-=======
       <trans-unit id="DoNotDisableHTTPHeaderChecking">
         <source>Do Not Disable HTTP Header Checking</source>
         <target state="new">Do Not Disable HTTP Header Checking</target>
@@ -139,7 +137,6 @@
         <target state="new">Pointer field {0} on serializable type.</target>
         <note />
       </trans-unit>
->>>>>>> daf067f2
       <trans-unit id="DoNotUseBrokenCryptographicAlgorithms">
         <source>Do Not Use Broken Cryptographic Algorithms</source>
         <target state="translated">손상된 암호화 알고리즘을 사용하지 마세요.</target>
