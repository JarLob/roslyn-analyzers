--- conflicted
+++ resolved
@@ -140,7 +140,6 @@
                 "PopulateObject");
 
         /// <summary>
-<<<<<<< HEAD
         /// Deserialization methods for <see cref="T:Newtonsoft.Json.JsonSerializer"/>.
         /// </summary>
         [SuppressMessage("Documentation", "CA1200:Avoid using cref tags with a prefix", Justification = "The comment references a type that is not referenced by this compilation.")]
@@ -151,10 +150,7 @@
                 "Populate");
 
         /// <summary>
-        /// Gets a <see cref="LocalizableResourceString"/> from <see cref="MicrosoftNetCoreSecurityResources"/>.
-=======
         /// Gets a <see cref="LocalizableResourceString"/> from <see cref="MicrosoftNetCoreAnalyzersResources"/>.
->>>>>>> c9d6579f
         /// </summary>
         /// <param name="resourceSource">Type containing the resource strings.</param>
         /// <param name="name">Name of the resource string to retrieve.</param>
