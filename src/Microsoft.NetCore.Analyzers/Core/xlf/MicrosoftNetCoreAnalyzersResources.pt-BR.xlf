﻿<?xml version="1.0" encoding="utf-8"?>
<xliff xmlns="urn:oasis:names:tc:xliff:document:1.2" xmlns:xsi="http://www.w3.org/2001/XMLSchema-instance" version="1.2" xsi:schemaLocation="urn:oasis:names:tc:xliff:document:1.2 xliff-core-1.2-transitional.xsd">
  <file datatype="xml" source-language="en" target-language="pt-BR" original="../MicrosoftNetCoreAnalyzersResources.resx">
    <body>
      <trans-unit id="DeprecatedSslProtocolsDescription">
        <source>Older protocol versions of Transport Layer Security (TLS) are less secure than TLS 1.2 and TLS 1.3, and are more likely to have new vulnerabilities. Avoid older protocol versions to minimize risk.</source>
        <target state="translated">Versões de protocolo mais antigas do TLS (protocolo TLS) são menos seguras do que TLS 1.2 e TLS 1.3, e a probabilidade de que tenham novas vulnerabilidades é maior. Evite versões de protocolo mais antigas para minimizar o risco.</target>
        <note />
      </trans-unit>
      <trans-unit id="DeprecatedSslProtocolsMessage">
        <source>Transport Layer Security protocol version '{0}' is deprecated.  Use 'None' to let the Operating System choose a version.</source>
        <target state="translated">A versão do protocolo TLS '{0}' foi preterida. Use 'None' para permitir que o Sistema Operacional escolha uma versão.</target>
        <note />
      </trans-unit>
      <trans-unit id="DeprecatedSslProtocolsTitle">
        <source>Do not use deprecated SslProtocols values</source>
        <target state="translated">Não usar valores de SslProtocols preteridos</target>
        <note />
      </trans-unit>
      <trans-unit id="DefinitelyDisableHttpClientCRLCheck">
        <source>Definitely disable HttpClient certificate revocation list check</source>
        <target state="new">Definitely disable HttpClient certificate revocation list check</target>
        <note />
      </trans-unit>
      <trans-unit id="DefinitelyDisableHttpClientCRLCheckMessage">
        <source>HttpClient is created without enabling CheckCertificateRevocationList</source>
        <target state="new">HttpClient is created without enabling CheckCertificateRevocationList</target>
        <note />
      </trans-unit>
      <trans-unit id="DoNotDisableHttpClientCRLCheckDescription">
        <source>Using HttpClient without providing a platform specific handler (WinHttpHandler or CurlHandler or HttpClientHandler) where the CheckCertificateRevocationList property is set to true, will allow revoked certificates to be accepted by the HttpClient as valid.</source>
        <target state="new">Using HttpClient without providing a platform specific handler (WinHttpHandler or CurlHandler or HttpClientHandler) where the CheckCertificateRevocationList property is set to true, will allow revoked certificates to be accepted by the HttpClient as valid.</target>
        <note />
      </trans-unit>
      <trans-unit id="DoNotUseCountAsyncWhenAnyAsyncCanBeUsedDescription">
        <source>For non-empty collections, CountAsync() and LongCountAsync() enumerate the entire sequence, while AnyAsync() stops at the first item or the first item that satisfies a condition.</source>
        <target state="new">For non-empty collections, CountAsync() and LongCountAsync() enumerate the entire sequence, while AnyAsync() stops at the first item or the first item that satisfies a condition.</target>
        <note />
      </trans-unit>
      <trans-unit id="DoNotUseCountAsyncWhenAnyAsyncCanBeUsedMessage">
        <source>{0}() is used where AnyAsync() could be used instead to improve performance.</source>
        <target state="new">{0}() is used where AnyAsync() could be used instead to improve performance.</target>
        <note />
      </trans-unit>
      <trans-unit id="DoNotUseCountAsyncWhenAnyAsyncCanBeUsedTitle">
        <source>Do not use CountAsync() or LongCountAsync() when AnyAsync() can be used</source>
        <target state="new">Do not use CountAsync() or LongCountAsync() when AnyAsync() can be used</target>
        <note />
      </trans-unit>
      <trans-unit id="DoNotUseCountWhenAnyCanBeUsedDescription">
        <source>For non-empty collections, Count() and LongCount() enumerate the entire sequence, while Any() stops at the first item or the first item that satisfies a condition.</source>
        <target state="new">For non-empty collections, Count() and LongCount() enumerate the entire sequence, while Any() stops at the first item or the first item that satisfies a condition.</target>
        <note />
      </trans-unit>
      <trans-unit id="DoNotUseCountWhenAnyCanBeUsedMessage">
        <source>{0}() is used where Any() could be used instead to improve performance.</source>
        <target state="new">{0}() is used where Any() could be used instead to improve performance.</target>
        <note />
      </trans-unit>
      <trans-unit id="DoNotUseCountWhenAnyCanBeUsedTitle">
        <source>Do not use Count() or LongCount() when Any() can be used</source>
        <target state="new">Do not use Count() or LongCount() when Any() can be used</target>
        <note />
      </trans-unit>
      <trans-unit id="DoNotUseInsecureRandomness">
        <source>Do not use insecure randomness</source>
        <target state="translated">Não usar aleatoriedade não segura</target>
        <note />
      </trans-unit>
      <trans-unit id="DoNotUseInsecureRandomnessDescription">
        <source>Using a cryptographically weak pseudo-random number generator may allow an attacker to predict what security sensitive value will be generated. Use a cryptographically strong random number generator if an unpredictable value is required, or ensure that weak pseudo-random numbers aren't used in a security sensitive manner.</source>
        <target state="new">Using a cryptographically weak pseudo-random number generator may allow an attacker to predict what security sensitive value will be generated. Use a cryptographically strong random number generator if an unpredictable value is required, or ensure that weak pseudo-random numbers aren't used in a security sensitive manner.</target>
        <note />
      </trans-unit>
      <trans-unit id="DoNotUseInsecureRandomnessMessage">
        <source>{0} is an insecure random number generator. Use cryptographically secure random number generators when randomness is required for security</source>
        <target state="translated">{0} é um gerador de números aleatórios inseguro. Usar geradores de números aleatórios criptograficamente seguros quando a aleatoriedade for necessária para segurança</target>
        <note />
      </trans-unit>
<<<<<<< HEAD
      <trans-unit id="DefinitelyUseCreateEncryptorWithNonDefaultIV">
        <source>Do not use CreateEncryptor with non-default IV</source>
        <target state="new">Do not use CreateEncryptor with non-default IV</target>
        <note />
      </trans-unit>
      <trans-unit id="DefinitelyUseCreateEncryptorWithNonDefaultIVMessage">
        <source>Symmetric encryption uses non-default initialization vector, which could be potentially repeatable</source>
        <target state="new">Symmetric encryption uses non-default initialization vector, which could be potentially repeatable</target>
        <note />
      </trans-unit>
      <trans-unit id="DoNotUseCreateEncryptorWithNonDefaultIVDescription">
        <source>Symmetric encryption should always use a non-repeatable initialization vector, to prevent dictionary attacks.</source>
        <target state="new">Symmetric encryption should always use a non-repeatable initialization vector, to prevent dictionary attacks.</target>
=======
      <trans-unit id="DoNotUseInsecureRandomnessMessage">
        <source>Using a cryptographically weak pseudo-random number generator may allow an attacker to predict what security sensitive value will be generated. Use a cryptographically strong random number generator if an unpredictable value is required, or ensure that weak pseudo-random numbers aren't used in a security sensitive manner.</source>
        <target state="translated">O uso de um gerador de números pseudoaleatórios criptograficamente fraco pode permitir que um invasor preveja qual valor de segurança confidencial será gerado. Use um gerador de números aleatórios criptograficamente forte se for necessário um valor imprevisível ou garanta que os números pseudoaleatórios fracos não sejam usados de uma maneira sensível à segurança.</target>
>>>>>>> 7d37a2b7
        <note />
      </trans-unit>
      <trans-unit id="DoNotUseUnsafeDllImportSearchPath">
        <source>Do not use unsafe DllImportSearchPath value</source>
        <target state="translated">Não usar valor DllImportSearchPath não seguro</target>
        <note />
      </trans-unit>
      <trans-unit id="DoNotUseUnsafeDllImportSearchPathDescription">
        <source>There could be a malicious DLL in the default DLL search directories. Or, depending on where your application is run from, there could be a malicious DLL in the application's directory. Use a DllImportSearchPath value that specifies an explicit search path instead. The DllImportSearchPath flags that this rule looks for can be configured in .editorconfig.</source>
        <target state="translated">Pode haver uma DLL mal-intencionada nos diretórios de pesquisa de DLL padrão. Ou, dependendo do local de onde o seu aplicativo é executado, pode haver uma DLL mal-intencionada no diretório do aplicativo. Em vez disso, use um valor de DllImportSearchPath que especifique um caminho de pesquisa explícito. Os sinalizadores DllImportSearchPath pelos quais esta regra procura podem ser configurados em .editorconfig.</target>
        <note />
      </trans-unit>
      <trans-unit id="DoNotUseUnsafeDllImportSearchPathMessage">
        <source>Use of unsafe DllImportSearchPath value {0}</source>
        <target state="translated">Uso de valor DllImportSearchPath não seguro {0}</target>
        <note />
      </trans-unit>
      <trans-unit id="HardcodedSslProtocolsDescription">
        <source>Current Transport Layer Security protocol versions may become deprecated if vulnerabilities are found. Avoid hardcoding SslProtocols values to keep your application secure. Use 'None' to let the Operating System choose a version.</source>
        <target state="translated">As versões atuais do protocolo TLS poderão ser preteridas se forem localizadas vulnerabilidades. Evite codificar valores de SslProtocols para manter o seu aplicativo seguro. Use 'None' para permitir que o Sistema Operacional escolha uma versão.</target>
        <note />
      </trans-unit>
      <trans-unit id="HardcodedSslProtocolsMessage">
        <source>Avoid hardcoding SslProtocols '{0}' to ensure your application remains secure in the future. Use 'None' to let the Operating System choose a version.</source>
        <target state="translated">Evite codificar SslProtocols '{0}' para garantir que o seu aplicativo permaneça seguro no futuro. Use 'None' para permitir que o Sistema Operacional escolha uma versão.</target>
        <note />
      </trans-unit>
      <trans-unit id="HardcodedSslProtocolsTitle">
        <source>Avoid hardcoded SslProtocols values</source>
        <target state="translated">Evitar valores SslProtocols codificados</target>
        <note />
      </trans-unit>
      <trans-unit id="JsonNetInsecureSerializerMessage">
        <source>When deserializing untrusted input, allowing arbitrary types to be deserialized is insecure. When using deserializing JsonSerializer, use TypeNameHandling.None, or for values other than None, restrict deserialized types with a SerializationBinder.</source>
        <target state="translated">Ao desserializar uma entrada não confiável, não é seguro permitir que tipos arbitrários sejam desserializados. Ao usar a desserialização por JsonSerializer, use TypeNameHandling.None ou, para valores diferentes de None, restrinja os tipos desserializados com um SerializationBinder.</target>
        <note />
      </trans-unit>
      <trans-unit id="JsonNetInsecureSerializerTitle">
        <source>Do not deserialize with JsonSerializer using an insecure configuration</source>
        <target state="translated">Não desserializar com JsonSerializer usando uma configuração insegura</target>
        <note />
      </trans-unit>
      <trans-unit id="JsonNetMaybeInsecureSerializerMessage">
        <source>When deserializing untrusted input, allowing arbitrary types to be deserialized is insecure. When using deserializing JsonSerializer, use TypeNameHandling.None, or for values other than None, restrict deserialized types with a SerializationBinder.</source>
        <target state="translated">Ao desserializar uma entrada não confiável, não é seguro permitir que tipos arbitrários sejam desserializados. Ao usar a desserialização por JsonSerializer, use TypeNameHandling.None ou, para valores diferentes de None, restrinja os tipos desserializados com um SerializationBinder.</target>
        <note />
      </trans-unit>
      <trans-unit id="JsonNetMaybeInsecureSerializerTitle">
        <source>Ensure that JsonSerializer has a secure configuration when deserializing</source>
        <target state="translated">Verificar se JsonSerializer tem uma configuração segura durante a desserialização</target>
        <note />
      </trans-unit>
      <trans-unit id="MaybeDisableHttpClientCRLCheck">
        <source>Ensure HttpClient certificate revocation list check is not disabled</source>
        <target state="new">Ensure HttpClient certificate revocation list check is not disabled</target>
        <note />
      </trans-unit>
      <trans-unit id="MaybeDisableHttpClientCRLCheckMessage">
        <source>HttpClient may be created without enabling CheckCertificateRevocationList</source>
        <target state="new">HttpClient may be created without enabling CheckCertificateRevocationList</target>
        <note />
      </trans-unit>
      <trans-unit id="MissHttpVerbAttribute">
        <source>Miss HttpVerb attribute for action methods</source>
        <target state="translated">Atributo HttpVerb ignorado para métodos de ação</target>
        <note />
      </trans-unit>
      <trans-unit id="MissHttpVerbAttributeDescription">
        <source>All the methods that create, edit, delete, or otherwise modify data do so in the [HttpPost] overload of the method, which needs to be protected with the anti forgery attribute from request forgery. Performing a GET operation should be a safe operation that has no side effects and doesn't modify your persisted data.</source>
        <target state="translated">Todos os métodos que criam, editam, excluem ou modificam de qualquer forma os dados fazem isso na sobrecarga [HttpPost] do método, que precisa ser protegida com o atributo antifalsificação contra a falsificação de solicitações. A execução de uma operação GET deve ser uma operação segura que não tenha efeitos colaterais e não modifique os seus dados persistentes.</target>
        <note />
      </trans-unit>
      <trans-unit id="MissHttpVerbAttributeMessage">
        <source>Action method {0} needs to specify the Http request kind explictly</source>
        <target state="translated">O método de ação {0} precisa especificar explicitamente o tipo de solicitação HTTP</target>
        <note />
      </trans-unit>
      <trans-unit id="MaybeUseCreateEncryptorWithNonDefaultIV">
        <source>Use CreateEncryptor with the default IV </source>
        <target state="new">Use CreateEncryptor with the default IV </target>
        <note />
      </trans-unit>
      <trans-unit id="MaybeUseCreateEncryptorWithNonDefaultIVMessage">
        <source>The non-default initialization vector, which can be potentially repeatable, is used in the encrypion. Ensure use the default one.</source>
        <target state="new">The non-default initialization vector, which can be potentially repeatable, is used in the encrypion. Ensure use the default one.</target>
        <note />
      </trans-unit>
      <trans-unit id="ReviewSQLQueriesForSecurityVulnerabilitiesDescription">
        <source>SQL queries that directly use user input can be vulnerable to SQL injection attacks. Review this SQL query for potential vulnerabilities, and consider using a parameterized SQL query.</source>
        <target state="translated">As consultas SQL que usam a entrada do usuário diretamente podem ser vulneráveis a ataques de injeção de SQL. Examine esta consulta SQL quanto a possíveis vulnerabilidades e considere o uso de uma consulta SQL parametrizada.</target>
        <note />
      </trans-unit>
      <trans-unit id="ReviewSQLQueriesForSecurityVulnerabilitiesMessageNoNonLiterals">
        <source>Review if the query string passed to '{0}' in '{1}', accepts any user input.</source>
        <target state="translated">Examine se a cadeia de consulta passada para '{0}' em '{1}' aceita qualquer entrada do usuário.</target>
        <note />
      </trans-unit>
      <trans-unit id="ReviewSQLQueriesForSecurityVulnerabilitiesTitle">
        <source>Review SQL queries for security vulnerabilities</source>
        <target state="translated">Revisar as consultas SQL em busca de vulnerabilidades de segurança</target>
        <note />
      </trans-unit>
      <trans-unit id="CategoryReliability">
        <source>Reliability</source>
        <target state="translated">Confiabilidade</target>
        <note />
      </trans-unit>
      <trans-unit id="DoNotCallToImmutableCollectionOnAnImmutableCollectionValueTitle">
        <source>Do not call ToImmutableCollection on an ImmutableCollection value</source>
        <target state="translated">Não chamar ToImmutableCollection em um valor ImmutableCollection</target>
        <note />
      </trans-unit>
      <trans-unit id="DoNotCallToImmutableCollectionOnAnImmutableCollectionValueMessage">
        <source>Do not call {0} on an {1} value</source>
        <target state="translated">Não chamar {0} em um valor {1}</target>
        <note />
      </trans-unit>
      <trans-unit id="RemoveRedundantCall">
        <source>Remove redundant call</source>
        <target state="translated">Remova a chamada redundante</target>
        <note />
      </trans-unit>
      <trans-unit id="PInvokesShouldNotBeVisibleTitle">
        <source>P/Invokes should not be visible</source>
        <target state="translated">P/Invokes não deve ser visível</target>
        <note />
      </trans-unit>
      <trans-unit id="PInvokesShouldNotBeVisibleDescription">
        <source>A public or protected method in a public type has the System.Runtime.InteropServices.DllImportAttribute attribute (also implemented by the Declare keyword in Visual Basic). Such methods should not be exposed.</source>
        <target state="translated">Um método público ou protegido em um tipo público tem o atributo System.Runtime.InteropServices.DllImportAttribute (implementado também pela palavra-chave Declare no Visual Basic). Esses métodos não devem ser expostos.</target>
        <note />
      </trans-unit>
      <trans-unit id="PInvokesShouldNotBeVisibleMessage">
        <source>P/Invoke method '{0}' should not be visible</source>
        <target state="translated">O método P/Invoke '{0}' não deve ser visível</target>
        <note />
      </trans-unit>
      <trans-unit id="PInvokeDeclarationsShouldBePortableTitle">
        <source>PInvoke declarations should be portable</source>
        <target state="translated">Declarações PInvoke devem ser portáveis</target>
        <note />
      </trans-unit>
      <trans-unit id="PInvokeDeclarationsShouldBePortableDescription">
        <source>This rule evaluates the size of each parameter and the return value of a P/Invoke, and verifies that the size of the parameter is correct when marshaled to unmanaged code on 32-bit and 64-bit operating systems.</source>
        <target state="translated">Essa regra avalia o tamanho de cada parâmetro e o valor retornado de um P/Invoke e verifica se o tamanho do parâmetro está correto quando o marshaling foi realizado no código não gerenciado em sistemas operacionais de 32 bits e 64 bits.</target>
        <note />
      </trans-unit>
      <trans-unit id="PInvokeDeclarationsShouldBePortableMessageParameter">
        <source>As it is declared in your code, parameter {0} of P/Invoke {1} will be {2} bytes wide on {3} platforms. This is not correct, as the actual native declaration of this API indicates it should be {4} bytes wide on {3} platforms. Consult the MSDN Platform SDK documentation for help determining what data type should be used instead of {5}.</source>
        <target state="translated">Conforme declarado em seu código, o parâmetro {0} de P/Invoke {1} terá {2} bytes nas plataformas {3}. Isso não está correto, já que a declaração nativa real desta API indica que ele deve ter {4} bytes nas plataformas {3}. Consulte a documentação do SDK da Plataforma MSDN para obter ajuda para determinar que tipo de dados deve ser usado em vez de {5}.</target>
        <note />
      </trans-unit>
      <trans-unit id="PInvokeDeclarationsShouldBePortableMessageReturn">
        <source>As it is declared in your code, the return type of P/Invoke {0} will be {1} bytes wide on {2} platforms. This is not correct, as the actual native declaration of this API indicates it should be {3} bytes wide on {2} platforms. Consult the MSDN Platform SDK documentation for help determining what data type should be used instead of {4}.</source>
        <target state="translated">Conforme declarado em seu código, o tipo de retorno de P/Invoke {0} terá {1} bytes nas plataformas {2}. Isso não está correto, já que a declaração nativa real desta API indica que ele deve ter {3} bytes nas plataformas {2}. Consulte a documentação do SDK da Plataforma MSDN para obter ajuda para determinar que tipo de dados deve ser usado em vez de {4}.</target>
        <note />
      </trans-unit>
      <trans-unit id="SetHttpOnlyForHttpCookie">
        <source>Set HttpOnly to true for HttpCookie</source>
        <target state="translated">Definir HttpOnly como true para HttpCookie</target>
        <note />
      </trans-unit>
      <trans-unit id="SetHttpOnlyForHttpCookieDescription">
        <source>As a defense in depth measure, ensure security sensitive HTTP cookies are marked as HttpOnly. This indicates web browsers should disallow scripts from accessing the cookies. Injected malicious scripts are a common way of stealing cookies.</source>
        <target state="translated">Como medida de defesa completa, verifique se os cookies HTTP confidenciais de segurança estão marcados como HttpOnly. Isso indica que os navegadores da Web devem impedir que os scripts acessem os cookies. Scripts mal-intencionados injetados são uma maneira comum de roubar cookies.</target>
        <note />
      </trans-unit>
      <trans-unit id="SetHttpOnlyForHttpCookieMessage">
        <source>HttpCookie.HttpOnly is set to false or not set at all when using an HttpCookie. Ensure security sensitive cookies are marked as HttpOnly to prevent malicious scripts from stealing the cookies</source>
        <target state="translated">HttpCookie.HttpOnly está definido como false ou não foi definido durante o uso de um HttpCookie. Verifique se os cookies confidenciais de segurança estão marcados como HttpOnly para impedir que scripts mal-intencionados roubem os cookies</target>
        <note />
      </trans-unit>
      <trans-unit id="SpecifyMarshalingForPInvokeStringArgumentsTitle">
        <source>Specify marshaling for P/Invoke string arguments</source>
        <target state="translated">Especificar marshaling para argumentos de cadeias de caracteres P/Invoke</target>
        <note />
      </trans-unit>
      <trans-unit id="SpecifyMarshalingForPInvokeStringArgumentsDescription">
        <source>A platform invoke member allows partially trusted callers, has a string parameter, and does not explicitly marshal the string. This can cause a potential security vulnerability.</source>
        <target state="translated">Um membro de invocação de plataforma permite chamadores parcialmente confiáveis, tem um parâmetro de cadeia de caracteres e não realiza marshaling da cadeia de caracteres explicitamente. Isso pode causar uma potencial vulnerabilidade de segurança.</target>
        <note />
      </trans-unit>
      <trans-unit id="SpecifyMarshalingForPInvokeStringArgumentsMessageParameter">
        <source>To reduce security risk, marshal parameter {0} as Unicode, by setting DllImport.CharSet to CharSet.Unicode, or by explicitly marshaling the parameter as UnmanagedType.LPWStr. If you need to marshal this string as ANSI or system-dependent, set BestFitMapping=false; for added security, also set ThrowOnUnmappableChar=true.</source>
        <target state="translated">Para reduzir o risco de segurança, realize marshaling do parâmetro {0} como Unicode, definindo DllImport.CharSet como CharSet.Unicode ou realizando marshaling do parâmetro explicitamente como UnmanagedType.LPWStr. Se você precisar realizar marshaling dessa cadeia de caracteres como ANSI ou dependente do sistema, defina BestFitMapping=false; para maior segurança, também defina ThrowOnUnmappableChar=true.</target>
        <note />
      </trans-unit>
      <trans-unit id="SpecifyMarshalingForPInvokeStringArgumentsMessageField">
        <source>To reduce security risk, marshal field {0} as Unicode, by setting StructLayout.CharSet on {1} to CharSet.Unicode, or by explicitly marshaling the field as UnmanagedType.LPWStr. If you need to marshal this string as ANSI or system-dependent, use the BestFitMapping attribute to turn best-fit mapping off, and for added security, ensure ThrowOnUnmappableChar is on.</source>
        <target state="translated">Para reduzir o risco de segurança, realize marshaling do campo {0} como Unicode, definindo StructLayout.CharSet em {1} como CharSet.Unicode ou realizando marshaling do campo explicitamente como UnmanagedType.LPWStr. Se você precisar realizar marshaling dessa cadeia de caracteres como ANSI ou dependente do sistema, use o atributo BestFitMapping para desativar o mapeamento de melhor ajuste e para maior segurança, ative ThrowOnUnmappableChar.</target>
        <note />
      </trans-unit>
      <trans-unit id="SpecifyMarshalingForPInvokeStringArgumentsMessageParameterImplicitAnsi">
        <source>To reduce security risk, marshal parameter {0} as Unicode, by setting DllImport.CharSet to CharSet.Unicode, or by explicitly marshaling the parameter as UnmanagedType.LPWStr. If you need to marshal this string as ANSI or system-dependent, specify MarshalAs explicitly, and set BestFitMapping=false; for added security, also set ThrowOnUnmappableChar=true.</source>
        <target state="translated">Para reduzir o risco de segurança, realize marshaling do parâmetro {0} como Unicode, definindo DllImport.CharSet como CharSet.Unicode ou realizando marshaling do parâmetro explicitamente como UnmanagedType.LPWStr. Se você precisar realizar marshaling dessa cadeia de caracteres como ANSI ou dependente do sistema, especifique MarshalAs explicitamente e defina BestFitMapping=false; para maior segurança, também defina ThrowOnUnmappableChar=true.</target>
        <note />
      </trans-unit>
      <trans-unit id="SpecifyMarshalingForPInvokeStringArgumentsMessageFieldImplicitAnsi">
        <source>To reduce security risk, marshal field {0} as Unicode, by setting StructLayout.CharSet on {1} to CharSet.Unicode, or by explicitly marshaling the field as UnmanagedType.LPWStr. If you need to marshal this string as ANSI or system-dependent, specify MarshalAs explicitly, use the BestFitMapping attribute to turn best-fit mapping off, and for added security, to turn ThrowOnUnmappableChar on.</source>
        <target state="translated">Para reduzir o risco de segurança, realize marshaling do campo {0} como Unicode, definindo StructLayout.CharSet em {1} como CharSet.Unicode ou realizando marshaling do campo explicitamente como UnmanagedType.LPWStr. Se você precisar realizar marshaling dessa cadeia de caracteres como ANSI ou dependente do sistema, especifique MarshalAs explicitamente, use o atributo BestFitMapping para desativar o mapeamento de melhor ajuste e para maior segurança, ative ThrowOnUnmappableChar.</target>
        <note />
      </trans-unit>
      <trans-unit id="UseAutoValidateAntiforgeryToken">
        <source>Use antiforgery tokens in ASP.NET Core MVC controllers</source>
        <target state="translated">Usar tokens antifalsificação em controladores MVC do ASP.NET Core</target>
        <note />
      </trans-unit>
      <trans-unit id="UseAutoValidateAntiforgeryTokenDescription">
        <source>Handling a POST, PUT, PATCH, or DELETE request without validating an antiforgery token may be vulnerable to cross-site request forgery attacks. A cross-site request forgery attack can send malicious requests from an authenticated user to your ASP.NET Core MVC controller.</source>
        <target state="translated">A manipulação de uma solicitação de POST, PUT, PATCH ou DELETE sem a validação de um token antifalsificação pode ser vulnerável a ataques de falsificação de solicitações intersite. Um ataque de falsificação de solicitações intersite pode enviar solicitações mal-intencionadas de um usuário autenticado para o seu controlador MVC ASP.NET Core.</target>
        <note />
      </trans-unit>
      <trans-unit id="UseAutoValidateAntiforgeryTokenMessage">
        <source>Method {0} handles a {1} request without performing antiforgery token validation. You also need to ensure that your HTML form sends an antiforgery token.</source>
        <target state="translated">O método {0} lida com uma solicitação de {1} sem executar a validação de token antifalsificação. Também é necessário garantir que o seu formulário em HTML envie um token antifalsificação.</target>
        <note />
      </trans-unit>
      <trans-unit id="UseDefaultDllImportSearchPathsAttribute">
        <source>Use DefaultDllImportSearchPaths attribute for P/Invokes</source>
        <target state="translated">Use o atributo DefaultDllImportSearchPaths para P/Invokes</target>
        <note />
      </trans-unit>
      <trans-unit id="UseDefaultDllImportSearchPathsAttributeDescription">
        <source>By default, P/Invokes using DllImportAttribute probe a number of directories, including the current working directory for the library to load. This can be a security issue for certain applications, leading to DLL hijacking.</source>
        <target state="translated">Por padrão, P/Invokes que usam DllImportAttribute investigam diversos diretórios, incluindo o diretório de trabalho atual, para a biblioteca carregar. Isso pode ser um problema de segurança para determinados aplicativos, levando ao sequestro de DLL.</target>
        <note />
      </trans-unit>
      <trans-unit id="UseDefaultDllImportSearchPathsAttributeMessage">
        <source>The method {0} didn't use DefaultDllImportSearchPaths attribute for P/Invokes.</source>
        <target state="translated">O método {0} não usou o atributo DefaultDllImportSearchPaths para P/Invokes.</target>
        <note />
      </trans-unit>
      <trans-unit id="UseManagedEquivalentsOfWin32ApiTitle">
        <source>Use managed equivalents of win32 api</source>
        <target state="translated">Usar equivalentes gerenciados da API win32</target>
        <note />
      </trans-unit>
      <trans-unit id="UseManagedEquivalentsOfWin32ApiDescription">
        <source>An operating system invoke method is defined and a method that has the equivalent functionality is located in the .NET Framework class library.</source>
        <target state="translated">Um método de invocação de sistema operacional é definido e um método que tem a funcionalidade equivalente está localizado na biblioteca de classes .NET Framework.</target>
        <note />
      </trans-unit>
      <trans-unit id="UseManagedEquivalentsOfWin32ApiMessage">
        <source>Use managed equivalents of win32 api</source>
        <target state="translated">Usar equivalentes gerenciados da API win32</target>
        <note />
      </trans-unit>
      <trans-unit id="AlwaysConsumeTheValueReturnedByMethodsMarkedWithPreserveSigAttributeTitle">
        <source>Always consume the value returned by methods marked with PreserveSigAttribute</source>
        <target state="translated">Sempre consuma o valor retornado por métodos marcados com PreserveSigAttribute</target>
        <note />
      </trans-unit>
      <trans-unit id="AlwaysConsumeTheValueReturnedByMethodsMarkedWithPreserveSigAttributeDescription">
        <source>PreserveSigAttribute indicates that a method will return an HRESULT, rather than throwing an exception. Therefore, it is important to consume the HRESULT returned by the method, so that errors can be detected. Generally, this is done by calling Marshal.ThrowExceptionForHR.</source>
        <target state="translated">PreserveSigAttribute indica que um método retornará um HRESULT, em vez de gerar uma exceção. Portanto, é importante consumir o HRESULT retornado pelo método, para que os erros possam ser detectados. Geralmente, isso é feito chamando Marshal.ThrowExceptionForHR.</target>
        <note />
      </trans-unit>
      <trans-unit id="AlwaysConsumeTheValueReturnedByMethodsMarkedWithPreserveSigAttributeMessage">
        <source>Consume the hresult returned by method '{0}' and call Marshal.ThrowExceptionForHR.</source>
        <target state="translated">Consuma o hresult retornado pelo método '{0}' e chame Marshal.ThrowExceptionForHR.</target>
        <note />
      </trans-unit>
      <trans-unit id="MarkBooleanPInvokeArgumentsWithMarshalAsTitle">
        <source>Mark boolean PInvoke arguments with MarshalAs</source>
        <target state="translated">Marcar argumentos PInvoke boolianos com MarshalAs</target>
        <note />
      </trans-unit>
      <trans-unit id="MarkBooleanPInvokeArgumentsWithMarshalAsDescription">
        <source>The Boolean data type has multiple representations in unmanaged code.</source>
        <target state="translated">O tipo de dados Boolean tem várias representações no código não gerenciado.</target>
        <note />
      </trans-unit>
      <trans-unit id="MarkBooleanPInvokeArgumentsWithMarshalAsMessageDefault">
        <source>Add the MarshalAsAttribute to parameter {0} of P/Invoke {1}. If the corresponding unmanaged parameter is a 4-byte Win32 'BOOL', use [MarshalAs(UnmanagedType.Bool)]. For a 1-byte C++ 'bool', use MarshalAs(UnmanagedType.U1).</source>
        <target state="translated">Adicione o MarshalAsAttribute ao parâmetro {0} de P/Invoke {1}. Se o parâmetro não gerenciado correspondente for 'BOOL' do Win32 de 4 bytes, use [MarshalAs(UnmanagedType.Bool)]. Para 'bool' do C++ de 1 byte, use MarshalAs(UnmanagedType.U1).</target>
        <note />
      </trans-unit>
      <trans-unit id="MarkBooleanPInvokeArgumentsWithMarshalAsMessageReturn">
        <source>Add the MarshalAsAttribute to the return type of P/Invoke {0}. If the corresponding unmanaged return type is a 4-byte Win32 'BOOL', use MarshalAs(UnmanagedType.Bool). For a 1-byte C++ 'bool', use MarshalAs(UnmanagedType.U1).</source>
        <target state="translated">Adicione o MarshalAsAttribute ao tipo de retorno de P/Invoke {0}. Se o tipo de retorno não gerenciado correspondente for 'BOOL' do Win32 de 4 bytes, use MarshalAs(UnmanagedType.Bool). Para 'bool' do C++ de 1 byte, use MarshalAs(UnmanagedType.U1).</target>
        <note />
      </trans-unit>
      <trans-unit id="MarkAssembliesWithNeutralResourcesLanguageTitle">
        <source>Mark assemblies with NeutralResourcesLanguageAttribute</source>
        <target state="translated">Marcar assemblies com NeutralResourcesLanguageAttribute</target>
        <note />
      </trans-unit>
      <trans-unit id="MarkAssembliesWithNeutralResourcesLanguageDescription">
        <source>The NeutralResourcesLanguage attribute informs the ResourceManager of the language that was used to display the resources of a neutral culture for an assembly. This improves lookup performance for the first resource that you load and can reduce your working set.</source>
        <target state="translated">O atributo NeutralResourcesLanguage informa o ResourceManager do idioma usado para renderizar os recursos de uma cultura neutra para um assembly. Isso melhorará o desempenho da pesquisa para o primeiro recurso carregado e poderá reduzir o conjunto de trabalho.</target>
        <note />
      </trans-unit>
      <trans-unit id="MarkAssembliesWithNeutralResourcesLanguageMessage">
        <source>Mark assemblies with NeutralResourcesLanguageAttribute</source>
        <target state="translated">Marcar assemblies com NeutralResourcesLanguageAttribute</target>
        <note />
      </trans-unit>
      <trans-unit id="AddNonSerializedAttributeCodeActionTitle">
        <source>Add the 'NonSerialized' attribute to this field.</source>
        <target state="translated">Adicione o atributo 'NonSerialized' a esse campo.</target>
        <note />
      </trans-unit>
      <trans-unit id="AddSerializableAttributeCodeActionTitle">
        <source>Add Serializable attribute</source>
        <target state="translated">Adicionar o atributo Serializable</target>
        <note />
      </trans-unit>
      <trans-unit id="DisposeObjectsBeforeLosingScopeDescription">
        <source>If a disposable object is not explicitly disposed before all references to it are out of scope, the object will be disposed at some indeterminate time when the garbage collector runs the finalizer of the object. Because an exceptional event might occur that will prevent the finalizer of the object from running, the object should be explicitly disposed instead.</source>
        <target state="translated">Se um objeto descartável não for explicitamente descartado antes de todas as referências a ele ficarem fora do escopo, o objeto será descartado em um momento indeterminado quando o coletor de lixo executar o finalizador do objeto. Como pode ocorrer um evento excepcional que impedirá a execução do finalizador do objeto, o objeto deverá ser explicitamente descartado.</target>
        <note />
      </trans-unit>
      <trans-unit id="DisposeObjectsBeforeLosingScopeMayBeDisposedMessage">
        <source>Use recommended dispose pattern to ensure that object created by '{0}' is disposed on all paths. If possible, wrap the creation within a 'using' statement or a 'using' declaration. Otherwise, use a try-finally pattern, with a dedicated local variable declared before the try region and an unconditional Dispose invocation on non-null value in the 'finally' region, say 'x?.Dispose()'. If the object is explicitly disposed within the try region or the dispose ownership is transfered to another object or method, assign 'null' to the local variable just after such an operation to prevent double dispose in 'finally'.</source>
        <target state="translated">Use o padrão de descarte recomendado para garantir que o objeto criado por '{0}' seja descartado em todos os caminhos. Se possível, encapsule a criação em uma instrução 'using' ou em uma declaração 'using'. Caso contrário, use um padrão try-finally, com uma variável local dedicada declarada antes da região try e uma invocação de Dispose incondicional em um valor que não seja nulo na região 'finally', como 'x?.Dispose()'. Se o objeto for descartado explicitamente dentro da região try ou se a propriedade do descarte for transferida para outro objeto ou método, atribua 'null' à variável local logo após essa operação para evitar um descarte duplo em 'finally'.</target>
        <note />
      </trans-unit>
      <trans-unit id="DisposeObjectsBeforeLosingScopeMayBeDisposedOnExceptionPathsMessage">
        <source>Use recommended dispose pattern to ensure that object created by '{0}' is disposed on all exception paths. If possible, wrap the creation within a 'using' statement or a 'using' declaration. Otherwise, use a try-finally pattern, with a dedicated local variable declared before the try region and an unconditional Dispose invocation on non-null value in the 'finally' region, say 'x?.Dispose()'. If the object is explicitly disposed within the try region or the dispose ownership is transfered to another object or method, assign 'null' to the local variable just after such an operation to prevent double dispose in 'finally'.</source>
        <target state="translated">Use o padrão de descarte recomendado para garantir que o objeto criado por '{0}' seja descartado em todos os caminhos de exceção. Se possível, encapsule a criação em uma instrução 'using' ou em uma declaração 'using'. Caso contrário, use um padrão try-finally, com uma variável local dedicada declarada antes da região try e uma invocação de Dispose incondicional em um valor que não seja nulo na região 'finally', como 'x?.Dispose()'. Se o objeto for descartado explicitamente dentro da região try ou se a propriedade do descarte for transferida para outro objeto ou método, atribua 'null' à variável local logo após essa operação para evitar um descarte duplo em 'finally'.</target>
        <note />
      </trans-unit>
      <trans-unit id="DisposeObjectsBeforeLosingScopeNotDisposedMessage">
        <source>Call System.IDisposable.Dispose on object created by '{0}' before all references to it are out of scope.</source>
        <target state="translated">Chame System.IDisposable.Dispose no objeto criado por '{0}' antes que todas as referências a ele fiquem fora do escopo.</target>
        <note />
      </trans-unit>
      <trans-unit id="DisposeObjectsBeforeLosingScopeNotDisposedOnExceptionPathsMessage">
        <source>Object created by '{0}' is not disposed along all exception paths. Call System.IDisposable.Dispose on the object before all references to it are out of scope.</source>
        <target state="translated">O objeto criado por '{0}' não foi descartado juntamente com todos os caminhos de exceção. Chame System.IDisposable.Dispose no objeto antes que todas as referências a ele fiquem fora do escopo.</target>
        <note />
      </trans-unit>
      <trans-unit id="DisposeObjectsBeforeLosingScopeTitle">
        <source>Dispose objects before losing scope</source>
        <target state="translated">Descartar objetos antes de perder o escopo</target>
        <note />
      </trans-unit>
      <trans-unit id="DoNotPassLiteralsAsLocalizedParametersDescription">
        <source>A method passes a string literal as a parameter to a constructor or method in the .NET Framework class library and that string should be localizable. To fix a violation of this rule, replace the string literal with a string retrieved through an instance of the ResourceManager class.</source>
        <target state="translated">Um método passa um literal de cadeia de caracteres como um parâmetro para um construtor ou um método na biblioteca de classes do .NET Framework e essa cadeia de caracteres deve ser traduzível. Para corrigir uma violação dessa regra, substitua o literal de cadeia de caracteres por uma cadeia de caracteres recuperada por meio de uma instância da classe ResourceManager.</target>
        <note />
      </trans-unit>
      <trans-unit id="DoNotPassLiteralsAsLocalizedParametersMessage">
        <source>Method '{0}' passes a literal string as parameter '{1}' of a call to '{2}'. Retrieve the following string(s) from a resource table instead: "{3}".</source>
        <target state="translated">O método '{0}' passa uma cadeia de caracteres literal como o parâmetro '{1}' de uma chamada para '{2}'. Nesse caso, recupere as seguintes cadeias de caracteres de uma tabela de recursos: "{3}".</target>
        <note />
      </trans-unit>
      <trans-unit id="DoNotPassLiteralsAsLocalizedParametersTitle">
        <source>Do not pass literals as localized parameters</source>
        <target state="translated">Não passar literais como parâmetros localizados</target>
        <note />
      </trans-unit>
      <trans-unit id="ImplementISerializableCorrectlyDescription">
        <source>To fix a violation of this rule, make the GetObjectData method visible and overridable, and make sure that all instance fields are included in the serialization process or explicitly marked by using the NonSerializedAttribute attribute.</source>
        <target state="translated">Para corrigir uma violação desta regra, faça com que o método GetObjectData seja visível e substituível e verifique se todos os campos da instância estão incluídos no processo de serialização ou marcados explicitamente usando o atributo NonSerializedAttribute.</target>
        <note />
      </trans-unit>
      <trans-unit id="ImplementISerializableCorrectlyMessageDefault">
        <source>Add an implementation of GetObjectData to type {0}.</source>
        <target state="translated">Adicione uma implementação de GetObjectData ao tipo {0}.</target>
        <note />
      </trans-unit>
      <trans-unit id="ImplementISerializableCorrectlyMessageMakeOverridable">
        <source>Make {0}.GetObjectData virtual and overridable.</source>
        <target state="translated">Torne {0}.GetObjectData virtual e substituível.</target>
        <note />
      </trans-unit>
      <trans-unit id="ImplementISerializableCorrectlyMessageMakeVisible">
        <source>Increase the accessibility of {0}.GetObjectData so that it is visible to derived types.</source>
        <target state="translated">Aumente a acessibilidade de {0}.GetObjectData para que ele seja visível para tipos derivados.</target>
        <note />
      </trans-unit>
      <trans-unit id="ImplementISerializableCorrectlyTitle">
        <source>Implement ISerializable correctly</source>
        <target state="translated">Implementar ISerializable corretamente</target>
        <note />
      </trans-unit>
      <trans-unit id="ImplementSerializationConstructorsCodeActionTitle">
        <source>Implement Serialization constructor</source>
        <target state="translated">Implementar um construtor de Serialização</target>
        <note />
      </trans-unit>
      <trans-unit id="ImplementSerializationConstructorsDescription">
        <source>To fix a violation of this rule, implement the serialization constructor. For a sealed class, make the constructor private; otherwise, make it protected.</source>
        <target state="translated">Para corrigir uma violação desta regra, implemente o construtor de serialização. Para uma classe selada, faça com que o Construtor seja privado, para outros casos, faça com que ele seja protegido.</target>
        <note />
      </trans-unit>
      <trans-unit id="ImplementSerializationConstructorsMessageCreateMagicConstructor">
        <source>Add a constructor to {0} with the following signature: 'protected {0}(SerializationInfo info, StreamingContext context)'.</source>
        <target state="translated">Adicione um construtor a {0} com a seguinte assinatura: 'protected {0}(SerializationInfo info, StreamingContext context)'.</target>
        <note />
      </trans-unit>
      <trans-unit id="ImplementSerializationConstructorsMessageMakeSealedMagicConstructorPrivate">
        <source>Declare the serialization constructor of {0}, a sealed type, as private.</source>
        <target state="translated">Declare o construtor de serialização de {0}, um tipo selado, como privado.</target>
        <note />
      </trans-unit>
      <trans-unit id="ImplementSerializationConstructorsMessageMakeUnsealedMagicConstructorFamily">
        <source>Declare the serialization constructor of {0}, an unsealed type, as protected.</source>
        <target state="translated">Declare o construtor de serialização de {0}, um tipo não selado, como protegido.</target>
        <note />
      </trans-unit>
      <trans-unit id="ImplementSerializationConstructorsTitle">
        <source>Implement serialization constructors</source>
        <target state="translated">Implementar construtores de serialização</target>
        <note />
      </trans-unit>
      <trans-unit id="ImplementSerializationMethodsCorrectlyDescription">
        <source>A method that handles a serialization event does not have the correct signature, return type, or visibility.</source>
        <target state="translated">Um método que manipula um evento de serialização não tem a assinatura, o tipo de retorno ou a visibilidade correta.</target>
        <note />
      </trans-unit>
      <trans-unit id="ImplementSerializationMethodsCorrectlyMessageGeneric">
        <source>Because {0} is marked with OnSerializing, OnSerialized, OnDeserializing, or OnDeserialized, change its signature so that it is no longer generic.</source>
        <target state="translated">Como {0} está marcado com OnSerializing, OnSerialized, OnDeserializing ou OnDeserialized, altere sua assinatura para que não seja mais genérica.</target>
        <note />
      </trans-unit>
      <trans-unit id="ImplementSerializationMethodsCorrectlyMessageParameters">
        <source>Because {0} is marked with OnSerializing, OnSerialized, OnDeserializing, or OnDeserialized, change its signature so that it takes a single parameter of type 'System.Runtime.Serialization.StreamingContext'.</source>
        <target state="translated">Como {0} está marcado com OnSerializing, OnSerialized, OnDeserializing ou OnDeserialized, altere sua assinatura para que ele receba um parâmetro único do tipo 'System.Runtime.Serialization.StreamingContext'.</target>
        <note />
      </trans-unit>
      <trans-unit id="ImplementSerializationMethodsCorrectlyMessageReturnType">
        <source>Because {0} is marked with OnSerializing, OnSerialized, OnDeserializing, or OnDeserialized, change its return type from {1} to void (Sub in Visual Basic).</source>
        <target state="translated">Como {0} está marcado com OnSerializing, OnSerialized, OnDeserializing ou OnDeserialized, altere seu tipo de retorno de {1} para void (Sub no Visual Basic).</target>
        <note />
      </trans-unit>
      <trans-unit id="ImplementSerializationMethodsCorrectlyMessageStatic">
        <source>Because {0} is marked with OnSerializing, OnSerialized, OnDeserializing, or OnDeserialized, change it from static (Shared in Visual Basic) to an instance method.</source>
        <target state="translated">Como {0} está marcado com OnSerializing, OnSerialized, OnDeserializing ou OnDeserialized, altere-o de static (Shared no Visual Basic) para um método de instância.</target>
        <note />
      </trans-unit>
      <trans-unit id="ImplementSerializationMethodsCorrectlyMessageVisibility">
        <source>Because {0} is marked with OnSerializing, OnSerialized, OnDeserializing, or OnDeserialized, change its accessibility to private.</source>
        <target state="translated">Como {0} está marcado com OnSerializing, OnSerialized, OnDeserializing ou OnDeserialized, altere sua acessibilidade para privado.</target>
        <note />
      </trans-unit>
      <trans-unit id="ImplementSerializationMethodsCorrectlyTitle">
        <source>Implement serialization methods correctly</source>
        <target state="translated">Implementar métodos de serialização corretamente</target>
        <note />
      </trans-unit>
      <trans-unit id="MarkAllNonSerializableFieldsDescription">
        <source>An instance field of a type that is not serializable is declared in a type that is serializable.</source>
        <target state="translated">Um campo de instância de um tipo que não é serializável é declarado em um tipo que é serializável.</target>
        <note />
      </trans-unit>
      <trans-unit id="MarkAllNonSerializableFieldsMessage">
        <source>Field {0} is a member of type {1} which is serializable but is of type {2} which is not serializable</source>
        <target state="translated">O campo {0} é membro do tipo {1}, que é serializável, mas é do tipo {2}, que não é serializável</target>
        <note />
      </trans-unit>
      <trans-unit id="MarkAllNonSerializableFieldsTitle">
        <source>Mark all non-serializable fields</source>
        <target state="translated">Marcar todos os campos não serializáveis</target>
        <note />
      </trans-unit>
      <trans-unit id="MarkISerializableTypesWithSerializableDescription">
        <source>To be recognized by the common language runtime as serializable, types must be marked by using the SerializableAttribute attribute even when the type uses a custom serialization routine through implementation of the ISerializable interface.</source>
        <target state="translated">Para que sejam reconhecidos pelo Common Language Runtime como serializáveis, os tipos precisam ser marcados usando o atributo SerializableAttribute, mesmo quando o tipo usa uma rotina de serialização personalizada por meio da implementação da interface ISerializable.</target>
        <note />
      </trans-unit>
      <trans-unit id="MarkISerializableTypesWithSerializableMessage">
        <source>Add [Serializable] to {0} as this type implements ISerializable</source>
        <target state="translated">Adicione [Serializable] a {0}, pois este tipo implementa ISerializable</target>
        <note />
      </trans-unit>
      <trans-unit id="MarkISerializableTypesWithSerializableTitle">
        <source>Mark ISerializable types with serializable</source>
        <target state="translated">Marque os tipos ISerializable com serializable</target>
        <note />
      </trans-unit>
      <trans-unit id="ProvideDeserializationMethodsForOptionalFieldsDescription">
        <source>A type has a field that is marked by using the System.Runtime.Serialization.OptionalFieldAttribute attribute, and the type does not provide deserialization event handling methods.</source>
        <target state="translated">Um tipo tem um campo que está marcado usando o atributo System.Runtime.Serialization.OptionalFieldAttribute, mas o tipo não fornece os métodos de manipulação de eventos de desserialização.</target>
        <note />
      </trans-unit>
      <trans-unit id="ProvideDeserializationMethodsForOptionalFieldsMessageOnDeserialized">
        <source>Add a 'private void OnDeserialized(StreamingContext)' method to type {0} and attribute it with the System.Runtime.Serialization.OnDeserializedAttribute.</source>
        <target state="translated">Adicionar um método 'private void OnDeserialized(StreamingContext)' ao tipo {0} e atribuí-lo com System.Runtime.Serialization.OnDeserializedAttribute.</target>
        <note />
      </trans-unit>
      <trans-unit id="ProvideDeserializationMethodsForOptionalFieldsMessageOnDeserializing">
        <source>Add a 'private void OnDeserializing(StreamingContext)' method to type {0} and attribute it with the System.Runtime.Serialization.OnDeserializingAttribute.</source>
        <target state="translated">Adicionar um método 'private void OnDeserializing(StreamingContext)' ao tipo {0} e atribuí-lo com System.Runtime.Serialization.OnDeserializingAttribute.</target>
        <note />
      </trans-unit>
      <trans-unit id="ProvideDeserializationMethodsForOptionalFieldsTitle">
        <source>Provide deserialization methods for optional fields</source>
        <target state="translated">Fornecer métodos de desserialização para campos opcionais</target>
        <note />
      </trans-unit>
      <trans-unit id="UseIndexer">
        <source>Use indexer</source>
        <target state="translated">Usar o indexador</target>
        <note />
      </trans-unit>
      <trans-unit id="UseOrdinalStringComparisonTitle">
        <source>Use ordinal stringcomparison</source>
        <target state="translated">Usar comparação de cadeia de caracteres ordinal</target>
        <note />
      </trans-unit>
      <trans-unit id="UseOrdinalStringComparisonDescription">
        <source>A string comparison operation that is nonlinguistic does not set the StringComparison parameter to either Ordinal or OrdinalIgnoreCase. By explicitly setting the parameter to either StringComparison.Ordinal or StringComparison.OrdinalIgnoreCase, your code often gains speed, becomes more correct, and becomes more reliable.</source>
        <target state="translated">Uma comparação de cadeia de caracteres não linguística não define o parâmetro StringComparison como Ordinal ou OrdinalIgnoreCase. Ao definir explicitamente o parâmetro como StringComparison.Ordinal ou StringComparison.OrdinalIgnoreCase, seu código geralmente ganha velocidade, torna-se mais correto e mais confiável.</target>
        <note />
      </trans-unit>
      <trans-unit id="UseOrdinalStringComparisonMessageStringComparison">
        <source>{0} passes '{1}' as the 'StringComparison' parameter to {2}. To perform a non-linguistic comparison, specify 'StringComparison.Ordinal' or 'StringComparison.OrdinalIgnoreCase' instead.</source>
        <target state="translated">{0} passa '{1}' como o parâmetro 'StringComparison' para {2}. Em vez disso, para realizar uma comparação não linguística, especifique 'StringComparison.Ordinal' ou 'StringComparison.OrdinalIgnoreCase'.</target>
        <note />
      </trans-unit>
      <trans-unit id="UseOrdinalStringComparisonMessageStringComparer">
        <source>{0} passes '{1}' as the 'StringComparer' parameter to {2}. To perform a non-linguistic comparison, specify 'StringComparer.Ordinal' or 'StringComparer.OrdinalIgnoreCase' instead.</source>
        <target state="translated">{0} passa '{1}' como o parâmetro 'StringComparer' para {2}. Em vez disso, para realizar uma comparação não linguística, especifique 'StringComparer.Ordinal' ou 'StringComparer.OrdinalIgnoreCase'.</target>
        <note />
      </trans-unit>
      <trans-unit id="DoNotUseTimersThatPreventPowerStateChangesTitle">
        <source>Do not use timers that prevent power state changes</source>
        <target state="translated">Não usar temporizadores que evitam alterações no estado de energia</target>
        <note />
      </trans-unit>
      <trans-unit id="DoNotUseTimersThatPreventPowerStateChangesDescription">
        <source>Higher-frequency periodic activity will keep the CPU busy and interfere with power-saving idle timers that turn off the display and hard disks.</source>
        <target state="translated">Atividade periódica de alta frequência manterá a CPU ocupada e interferirá nos medidores de tempo ocioso para economia de energia que desligam o visor e os discos rígidos.</target>
        <note />
      </trans-unit>
      <trans-unit id="DoNotUseTimersThatPreventPowerStateChangesMessage">
        <source>Do not use timers that prevent power state changes</source>
        <target state="translated">Não usar temporizadores que evitam alterações no estado de energia</target>
        <note />
      </trans-unit>
      <trans-unit id="AvoidUnsealedAttributesTitle">
        <source>Avoid unsealed attributes</source>
        <target state="translated">Evitar atributos não selados</target>
        <note />
      </trans-unit>
      <trans-unit id="AvoidUnsealedAttributesDescription">
        <source>The .NET Framework class library provides methods for retrieving custom attributes. By default, these methods search the attribute inheritance hierarchy. Sealing the attribute eliminates the search through the inheritance hierarchy and can improve performance.</source>
        <target state="translated">A biblioteca de classes .NET Framework oferece métodos para recuperar atributos personalizados. Por padrão, esses métodos pesquisam a hierarquia de herança de atributos. Selar o atributo elimina a pesquisa por meio da hierarquia de herança e pode melhorar o desempenho.</target>
        <note />
      </trans-unit>
      <trans-unit id="AvoidUnsealedAttributesMessage">
        <source>Avoid unsealed attributes</source>
        <target state="translated">Evitar atributos não selados</target>
        <note />
      </trans-unit>
      <trans-unit id="TestForEmptyStringsUsingStringLengthTitle">
        <source>Test for empty strings using string length</source>
        <target state="translated">Testar se há cadeias de caracteres vazias usando tamanho da cadeia</target>
        <note />
      </trans-unit>
      <trans-unit id="TestForEmptyStringsUsingStringLengthDescription">
        <source>Comparing strings by using the String.Length property or the String.IsNullOrEmpty method is significantly faster than using Equals.</source>
        <target state="translated">Comparar cadeias de caracteres usando a propriedade String.Length ou o método String.IsNullOrEmpty é significativamente mais rápido do que usar Equals.</target>
        <note />
      </trans-unit>
      <trans-unit id="TestForEmptyStringsUsingStringLengthMessage">
        <source>Test for empty strings using 'string.Length' property or 'string.IsNullOrEmpty' method instead of an Equality check.</source>
        <target state="translated">Teste se há cadeias de caracteres vazias usando a propriedade 'string.Length' ou o método 'string.IsNullOrEmpty' em vez de uma verificação de igualdade.</target>
        <note />
      </trans-unit>
      <trans-unit id="DoNotLockOnObjectsWithWeakIdentityTitle">
        <source>Do not lock on objects with weak identity</source>
        <target state="translated">Não bloquear objetos com identidade fraca</target>
        <note />
      </trans-unit>
      <trans-unit id="DoNotLockOnObjectsWithWeakIdentityDescription">
        <source>An object is said to have a weak identity when it can be directly accessed across application domain boundaries. A thread that tries to acquire a lock on an object that has a weak identity can be blocked by a second thread in a different application domain that has a lock on the same object.</source>
        <target state="translated">Diz-se que um objeto tem uma identidade fraca quando ele pode ser acessado diretamente entre os limites de domínio de aplicativo. Um thread que tenta adquirir um bloqueio em um objeto que tem uma identidade fraca pode ser bloqueado por um segundo thread em um domínio de aplicativo diferente que tenha um bloqueio no mesmo objeto.</target>
        <note />
      </trans-unit>
      <trans-unit id="DoNotLockOnObjectsWithWeakIdentityMessage">
        <source>Do not lock on objects with weak identity</source>
        <target state="translated">Não bloquear objetos com identidade fraca</target>
        <note />
      </trans-unit>
      <trans-unit id="DoNotCatchCorruptedStateExceptionsInGeneralHandlersTitle">
        <source>Do not catch corrupted state exceptions in general handlers.</source>
        <target state="translated">Não capture exceções de estado corrompido em manipuladores gerais.</target>
        <note />
      </trans-unit>
      <trans-unit id="DoNotCatchCorruptedStateExceptionsInGeneralHandlersDescription">
        <source>Do not author general catch handlers in code that receives corrupted state exceptions.</source>
        <target state="translated">Não crie manipuladores catch gerais no código que recebe exceções de estado corrompido.</target>
        <note />
      </trans-unit>
      <trans-unit id="DoNotCatchCorruptedStateExceptionsInGeneralHandlersMessage">
        <source>Do not catch corrupted state exceptions in general handlers.</source>
        <target state="translated">Não capture exceções de estado corrompido em manipuladores gerais.</target>
        <note />
      </trans-unit>
      <trans-unit id="RethrowToPreserveStackDetailsTitle">
        <source>Rethrow to preserve stack details</source>
        <target state="translated">Gerar novamente para preservar detalhes da pilha</target>
        <note />
      </trans-unit>
      <trans-unit id="RethrowToPreserveStackDetailsDescription">
        <source>An exception is rethrown and the exception is explicitly specified in the throw statement. If an exception is rethrown by specifying the exception in the throw statement, the list of method calls between the original method that threw the exception and the current method is lost.</source>
        <target state="translated">Uma exceção é gerada novamente e a exceção é especificada explicitamente na instrução throw. Se uma exceção for gerada novamente especificando a exceção na instrução throw, a lista de métodos será chamada entre o método original que gerou a exceção e o método atual será perdido.</target>
        <note />
      </trans-unit>
      <trans-unit id="RethrowToPreserveStackDetailsMessage">
        <source>Rethrow to preserve stack details</source>
        <target state="translated">Gerar novamente para preservar detalhes da pilha</target>
        <note />
      </trans-unit>
      <trans-unit id="DoNotRaiseReservedExceptionTypesTitle">
        <source>Do not raise reserved exception types</source>
        <target state="translated">Não gerar tipos de exceção reservados</target>
        <note />
      </trans-unit>
      <trans-unit id="DoNotRaiseReservedExceptionTypesDescription">
        <source>An exception of type that is not sufficiently specific or reserved by the runtime should never be raised by user code. This makes the original error difficult to detect and debug. If this exception instance might be thrown, use a different exception type.</source>
        <target state="translated">Uma exceção de tipo que não é suficientemente especificada nem reservada pelo tempo de execução nunca deve ser gerada pelo código do usuário. Isso torna o erro original difícil de ser detectado e depurado. Se esta instância de exceção puder ser gerada, use um tipo de exceção diferente.</target>
        <note />
      </trans-unit>
      <trans-unit id="DoNotRaiseReservedExceptionTypesMessageTooGeneric">
        <source>Exception type {0} is not sufficiently specific.</source>
        <target state="translated">O tipo de exceção {0} não é específico o suficiente.</target>
        <note />
      </trans-unit>
      <trans-unit id="DoNotRaiseReservedExceptionTypesMessageReserved">
        <source>Exception type {0} is reserved by the runtime.</source>
        <target state="translated">O tipo de exceção {0} está reservado pelo tempo de execução.</target>
        <note />
      </trans-unit>
      <trans-unit id="InitializeValueTypeStaticFieldsInlineTitle">
        <source>Initialize value type static fields inline</source>
        <target state="translated">Inicializar campos estáticos de tipo de valor embutido</target>
        <note />
      </trans-unit>
      <trans-unit id="InitializeReferenceTypeStaticFieldsInlineTitle">
        <source>Initialize reference type static fields inline</source>
        <target state="translated">Inicializar campos estáticos de tipo de referência embutida</target>
        <note />
      </trans-unit>
      <trans-unit id="InitializeValueTypeStaticFieldsInlineDescription">
        <source>A value type declares an explicit static constructor. To fix a violation of this rule, initialize all static data when it is declared and remove the static constructor.</source>
        <target state="translated">Um tipo de valor declara um construtor estático explícito. Para corrigir uma violação dessa regra, inicialize todos os dados estáticos quando estiverem declarados e remova o construtor estático.</target>
        <note />
      </trans-unit>
      <trans-unit id="InitializeReferenceTypeStaticFieldsInlineDescription">
        <source>A reference type declares an explicit static constructor. To fix a violation of this rule, initialize all static data when it is declared and remove the static constructor.</source>
        <target state="translated">Um tipo de referência declara um construtor estático explícito. Para corrigir uma violação dessa regra, inicialize todos os dados estáticos quando estiverem declarados e remova o construtor estático.</target>
        <note />
      </trans-unit>
      <trans-unit id="InitializeStaticFieldsInlineMessage">
        <source>Initialize all static fields in '{0}' when those fields are declared and remove the explicit static constructor</source>
        <target state="translated">Inicializar todos os campos estáticos em '{0}' quando esses campos forem declarados e remover o construtor estático explícito</target>
        <note />
      </trans-unit>
      <trans-unit id="DisposableFieldsShouldBeDisposedTitle">
        <source>Disposable fields should be disposed</source>
        <target state="translated">Campos descartáveis devem ser descartados</target>
        <note />
      </trans-unit>
      <trans-unit id="DisposableFieldsShouldBeDisposedDescription">
        <source>A type that implements System.IDisposable declares fields that are of types that also implement IDisposable. The Dispose method of the field is not called by the Dispose method of the declaring type. To fix a violation of this rule, call Dispose on fields that are of types that implement IDisposable if you are responsible for allocating and releasing the unmanaged resources held by the field.</source>
        <target state="translated">Um tipo que implementa System.IDisposable declara campos dos tipos que também implementam IDisposable. O método Dispose do campo não é chamado pelo método Dispose do tipo declarativo. Se você for responsável por alocar e liberar os recursos não gerenciados mantidos pelo campo, chame Dispose nos campos de tipos que implementam IDisposable para corrigir uma violação dessa regra.</target>
        <note />
      </trans-unit>
      <trans-unit id="DisposableFieldsShouldBeDisposedMessage">
        <source>'{0}' contains field '{1}' that is of IDisposable type '{2}', but it is never disposed. Change the Dispose method on '{0}' to call Close or Dispose on this field.</source>
        <target state="translated">'{0}' contém o campo '{1}' que é do tipo IDisposable '{2}', mas nunca é descartado. Altere o método Dispose em '{0}' para chamar Close ou Dispose neste campo.</target>
        <note />
      </trans-unit>
      <trans-unit id="DoNotCallOverridableMethodsInConstructorsTitle">
        <source>Do not call overridable methods in constructors</source>
        <target state="translated">Não chamar métodos substituíveis em construtores</target>
        <note />
      </trans-unit>
      <trans-unit id="DoNotCallOverridableMethodsInConstructorsDescription">
        <source>When a constructor calls a virtual method, the constructor for the instance that invokes the method may not have executed.</source>
        <target state="translated">Quando um construtor chama um método virtual, o construtor para a instância que invoca o método pode não ter sido executado.</target>
        <note />
      </trans-unit>
      <trans-unit id="DoNotCallOverridableMethodsInConstructorsMessage">
        <source>Do not call overridable methods in constructors</source>
        <target state="translated">Não chamar métodos substituíveis em construtores</target>
        <note />
      </trans-unit>
      <trans-unit id="DisposeMethodsShouldCallBaseClassDisposeTitle">
        <source>Dispose methods should call base class dispose</source>
        <target state="translated">Métodos Dispose devem chamar o descarte da classe base</target>
        <note />
      </trans-unit>
      <trans-unit id="DisposeMethodsShouldCallBaseClassDisposeDescription">
        <source>A type that implements System.IDisposable inherits from a type that also implements IDisposable. The Dispose method of the inheriting type does not call the Dispose method of the parent type. To fix a violation of this rule, call base.Dispose in your Dispose method.</source>
        <target state="translated">Um tipo que implementa System.IDisposable é herdado de um tipo que também implementa IDisposable. O método Dispose do tipo herdado não chama o método Dispose do tipo pai. Para corrigir uma violação dessa regra, chame base.Dispose no método Dispose.</target>
        <note />
      </trans-unit>
      <trans-unit id="DisposeMethodsShouldCallBaseClassDisposeMessage">
        <source>Ensure that method '{0}' calls '{1}' in all possible control flow paths.</source>
        <target state="translated">Verifique se o método '{0}' chama '{1}' em todos os caminhos de fluxo de controle possíveis.</target>
        <note />
      </trans-unit>
      <trans-unit id="DisposableTypesShouldDeclareFinalizerTitle">
        <source>Disposable types should declare finalizer</source>
        <target state="translated">Tipos descartáveis devem declarar finalizador</target>
        <note />
      </trans-unit>
      <trans-unit id="DisposableTypesShouldDeclareFinalizerDescription">
        <source>A type that implements System.IDisposable and has fields that suggest the use of unmanaged resources does not implement a finalizer, as described by Object.Finalize.</source>
        <target state="translated">Um tipo que implementa System.IDisposable e tem campos que sugerem o uso de recursos não gerenciados não implementa um finalizador, conforme descrito por Object.Finalize.</target>
        <note />
      </trans-unit>
      <trans-unit id="DisposableTypesShouldDeclareFinalizerMessage">
        <source>Disposable types should declare finalizer</source>
        <target state="translated">Tipos descartáveis devem declarar finalizador</target>
        <note />
      </trans-unit>
      <trans-unit id="FinalizersShouldCallBaseClassFinalizerTitle">
        <source>Finalizers should call base class finalizer</source>
        <target state="translated">Os finalizadores devem chamar o finalizador da classe base</target>
        <note />
      </trans-unit>
      <trans-unit id="FinalizersShouldCallBaseClassFinalizerDescription">
        <source>Finalization must be propagated through the inheritance hierarchy. To guarantee this, types must call their base class Finalize method in their own Finalize method.</source>
        <target state="translated">A finalização deve ser propagada por meio da hierarquia de herança. Para garantir isso, os tipos devem chamar seu método Finalize de classe base em seu próprio método Finalize.</target>
        <note />
      </trans-unit>
      <trans-unit id="FinalizersShouldCallBaseClassFinalizerMessage">
        <source>Finalizers should call base class finalizer</source>
        <target state="translated">Os finalizadores devem chamar o finalizador da classe base</target>
        <note />
      </trans-unit>
      <trans-unit id="ProvideCorrectArgumentsToFormattingMethodsTitle">
        <source>Provide correct arguments to formatting methods</source>
        <target state="translated">Fornecer os argumentos corretos para métodos de formatação</target>
        <note />
      </trans-unit>
      <trans-unit id="ProvideCorrectArgumentsToFormattingMethodsDescription">
        <source>The format argument that is passed to System.String.Format does not contain a format item that corresponds to each object argument, or vice versa.</source>
        <target state="translated">O argumento de formato passado para System.String.Format não contém um item de formato correspondente a cada argumento de objeto ou vice-versa.</target>
        <note />
      </trans-unit>
      <trans-unit id="ProvideCorrectArgumentsToFormattingMethodsMessage">
        <source>Provide correct arguments to formatting methods</source>
        <target state="translated">Fornecer os argumentos corretos para métodos de formatação</target>
        <note />
      </trans-unit>
      <trans-unit id="TestForNaNCorrectlyTitle">
        <source>Test for NaN correctly</source>
        <target state="translated">Testar para NaN corretamente</target>
        <note />
      </trans-unit>
      <trans-unit id="TestForNaNCorrectlyDescription">
        <source>This expression tests a value against Single.Nan or Double.Nan. Use Single.IsNan(Single) or Double.IsNan(Double) to test the value.</source>
        <target state="translated">Esta expressão testa um valor em Single.Nan ou Double.Nan. Use Single.IsNan(Single) ou Double.IsNan(Double) para testar o valor.</target>
        <note />
      </trans-unit>
      <trans-unit id="TestForNaNCorrectlyMessage">
        <source>Test for NaN correctly</source>
        <target state="translated">Testar para NaN corretamente</target>
        <note />
      </trans-unit>
      <trans-unit id="AttributeStringLiteralsShouldParseCorrectlyTitle">
        <source>Attribute string literals should parse correctly</source>
        <target state="translated">Literais de cadeias de caracteres de atributos devem ser analisados corretamente</target>
        <note />
      </trans-unit>
      <trans-unit id="AttributeStringLiteralsShouldParseCorrectlyDescription">
        <source>The string literal parameter of an attribute does not parse correctly for a URL, a GUID, or a version.</source>
        <target state="translated">O parâmetro literal de cadeia de caracteres de um atributo não é analisado corretamente para uma URL, um GUID ou uma versão.</target>
        <note />
      </trans-unit>
      <trans-unit id="AttributeStringLiteralsShouldParseCorrectlyMessageDefault">
        <source>In the constructor of '{0}', change the value of argument '{1}', which is currently "{2}", to something that can be correctly parsed as '{3}'.</source>
        <target state="translated">No construtor de '{0}', altere o valor do argumento '{1}', o qual atualmente é "{2}", para algo que possa ser analisado corretamente como '{3}'.</target>
        <note />
      </trans-unit>
      <trans-unit id="AttributeStringLiteralsShouldParseCorrectlyMessageEmpty">
        <source>In the constructor of '{0}', change the value of argument '{1}', which is currently an empty string (""), to something that can be correctly parsed as '{2}'.</source>
        <target state="translated">No construtor de '{0}', altere o valor do argumento '{1}', o qual é uma cadeia de caracteres vazia (" " ), para algo que possa ser analisado corretamente como '{2}'.</target>
        <note />
      </trans-unit>
      <trans-unit id="AvoidZeroLengthArrayAllocationsTitle">
        <source>Avoid zero-length array allocations.</source>
        <target state="translated">Evite alocações de matriz de comprimento zero.</target>
        <note />
      </trans-unit>
      <trans-unit id="AvoidZeroLengthArrayAllocationsMessage">
        <source>Avoid unnecessary zero-length array allocations.  Use {0} instead.</source>
        <target state="translated">Evite alocações de matriz de comprimento zero desnecessárias.  Use {0} em vez disso.</target>
        <note />
      </trans-unit>
      <trans-unit id="DoNotUseEnumerableMethodsOnIndexableCollectionsInsteadUseTheCollectionDirectlyTitle">
        <source>Do not use Enumerable methods on indexable collections. Instead use the collection directly</source>
        <target state="translated">Não use métodos Enumerable em coleções indexáveis. Em vez disso, usar a coleção diretamente</target>
        <note />
      </trans-unit>
      <trans-unit id="DoNotUseEnumerableMethodsOnIndexableCollectionsInsteadUseTheCollectionDirectlyDescription">
        <source>This collection is directly indexable. Going through LINQ here causes unnecessary allocations and CPU work.</source>
        <target state="translated">Esta coleção é diretamente indexável. Passar pelo LINQ aqui gera alocações e trabalho de CPU desnecessários.</target>
        <note />
      </trans-unit>
      <trans-unit id="DoNotUseEnumerableMethodsOnIndexableCollectionsInsteadUseTheCollectionDirectlyMessage">
        <source>Do not use Enumerable methods on indexable collections. Instead use the collection directly</source>
        <target state="translated">Não use métodos Enumerable em coleções indexáveis. Em vez disso, usar a coleção diretamente</target>
        <note />
      </trans-unit>
      <trans-unit id="SpecifyCultureInfoTitle">
        <source>Specify CultureInfo</source>
        <target state="translated">Especificar CultureInfo</target>
        <note />
      </trans-unit>
      <trans-unit id="SpecifyCultureInfoDescription">
        <source>A method or constructor calls a member that has an overload that accepts a System.Globalization.CultureInfo parameter, and the method or constructor does not call the overload that takes the CultureInfo parameter. When a CultureInfo or System.IFormatProvider object is not supplied, the default value that is supplied by the overloaded member might not have the effect that you want in all locales. If the result will be displayed to the user, specify 'CultureInfo.CurrentCulture' as the 'CultureInfo' parameter. Otherwise, if the result will be stored and accessed by software, such as when it is persisted to disk or to a database, specify 'CultureInfo.InvariantCulture'.</source>
        <target state="translated">Um método ou construtor chama um membro que tem uma sobrecarga que aceita um parâmetro System.Globalization.CultureInfo e o método ou o construtor não chama a sobrecarga que usa o parâmetro CultureInfo. Quando um objeto CultureInfo ou System.IFormatProvider não é fornecido, o valor padrão fornecido pelo membro sobrecarregado pode não ter o efeito que você deseja em todas as localidades. Se o resultado for exibido para o usuário, especifique 'CultureInfo.CurrentCulture' como o parâmetro 'CultureInfo'. Caso contrário, se o resultado for armazenado e acessado pelo software, assim como quando é persistido em disco ou em um banco de dados, especifique 'CultureInfo.InvariantCulture'.</target>
        <note />
      </trans-unit>
      <trans-unit id="SpecifyCultureInfoMessage">
        <source>The behavior of '{0}' could vary based on the current user's locale settings. Replace this call in '{1}' with a call to '{2}'.</source>
        <target state="translated">O comportamento de '{0}' pode variar dependendo das configurações de localidade do usuário atual. Substitua esta chamada em '{1}' por uma chamada para '{2}'.</target>
        <note />
      </trans-unit>
      <trans-unit id="SpecifyIFormatProviderTitle">
        <source>Specify IFormatProvider</source>
        <target state="translated">Especificar IFormatProvider</target>
        <note />
      </trans-unit>
      <trans-unit id="SpecifyIFormatProviderDescription">
        <source>A method or constructor calls one or more members that have overloads that accept a System.IFormatProvider parameter, and the method or constructor does not call the overload that takes the IFormatProvider parameter. When a System.Globalization.CultureInfo or IFormatProvider object is not supplied, the default value that is supplied by the overloaded member might not have the effect that you want in all locales. If the result will be based on the input from/output displayed to the user, specify 'CultureInfo.CurrentCulture' as the 'IFormatProvider'. Otherwise, if the result will be stored and accessed by software, such as when it is loaded from disk/database and when it is persisted to disk/database, specify 'CultureInfo.InvariantCulture'</source>
        <target state="translated">Um método ou construtor chama um ou mais membros que têm sobrecargas que aceitam um parâmetro System.IFormatProvider e o método ou o construtor não chama a sobrecarga que aceita o parâmetro IFormatProvider. Quando um objeto System.Globalization.CultureInfo ou IFormatProvider não é fornecido, o valor padrão fornecido pelo membro sobrecarregado pode não ter o efeito que você deseja em todas as localidades. Se o resultado for exibido com base na entrada proveniente do usuário ou na saída exibida para ele, especifique 'CultureInfo.CurrentCulture' como o 'IFormatProvider'. Caso contrário, se o resultado será armazenado e acessado pelo software, assim como ocorre quando ele é carregado do disco/banco de dados e quando é persistido no disco/banco de dados, especifique 'CultureInfo.InvariantCulture'</target>
        <note />
      </trans-unit>
      <trans-unit id="SpecifyIFormatProviderMessageIFormatProviderAlternateString">
        <source>The behavior of '{0}' could vary based on the current user's locale settings. Replace this call in '{1}' with a call to '{2}'.</source>
        <target state="translated">O comportamento de '{0}' pode variar dependendo das configurações de localidade do usuário atual. Substitua esta chamada em '{1}' por uma chamada para '{2}'.</target>
        <note />
      </trans-unit>
      <trans-unit id="SpecifyIFormatProviderMessageIFormatProviderAlternate">
        <source>The behavior of '{0}' could vary based on the current user's locale settings. Replace this call in '{1}' with a call to '{2}'.</source>
        <target state="translated">O comportamento de '{0}' pode variar dependendo das configurações de localidade do usuário atual. Substitua esta chamada em '{1}' por uma chamada para '{2}'.</target>
        <note />
      </trans-unit>
      <trans-unit id="SpecifyIFormatProviderMessageUICultureString">
        <source>'{0}' passes '{1}' as the 'IFormatProvider' parameter to '{2}'. This property returns a culture that is inappropriate for formatting methods.</source>
        <target state="translated">'{0}' passa '{1}' como o parâmetro 'IFormatProvider' para '{2}'. Essa propriedade retorna uma cultura inadequada para os métodos de formatação.</target>
        <note />
      </trans-unit>
      <trans-unit id="SpecifyIFormatProviderMessageUICulture">
        <source>'{0}' passes '{1}' as the 'IFormatProvider' parameter to '{2}'. This property returns a culture that is inappropriate for formatting methods.</source>
        <target state="translated">'{0}' passa '{1}' como o parâmetro 'IFormatProvider' para '{2}'. Essa propriedade retorna uma cultura inadequada para os métodos de formatação.</target>
        <note />
      </trans-unit>
      <trans-unit id="SpecifyStringComparisonTitle">
        <source>Specify StringComparison</source>
        <target state="translated">Especificar StringComparison</target>
        <note />
      </trans-unit>
      <trans-unit id="SpecifyStringComparisonDescription">
        <source>A string comparison operation uses a method overload that does not set a StringComparison parameter. If the result will be displayed to the user, such as when sorting a list of items for display in a list box, specify 'StringComparison.CurrentCulture' or 'StringComparison.CurrentCultureIgnoreCase' as the 'StringComparison' parameter. If comparing case-insensitive identifiers, such as file paths, environment variables, or registry keys and values, specify 'StringComparison.OrdinalIgnoreCase'. Otherwise, if comparing case-sensitive identifiers, specify 'StringComparison.Ordinal'.</source>
        <target state="translated">Uma operação de comparação de cadeia de caracteres usa uma sobrecarga de método que não define um parâmetro StringComparison. Se o resultado for exibido para o usuário, assim como ocorre ao classificar uma lista de itens para serem exibidos em uma caixa de listagem, especifique 'StringComparison.CurrentCulture' ou 'StringComparison.CurrentCultureIgnoreCase' como o parâmetro 'StringComparison'. Se for comparar identificadores que não diferenciam maiúsculas de minúsculas, tais como caminhos de arquivos, variáveis de ambiente ou chaves de Registro e valores, especifique 'StringComparison.OrdinalIgnoreCase'. Caso contrário, se for comparar identificadores que diferenciam maiúsculas de minúsculas, especifique 'StringComparison.Ordinal'.</target>
        <note />
      </trans-unit>
      <trans-unit id="SpecifyStringComparisonMessage">
        <source>The behavior of '{0}' could vary based on the current user's locale settings. Replace this call in '{1}' with a call to '{2}'.</source>
        <target state="translated">O comportamento de '{0}' pode variar dependendo das configurações de localidade do usuário atual. Substitua esta chamada em '{1}' por uma chamada para '{2}'.</target>
        <note />
      </trans-unit>
      <trans-unit id="NormalizeStringsToUppercaseTitle">
        <source>Normalize strings to uppercase</source>
        <target state="translated">Normalizar cadeias de caracteres em maiúsculas</target>
        <note />
      </trans-unit>
      <trans-unit id="NormalizeStringsToUppercaseDescription">
        <source>Strings should be normalized to uppercase. A small group of characters cannot make a round trip when they are converted to lowercase. To make a round trip means to convert the characters from one locale to another locale that represents character data differently, and then to accurately retrieve the original characters from the converted characters.</source>
        <target state="translated">As cadeias de caracteres devem ser normalizadas em maiúsculas. Um pequeno grupo de caracteres não podem fazer uma viagem de ida e volta quando são convertidos em minúsculas. Fazer uma viagem de ida e volta significa converter os caracteres de uma localidade em outra localidade que representa os dados de caractere de maneira diferente e, em seguida, recuperar de forma precisa os caracteres originais dos caracteres convertidos.</target>
        <note />
      </trans-unit>
      <trans-unit id="NormalizeStringsToUppercaseMessageToUpper">
        <source>In method '{0}', replace the call to '{1}' with '{2}'.</source>
        <target state="translated">No método '{0}', substitua a chamada a '{1}' por '{2}'.</target>
        <note />
      </trans-unit>
      <trans-unit id="CallGCSuppressFinalizeCorrectlyTitle">
        <source>Dispose methods should call SuppressFinalize</source>
        <target state="translated">Os métodos Dispose devem chamar SuppressFinalize</target>
        <note />
      </trans-unit>
      <trans-unit id="CallGCSuppressFinalizeCorrectlyDescription">
        <source>A method that is an implementation of Dispose does not call GC.SuppressFinalize; or a method that is not an implementation of Dispose calls GC.SuppressFinalize; or a method calls GC.SuppressFinalize and passes something other than this (Me in Visual?Basic).</source>
        <target state="translated">Um método que é uma implementação de Dispose não chama GC.SuppressFinalize; ou um método que não é uma implementação de Dispose chama GC.SuppressFinalize; ou um método chama GC.SuppressFinalize e passa algo diferente disso (Me no Visual Basic).</target>
        <note />
      </trans-unit>
      <trans-unit id="CallGCSuppressFinalizeCorrectlyMessageNotCalledWithFinalizer">
        <source>Change {0} to call {1}. This will prevent unnecessary finalization of the object once it has been disposed and it has fallen out of scope.</source>
        <target state="translated">Altere {0} para chamar {1}. Isso impedirá a finalização desnecessária do objeto assim que ele for descartado e sair do escopo.</target>
        <note />
      </trans-unit>
      <trans-unit id="CallGCSuppressFinalizeCorrectlyMessageNotCalled">
        <source>Change {0} to call {1}. This will prevent derived types that introduce a finalizer from needing to re-implement 'IDisposable' to call it.</source>
        <target state="translated">Altere {0} para chamar {1}. Isso impedirá que tipos derivados que introduzem um finalizador precisem reimplementar 'IDisposable' para chamá-lo.</target>
        <note />
      </trans-unit>
      <trans-unit id="CallGCSuppressFinalizeCorrectlyMessageNotPassedThis">
        <source>{0} calls {1} on something other than itself. Change the call site to pass 'this' ('Me' in Visual Basic) instead.</source>
        <target state="translated">{0} chama {1} em algo diferente dele mesmo. Altere o local da chamada para passar 'this' em vez disso ('Me' no Visual Basic).</target>
        <note />
      </trans-unit>
      <trans-unit id="CallGCSuppressFinalizeCorrectlyMessageOutsideDispose">
        <source>{0} calls {1}, a method that is typically only called within an implementation of 'IDisposable.Dispose'. Refer to the IDisposable pattern for more information.</source>
        <target state="translated">{0} chama {1}, um método que geralmente só é chamado de dentro de uma implementação de 'IDisposable.Dispose'. Consulte o padrão IDisposable para obter mais informações.</target>
        <note />
      </trans-unit>
      <trans-unit id="InstantiateArgumentExceptionsCorrectlyTitle">
        <source>Instantiate argument exceptions correctly</source>
        <target state="translated">Instanciar exceções de argumentos corretamente</target>
        <note />
      </trans-unit>
      <trans-unit id="InstantiateArgumentExceptionsCorrectlyDescription">
        <source>A call is made to the default (parameterless) constructor of an exception type that is or derives from ArgumentException, or an incorrect string argument is passed to a parameterized constructor of an exception type that is or derives from ArgumentException.</source>
        <target state="translated">É feita uma chamada para o construtor padrão (sem parâmetro) de um tipo de exceção que é ArgumentException ou derivado dele, ou então um argumento de cadeia de caracteres incorreto é passado para um construtor parametrizado de um tipo de exceção que é ArgumentException ou derivado dele.</target>
        <note />
      </trans-unit>
      <trans-unit id="InstantiateArgumentExceptionsCorrectlyMessageNoArguments">
        <source>Call the {0} constructor that contains a message and/or paramName parameter.</source>
        <target state="translated">Chame o construtor {0} que contém uma mensagem e/ou um parâmetro paramName.</target>
        <note />
      </trans-unit>
      <trans-unit id="InstantiateArgumentExceptionsCorrectlyMessageIncorrectMessage">
        <source>Method {0} passes parameter name '{1}' as the {2} argument to a {3} constructor. Replace this argument with a descriptive message and pass the parameter name in the correct position.</source>
        <target state="translated">O método {0} passa o nome de parâmetro '{1}' como o argumento {2} para um construtor {3}. Substitua este argumento por uma mensagem descritiva e passe o nome do parâmetro na posição correta.</target>
        <note />
      </trans-unit>
      <trans-unit id="InstantiateArgumentExceptionsCorrectlyMessageIncorrectParameterName">
        <source>Method {0} passes '{1}' as the {2} argument to a {3} constructor. Replace this argument with one of the method's parameter names. Note that the provided parameter name should have the exact casing as declared on the method.</source>
        <target state="translated">O método {0} passa '{1}' como o argumento {2} para um construtor {3}. Substitua este argumento por um dos nomes de parâmetro do método. Observe que o nome do parâmetro fornecido deve ter o uso exato de maiúsculas e minúsculas conforme declarado no método.</target>
        <note />
      </trans-unit>
      <trans-unit id="UseArrayEmpty">
        <source>Use Array.Empty</source>
        <target state="translated">Usar Array.Empty</target>
        <note />
      </trans-unit>
      <trans-unit id="BinaryFormatterMethodUsedDescription">
        <source>The method '{0}' is insecure when deserializing untrusted data.  If you need to instead detect BinaryFormatter deserialization without a SerializationBinder set, then disable rule CA2300, and enable rules CA2301 and CA2302.</source>
        <target state="translated">O método '{0}' não é seguro durante a desserialização de dados não confiáveis. Se, nesse caso, você precisar detectar a desserialização de BinaryFormatter sem um conjunto de SerializationBinder, desabilite a regra CA2300 e habilite as regras CA2301 e CA2302.</target>
        <note />
      </trans-unit>
      <trans-unit id="BinaryFormatterMethodUsedMessage">
        <source>The method '{0}' is insecure when deserializing untrusted data.</source>
        <target state="translated">O método '{0}' não é seguro durante a desserialização de dados não confiáveis.</target>
        <note />
      </trans-unit>
      <trans-unit id="BinaryFormatterMethodUsedTitle">
        <source>Do not use insecure deserializer BinaryFormatter</source>
        <target state="translated">Não use o desserializador BinaryFormatter não seguro</target>
        <note />
      </trans-unit>
      <trans-unit id="DoNotDisableUsingServicePointManagerSecurityProtocolsMessage">
        <source>Do not set Switch.System.ServiceModel.DisableUsingServicePointManagerSecurityProtocols to true.  Setting this switch limits Windows Communication Framework (WCF) to using Transport Layer Security (TLS) 1.0, which is insecure and obsolete.</source>
        <target state="translated">Não defina Switch.System.ServiceModel.DisableUsingServicePointManagerSecurityProtocols como true. Definir essa opção limita o WCF (Windows Communication Framework) a usar o protocolo TLS 1.0, que não é seguro e está obsoleto.</target>
        <note />
      </trans-unit>
      <trans-unit id="DoNotDisableUsingServicePointManagerSecurityProtocolsTitle">
        <source>Do not disable ServicePointManagerSecurityProtocols</source>
        <target state="translated">Não desabilitar ServicePointManagerSecurityProtocols</target>
        <note />
      </trans-unit>
      <trans-unit id="JavaScriptSerializerMaybeWithSimpleTypeResolverMessage">
        <source>The method '{0}' is insecure when deserializing untrusted data with a JavaScriptSerializer initialized with a SimpleTypeResolver. Ensure that the JavaScriptSerializer is initialized without a JavaScriptTypeResolver specified, or initialized with a JavaScriptTypeResolver that limits the types of objects in the deserialized object graph.</source>
        <target state="translated">O método '{0}' não é seguro durante a desserialização de dados não confiáveis com um JavaScriptSerializer inicializado com um SimpleTypeResolver. Verifique se o JavaScriptSerializer é inicializado sem um JavaScriptTypeResolver especificado ou inicializado com um JavaScriptTypeResolver que limita os tipos de objetos no gráfico de objeto desserializado.</target>
        <note />
      </trans-unit>
      <trans-unit id="JavaScriptSerializerMaybeWithSimpleTypeResolverTitle">
        <source>Ensure JavaScriptSerializer is not initialized with SimpleTypeResolver before deserializing</source>
        <target state="translated">Verifique se JavaScriptSerializer não foi inicializado com SimpleTypeResolver antes de desserializar</target>
        <note />
      </trans-unit>
      <trans-unit id="JavaScriptSerializerWithSimpleTypeResolverMessage">
        <source>The method '{0}' is insecure when deserializing untrusted data with a JavaScriptSerializer initialized with a SimpleTypeResolver. Initialize JavaScriptSerializer without a JavaScriptTypeResolver specified, or initialize with a JavaScriptTypeResolver that limits the types of objects in the deserialized object graph.</source>
        <target state="translated">O método '{0}' não é seguro durante a desserialização de dados não confiáveis com um JavaScriptSerializer inicializado com um SimpleTypeResolver. Inicialize o JavaScriptSerializer sem um JavaScriptTypeResolver especificado ou inicialize com um JavaScriptTypeResolver que limita os tipos de objetos no gráfico de objeto desserializado.</target>
        <note />
      </trans-unit>
      <trans-unit id="JavaScriptSerializerWithSimpleTypeResolverTitle">
        <source>Do not deserialize with JavaScriptSerializer using a SimpleTypeResolver</source>
        <target state="translated">Não desserialize com JavaScriptSerializer usando um SimpleTypeResolver</target>
        <note />
      </trans-unit>
      <trans-unit id="JsonNetInsecureSettingsMessage">
        <source>When deserializing untrusted input, allowing arbitrary types to be deserialized is insecure.  When using JsonSerializerSettings, use TypeNameHandling.None, or for values other than None, restrict deserialized types with a SerializationBinder.</source>
        <target state="translated">Ao desserializar uma entrada não confiável, não é seguro permitir que tipos arbitrários sejam desserializados. Ao usar JsonSerializerSettings, use TypeNameHandling.None ou, para valores diferentes de None, restrinja os tipos desserializados com um SerializationBinder.</target>
        <note />
      </trans-unit>
      <trans-unit id="JsonNetInsecureSettingsTitle">
        <source>Do not use insecure JsonSerializerSettings</source>
        <target state="translated">Não use JsonSerializerSettings não seguro</target>
        <note />
      </trans-unit>
      <trans-unit id="JsonNetMaybeInsecureSettingsMessage">
        <source>When deserializing untrusted input, allowing arbitrary types to be deserialized is insecure.  When using JsonSerializerSettings, ensure TypeNameHandling.None is specified, or for values other than None, ensure a SerializationBinder is specified to restrict deserialized types.</source>
        <target state="translated">Ao desserializar uma entrada não confiável, não é seguro permitir que tipos arbitrários sejam desserializados. Ao usar JsonSerializerSettings, verifique se TypeNameHandling.None está especificado ou, para valores diferentes de None, verifique se um SerializationBinder está especificado para restringir tipos desserializados.</target>
        <note />
      </trans-unit>
      <trans-unit id="JsonNetMaybeInsecureSettingsTitle">
        <source>Ensure that JsonSerializerSettings are secure</source>
        <target state="translated">Verifique se os JsonSerializerSettings são seguros</target>
        <note />
      </trans-unit>
      <trans-unit id="JsonNetTypeNameHandlingDescription">
        <source>Deserializing JSON when using a TypeNameHandling value other than None can be insecure.  If you need to instead detect Json.NET deserialization when a SerializationBinder isn't specified, then disable rule CA2326, and enable rules CA2327, CA2328, CA2329, and CA2330.</source>
        <target state="translated">A desserialização do JSON ao usar um valor TypeNameHandling diferente de None pode não ser segura. Se você precisar detectar a desserialização do Json.NET quando um SerializationBinder não for especificado, desabilite a regra CA2326 e habilite as regras CA2327, CA2328, CA2329 e CA2330.</target>
        <note />
      </trans-unit>
      <trans-unit id="JsonNetTypeNameHandlingMessage">
        <source>Deserializing JSON when using a TypeNameHandling value other than None can be insecure.</source>
        <target state="translated">A desserialização do JSON ao usar um valor TypeNameHandling diferente de None pode não ser segura.</target>
        <note />
      </trans-unit>
      <trans-unit id="JsonNetTypeNameHandlingTitle">
        <source>Do not use TypeNameHandling values other than None</source>
        <target state="translated">Não use valores TypeNameHandling diferentes de None</target>
        <note />
      </trans-unit>
      <trans-unit id="LosFormatterMethodUsedMessage">
        <source>The method '{0}' is insecure when deserializing untrusted data.</source>
        <target state="translated">O método '{0}' não é seguro durante a desserialização de dados não confiáveis.</target>
        <note />
      </trans-unit>
      <trans-unit id="LosFormatterMethodUsedTitle">
        <source>Do not use insecure deserializer LosFormatter</source>
        <target state="translated">Não use o desserializador LosFormatter não seguro</target>
        <note />
      </trans-unit>
      <trans-unit id="NetDataContractSerializerDeserializeMaybeWithoutBinderSetMessage">
        <source>The method '{0}' is insecure when deserializing untrusted data without a SerializationBinder to restrict the type of objects in the deserialized object graph.</source>
        <target state="translated">O método '{0}' não é seguro durante a desserialização de dados não confiáveis sem um SerializationBinder para restringir o tipo de objetos no grafo de objeto desserializado.</target>
        <note />
      </trans-unit>
      <trans-unit id="NetDataContractSerializerDeserializeMaybeWithoutBinderSetTitle">
        <source>Ensure NetDataContractSerializer.Binder is set before deserializing</source>
        <target state="translated">Verifique se o NetDataContractSerializer.Binder está definido antes de desserializar</target>
        <note />
      </trans-unit>
      <trans-unit id="NetDataContractSerializerDeserializeWithoutBinderSetMessage">
        <source>The method '{0}' is insecure when deserializing untrusted data without a SerializationBinder to restrict the type of objects in the deserialized object graph.</source>
        <target state="translated">O método '{0}' não é seguro durante a desserialização de dados não confiáveis sem um SerializationBinder para restringir o tipo de objetos no grafo de objeto desserializado.</target>
        <note />
      </trans-unit>
      <trans-unit id="NetDataContractSerializerDeserializeWithoutBinderSetTitle">
        <source>Do not deserialize without first setting NetDataContractSerializer.Binder</source>
        <target state="translated">Não desserialize sem primeiro definir NetDataContractSerializer.Binder</target>
        <note />
      </trans-unit>
      <trans-unit id="NetDataContractSerializerMethodUsedDescription">
        <source>The method '{0}' is insecure when deserializing untrusted data.  If you need to instead detect NetDataContractSerializer deserialization without a SerializationBinder set, then disable rule CA2310, and enable rules CA2311 and CA2312.</source>
        <target state="translated">O método '{0}' não é seguro durante a desserialização de dados não confiáveis. Se, nesse caso, você precisar detectar a desserialização de NetDataContractSerializer sem um conjunto de SerializationBinder, desabilite a regra CA2310 e habilite as regras CA2311 and CA2312.</target>
        <note />
      </trans-unit>
      <trans-unit id="NetDataContractSerializerMethodUsedMessage">
        <source>The method '{0}' is insecure when deserializing untrusted data.</source>
        <target state="translated">O método '{0}' não é seguro durante a desserialização de dados não confiáveis.</target>
        <note />
      </trans-unit>
      <trans-unit id="NetDataContractSerializerMethodUsedTitle">
        <source>Do not use insecure deserializer NetDataContractSerializer</source>
        <target state="translated">Não use o desserializador NetDataContractSerializer não seguro</target>
        <note />
      </trans-unit>
      <trans-unit id="ObjectStateFormatterMethodUsedMessage">
        <source>The method '{0}' is insecure when deserializing untrusted data.</source>
        <target state="translated">O método '{0}' não é seguro durante a desserialização de dados não confiáveis.</target>
        <note />
      </trans-unit>
      <trans-unit id="ObjectStateFormatterMethodUsedTitle">
        <source>Do not use insecure deserializer ObjectStateFormatter</source>
        <target state="translated">Não use o desserializador ObjectStateFormatter não seguro</target>
        <note />
      </trans-unit>
      <trans-unit id="ReviewCodeForDllInjectionVulnerabilitiesMessage">
        <source>Potential DLL injection vulnerability was found where '{0}' in method '{1}' may be tainted by user-controlled data from '{2}' in method '{3}'.</source>
        <target state="translated">Foi encontrada uma possível vulnerabilidade de injeção de DLL, em que o '{0}' no método '{1}' pode ter sido afetado pelos dados controlados pelo usuário de '{2}' no método '{3}'.</target>
        <note />
      </trans-unit>
      <trans-unit id="ReviewCodeForDllInjectionVulnerabilitiesTitle">
        <source>Review code for DLL injection vulnerabilities</source>
        <target state="translated">Revisão de código quanto a vulnerabilidades de injeção de DLL</target>
        <note />
      </trans-unit>
      <trans-unit id="ReviewCodeForFilePathInjectionVulnerabilitiesMessage">
        <source>Potential file path injection vulnerability was found where '{0}' in method '{1}' may be tainted by user-controlled data from '{2}' in method '{3}'.</source>
        <target state="translated">Foi encontrada uma possível vulnerabilidade de injeção de caminho, em que o '{0}' no método '{1}' pode ter sido afetado pelos dados controlados pelo usuário de '{2}' no método '{3}'.</target>
        <note />
      </trans-unit>
      <trans-unit id="ReviewCodeForFilePathInjectionVulnerabilitiesTitle">
        <source>Review code for file path injection vulnerabilities</source>
        <target state="translated">Revisão de código quanto a vulnerabilidades de injeção de caminho</target>
        <note />
      </trans-unit>
      <trans-unit id="ReviewCodeForInformationDisclosureVulnerabilitiesMessage">
        <source>Potential information disclosure vulnerability was found where '{0}' in method '{1}' may contain unintended information from '{2}' in method '{3}'.</source>
        <target state="translated">Foi encontrada uma possível vulnerabilidade de divulgação não autorizada de informação, em que o '{0}' no método '{1}' pode conter informações não intencionais de '{2}' no método '{3}'.</target>
        <note />
      </trans-unit>
      <trans-unit id="ReviewCodeForInformationDisclosureVulnerabilitiesTitle">
        <source>Review code for information disclosure vulnerabilities</source>
        <target state="translated">Revisão de código quanto a vulnerabilidades de divulgação não autorizada de informação</target>
        <note />
      </trans-unit>
      <trans-unit id="ReviewCodeForLdapInjectionVulnerabilitiesMessage">
        <source>Potential LDAP injection vulnerability was found where '{0}' in method '{1}' may be tainted by user-controlled data from '{2}' in method '{3}'.</source>
        <target state="translated">Foi encontrada uma possível vulnerabilidade de injeção de LDAP, em que o '{0}' no método '{1}' pode ter sido afetado pelos dados controlados pelo usuário de '{2}' no método '{3}'.</target>
        <note />
      </trans-unit>
      <trans-unit id="ReviewCodeForLdapInjectionVulnerabilitiesTitle">
        <source>Review code for LDAP injection vulnerabilities</source>
        <target state="translated">Revisão de código quanto a vulnerabilidades de injeção de LDAP</target>
        <note />
      </trans-unit>
      <trans-unit id="ReviewCodeForOpenRedirectVulnerabilitiesMessage">
        <source>Potential open redirect vulnerability was found where '{0}' in method '{1}' may be tainted by user-controlled data from '{2}' in method '{3}'.</source>
        <target state="translated">Foi encontrada uma possível vulnerabilidade de redirecionamento aberto, em que o '{0}' no método '{1}' pode ter sido afetado pelos dados controlados pelo usuário de '{2}' no método '{3}'.</target>
        <note />
      </trans-unit>
      <trans-unit id="ReviewCodeForOpenRedirectVulnerabilitiesTitle">
        <source>Review code for open redirect vulnerabilities</source>
        <target state="translated">Revisão de código quanto a vulnerabilidades de redirecionamento aberto</target>
        <note />
      </trans-unit>
      <trans-unit id="ReviewCodeForProcessCommandInjectionVulnerabilitiesMessage">
        <source>Potential process command injection vulnerability was found where '{0}' in method '{1}' may be tainted by user-controlled data from '{2}' in method '{3}'.</source>
        <target state="translated">Foi encontrada uma possível vulnerabilidade de injeção de comando de processo, em que o '{0}' no método '{1}' pode ter sido afetado pelos dados controlados pelo usuário de '{2}' no método '{3}'.</target>
        <note />
      </trans-unit>
      <trans-unit id="ReviewCodeForProcessCommandInjectionVulnerabilitiesTitle">
        <source>Review code for process command injection vulnerabilities</source>
        <target state="translated">Revisão de código quanto a vulnerabilidades de injeção de comando de processo</target>
        <note />
      </trans-unit>
      <trans-unit id="ReviewCodeForRegexInjectionVulnerabilitiesMessage">
        <source>Potential regex injection vulnerability was found where '{0}' in method '{1}' may be tainted by user-controlled data from '{2}' in method '{3}'.</source>
        <target state="translated">Foi encontrada uma possível vulnerabilidade de injeção de regex, em que o '{0}' no método '{1}' pode ter sido afetado pelos dados controlados pelo usuário de '{2}' no método '{3}'.</target>
        <note />
      </trans-unit>
      <trans-unit id="ReviewCodeForRegexInjectionVulnerabilitiesTitle">
        <source>Review code for regex injection vulnerabilities</source>
        <target state="translated">Revisão de código quanto a vulnerabilidades de injeção de regex</target>
        <note />
      </trans-unit>
      <trans-unit id="ReviewCodeForSqlInjectionVulnerabilitiesMessage">
        <source>Potential SQL injection vulnerability was found where '{0}' in method '{1}' may be tainted by user-controlled data from '{2}' in method '{3}'.</source>
        <target state="translated">Foi encontrada uma possível vulnerabilidade de injeção de SQL, em que o '{0}' no método '{1}' pode ter sido afetado pelos dados controlados pelo usuário de '{2}' no método '{3}'.</target>
        <note />
      </trans-unit>
      <trans-unit id="ReviewCodeForSqlInjectionVulnerabilitiesTitle">
        <source>Review code for SQL injection vulnerabilities</source>
        <target state="translated">Revisão de código quanto a vulnerabilidades de injeção de SQL</target>
        <note />
      </trans-unit>
      <trans-unit id="BinaryFormatterDeserializeMaybeWithoutBinderSetMessage">
        <source>The method '{0}' is insecure when deserializing untrusted data without a SerializationBinder to restrict the type of objects in the deserialized object graph.</source>
        <target state="translated">O método '{0}' não é seguro durante a desserialização de dados não confiáveis sem um SerializationBinder para restringir o tipo de objetos no grafo de objeto desserializado.</target>
        <note />
      </trans-unit>
      <trans-unit id="BinaryFormatterDeserializeMaybeWithoutBinderSetTitle">
        <source>Ensure BinaryFormatter.Binder is set before calling BinaryFormatter.Deserialize</source>
        <target state="translated">Verifique se o BinaryFormatter.Binder está definido antes de chamar o BinaryFormatter.Deserialize</target>
        <note />
      </trans-unit>
      <trans-unit id="BinaryFormatterDeserializeWithoutBinderSetMessage">
        <source>The method '{0}' is insecure when deserializing untrusted data without a SerializationBinder to restrict the type of objects in the deserialized object graph.</source>
        <target state="translated">O método '{0}' não é seguro durante a desserialização de dados não confiáveis sem um SerializationBinder para restringir o tipo de objetos no grafo de objeto desserializado.</target>
        <note />
      </trans-unit>
      <trans-unit id="BinaryFormatterDeserializeWithoutBinderSetTitle">
        <source>Do not call BinaryFormatter.Deserialize without first setting BinaryFormatter.Binder</source>
        <target state="translated">Não chame BinaryFormatter.Deserialize sem primeiro definir BinaryFormatter.Binder</target>
        <note />
      </trans-unit>
      <trans-unit id="ReviewCodeForXPathInjectionVulnerabilitiesMessage">
        <source>Potential XPath injection vulnerability was found where '{0}' in method '{1}' may be tainted by user-controlled data from '{2}' in method '{3}'.</source>
        <target state="translated">Foi encontrada uma possível vulnerabilidade de injeção de XPath, em que o '{0}' no método '{1}' pode ter sido afetado pelos dados controlados pelo usuário de '{2}' no método '{3}'.</target>
        <note />
      </trans-unit>
      <trans-unit id="ReviewCodeForXPathInjectionVulnerabilitiesTitle">
        <source>Review code for XPath injection vulnerabilities</source>
        <target state="translated">Revisão de código quanto a vulnerabilidades de injeção de XPath</target>
        <note />
      </trans-unit>
      <trans-unit id="ReviewCodeForXamlInjectionVulnerabilitiesMessage">
        <source>Potential XAML injection vulnerability was found where '{0}' in method '{1}' may be tainted by user-controlled data from '{2}' in method '{3}'.</source>
        <target state="translated">Foi encontrada uma possível vulnerabilidade de injeção de XAML, em que o '{0}' no método '{1}' pode ter sido afetado pelos dados controlados pelo usuário de '{2}' no método '{3}'.</target>
        <note />
      </trans-unit>
      <trans-unit id="ReviewCodeForXamlInjectionVulnerabilitiesTitle">
        <source>Review code for XAML injection vulnerabilities</source>
        <target state="translated">Revisão de código quanto a vulnerabilidades de injeção de XAML</target>
        <note />
      </trans-unit>
      <trans-unit id="ReviewCodeForXmlInjectionVulnerabilitiesMessage">
        <source>Potential XML injection vulnerability was found where '{0}' in method '{1}' may be tainted by user-controlled data from '{2}' in method '{3}'.</source>
        <target state="translated">Foi encontrada uma possível vulnerabilidade de injeção de XML, em que o '{0}' no método '{1}' pode ter sido afetado pelos dados controlados pelo usuário de '{2}' no método '{3}'.</target>
        <note />
      </trans-unit>
      <trans-unit id="ReviewCodeForXmlInjectionVulnerabilitiesTitle">
        <source>Review code for XML injection vulnerabilities</source>
        <target state="translated">Revisão de código quanto a vulnerabilidades de injeção de XML</target>
        <note />
      </trans-unit>
      <trans-unit id="ReviewCodeForXssVulnerabilitiesMessage">
        <source>Potential cross-site scripting (XSS) vulnerability was found where '{0}' in method '{1}' may be tainted by user-controlled data from '{2}' in method '{3}'.</source>
        <target state="translated">Foi encontrada uma possível vulnerabilidade de XSS (cross-site scripting), em que o '{0}' no método '{1}' pode ter sido afetado pelos dados controlados pelo usuário de '{2}' no método '{3}'.</target>
        <note />
      </trans-unit>
      <trans-unit id="ReviewCodeForXssVulnerabilitiesTitle">
        <source>Review code for XSS vulnerabilities</source>
        <target state="translated">Revisão de código quanto a vulnerabilidades de XSS</target>
        <note />
      </trans-unit>
      <trans-unit id="ApprovedCipherMode">
        <source>Do Not Use Unsafe Cipher Modes</source>
        <target state="translated">Não Usar Modos de Criptografia Inseguros</target>
        <note />
      </trans-unit>
      <trans-unit id="ApprovedCipherModeDescription">
        <source>These modes are vulnerable to attacks. Use only approved modes (CBC, CTS).</source>
        <target state="translated">Esses modos são vulneráveis a ataques. Use somente modos aprovados (CBC, CTS).</target>
        <note />
      </trans-unit>
      <trans-unit id="ApprovedCipherModeMessage">
        <source>It uses an unsafe Cipher Mode {0}</source>
        <target state="translated">Ele usa um Modo de Criptografia inseguro {0}</target>
        <note />
      </trans-unit>
      <trans-unit id="DefinitelyInstallRootCert">
        <source>Do Not Add Certificates To Root Store</source>
        <target state="translated">Não Adicione Certificados Ao Armazenamento Raiz</target>
        <note />
      </trans-unit>
      <trans-unit id="DefinitelyInstallRootCertMessage">
        <source>Adding certificates to the operating system's trusted root certificates increases the risk of incorrectly authenticating an illegitimate certificate</source>
        <target state="translated">A adição de certificados aos certificados raiz confiáveis do sistema operacional aumenta o risco de autenticar incorretamente um certificado ilegítimo</target>
        <note />
      </trans-unit>
      <trans-unit id="DefinitelyUseSecureCookiesASPNetCore">
        <source>Use Secure Cookies In ASP.Net Core</source>
        <target state="translated">Usar Cookies Seguros no ASP.Net Core</target>
        <note />
      </trans-unit>
      <trans-unit id="DefinitelyUseSecureCookiesASPNetCoreMessage">
        <source>Set CookieOptions.Secure = true when setting a cookie</source>
        <target state="translated">Defina CookieOptions.Secure = true ao configurar um cookie</target>
        <note />
      </trans-unit>
      <trans-unit id="DoNotAddArchiveItemPathToTheTargetFileSystemPath">
        <source>Do Not Add Archive Item's Path To The Target File System Path</source>
        <target state="translated">Não Adicionar o Caminho do Item de Arquivo Morto ao Caminho do Sistema de Arquivos de Destino</target>
        <note />
      </trans-unit>
      <trans-unit id="DoNotAddArchiveItemPathToTheTargetFileSystemPathDescription">
        <source>When extracting files from an archive and using the archive item's path, check if the path is safe. Archive path can be relative and can lead to file system access outside of the expected file system target path, leading to malicious config changes and remote code execution via lay-and-wait technique.</source>
        <target state="translated">Ao extrair arquivos de um arquivo morto e usar o caminho do item do arquivo morto, verifique se o caminho é seguro. O caminho do arquivo morto pode ser relativo e levar ao acesso ao sistema de arquivos fora do caminho de destino do sistema de arquivos esperado, causando alterações mal-intencionadas de configuração e execução remota de código por meio da técnica de espera passiva.</target>
        <note />
      </trans-unit>
      <trans-unit id="DoNotAddArchiveItemPathToTheTargetFileSystemPathMessage">
        <source>When creating path for '{0} in method {1}' from relative archive item path to extract file and the source is an untrusted zip archive, make sure to sanitize relative archive item path '{2} in method {3}'</source>
        <target state="translated">Quando você criar o caminho para '{0} no método {1}' por meio do caminho do item de arquivo morto relativo para extrair o arquivo e a fonte for um arquivo zip não confiável, limpe o '{2} no método {3}' do caminho do item de arquivo morto relativo</target>
        <note />
      </trans-unit>
      <trans-unit id="DefinitelyUseWeakKDFInsufficientIterationCount">
        <source>Do Not Use Weak Key Derivation Function With Insufficient Iteration Count</source>
        <target state="translated">Não Use a Função de Derivação de Chaves Fraca com uma Contagem de Iteração Insuficiente</target>
        <note />
      </trans-unit>
      <trans-unit id="DefinitelyUseWeakKDFInsufficientIterationCountMessage">
        <source>Use at least {0} iterations when deriving a cryptographic key from a password. By default, Rfc2898DeriveByte's IterationCount is only 1000</source>
        <target state="translated">Use pelo menos {0} iterações ao derivar uma chave de criptografia de uma senha. Por padrão, a IterationCount de Rfc2898DeriveByte é de apenas 1000</target>
        <note />
      </trans-unit>
      <trans-unit id="DoNotAddSchemaByURL">
        <source>Do Not Add Schema By URL</source>
        <target state="translated">Não Adicione O Esquema Por URL</target>
        <note />
      </trans-unit>
      <trans-unit id="DoNotAddSchemaByURLDescription">
        <source>This overload of XmlSchemaCollection.Add method internally enables DTD processing on the XML reader instance used, and uses UrlResolver for resolving external XML entities. The outcome is information disclosure. Content from file system or network shares for the machine processing the XML can be exposed to attacker. In addition, an attacker can use this as a DoS vector.</source>
        <target state="translated">Esta sobrecarga do método XmlSchemaCollection.Add habilita internamente o processamento de DTD na instância do leitor de XML usada e usa UrlResolver para resolver entidades externas do XML. O resultado é a divulgação não autorizada de informação. O conteúdo do sistema de arquivos ou dos compartilhamentos de rede do computador que processa o XML pode ser exposto a um invasor. Além disso, um invasor pode usar isso como um vetor de DoS.</target>
        <note />
      </trans-unit>
      <trans-unit id="DoNotAddSchemaByURLMessage">
        <source>This overload of the Add method is potentially unsafe because it may resolve dangerous external references</source>
        <target state="translated">Esta sobrecarga do método Add possivelmente não é segura porque pode resolver referências externas perigosas</target>
        <note />
      </trans-unit>
      <trans-unit id="DoNotCallDangerousMethodsInDeserialization">
        <source>Do Not Call Dangerous Methods In Deserialization</source>
        <target state="translated">Não Chame Métodos Perigosos Durante a Desserialização</target>
        <note />
      </trans-unit>
      <trans-unit id="DoNotCallDangerousMethodsInDeserializationDescription">
        <source>Insecure Deserialization is a vulnerability which occurs when untrusted data is used to abuse the logic of an application, inflict a Denial-of-Service (DoS) attack, or even execute arbitrary code upon it being deserialized. It’s frequently possible for malicious users to abuse these deserialization features when the application is deserializing untrusted data which is under their control. Specifically, invoke dangerous methods in the process of deserialization. Successful insecure deserialization attacks could allow an attacker to carry out attacks such as DoS attacks, authentication bypasses, and remote code execution.</source>
        <target state="translated">A Desserialização Não Segura é uma vulnerabilidade que ocorre quando dados não confiáveis são usados para explorar a lógica de um aplicativo, causar um ataque de negação de serviço (DoS) ou até mesmo executar código arbitrário durante a desserialização. É frequentemente possível que usuários mal-intencionados explorem essas funcionalidades da desserialização quando o aplicativo desserializa dados não confiáveis sob seu controle. Especificamente, eles invocam métodos perigosos no processo de desserialização. Ataques de desserialização não segura bem sucedidos podem permitir que um invasor realize ataques como ataques de Negação de Serviço, bypass de autenticação e execução remota de código.</target>
        <note />
      </trans-unit>
      <trans-unit id="DoNotCallDangerousMethodsInDeserializationMessage">
        <source>When deserializing an instance of class {0}, method {1} can call dangerous method {2}.</source>
        <target state="translated">Ao desserializar uma instância de classe {0}, o método {1} pode chamar o método perigoso {2}.</target>
        <note />
      </trans-unit>
      <trans-unit id="DoNotDisableCertificateValidation">
        <source>Do Not Disable Certificate Validation</source>
        <target state="translated">Não Desabilitar Validação do Certificado</target>
        <note />
      </trans-unit>
      <trans-unit id="DoNotDisableCertificateValidationDescription">
        <source>A certificate can help authenticate the identity of the server. Clients should validate the server certificate to ensure requests are sent to the intended server. If the ServerCertificateValidationCallback always returns 'true', any certificate will pass validation.</source>
        <target state="translated">Um certificado pode ajudar a autenticar a identidade do servidor. Os clientes devem validar o certificado do servidor para garantir que as solicitações são enviadas para o servidor pretendido. Se o ServerCertificateValidationCallback sempre retorna 'true', qualquer certificado irá passar a validação.</target>
        <note />
      </trans-unit>
      <trans-unit id="DoNotDisableCertificateValidationMessage">
        <source>The ServerCertificateValidationCallback is set to a function that accepts any server certificate, by always returning true. Ensure that server certificates are validated to verify the identity of the server receiving requests.</source>
        <target state="translated">O ServerCertificateValidationCallback é definido como uma função que aceita qualquer certificado de servidor, retornando sempre true. Certifique-se de que os certificados de servidor são validados para verificar a identidade do servidor de recebimento de pedidos.</target>
        <note />
      </trans-unit>
      <trans-unit id="DoNotDisableHTTPHeaderChecking">
        <source>Do Not Disable HTTP Header Checking</source>
        <target state="translated">Não Desabilite a Verificação de Cabeçalho HTTP</target>
        <note />
      </trans-unit>
      <trans-unit id="DoNotDisableHTTPHeaderCheckingDescription">
        <source>HTTP header checking enables encoding of the carriage return and newline characters, \r and \n, that are found in response headers. This encoding can help to avoid injection attacks that exploit an application that echoes untrusted data contained by the header.</source>
        <target state="translated">A verificando de cabeçalho HTTP habilita a codificação dos caracteres de nova linha e de retorno de carro, \r e \n, que se encontram em cabeçalhos de resposta. Essa codificação pode ajudar a evitar ataques de injeção que exploram um aplicativo que ecoa dados não confiáveis contidos no cabeçalho.</target>
        <note />
      </trans-unit>
      <trans-unit id="DoNotDisableHTTPHeaderCheckingMessage">
        <source>Do not disable HTTP header checking</source>
        <target state="translated">Não desabilite a verificação de cabeçalho HTTP</target>
        <note />
      </trans-unit>
      <trans-unit id="DoNotDisableRequestValidation">
        <source>Do Not Disable Request Validation</source>
        <target state="translated">Não Desabilite a Validação de Solicitação</target>
        <note />
      </trans-unit>
      <trans-unit id="DoNotDisableRequestValidationDescription">
        <source>Request validation is a feature in ASP.NET that examines HTTP requests and determines whether they contain potentially dangerous content. This check adds protection from markup or code in the URL query string, cookies, or posted form values that might have been added for malicious purposes. So, it is generally desirable and should be left enabled for defense in depth.</source>
        <target state="translated">A validação de solicitação é um recurso do ASP.NET que examina as solicitações HTTP e determina se elas contêm conteúdo possivelmente perigoso. Essa verificação adiciona proteção de marcação ou de código na cadeia de consulta da URL, nos cookies ou nos valores de formulário postados que possam ter sido adicionados com intenção maliciosa. Portanto, ela geralmente é desejável e deve permanecer habilitada para aumentar a proteção.</target>
        <note />
      </trans-unit>
      <trans-unit id="DoNotDisableRequestValidationMessage">
        <source>{0} has request validation disabled</source>
        <target state="translated">{0} tem uma validação de solicitação desabilitada</target>
        <note />
      </trans-unit>
      <trans-unit id="DoNotDisableSchUseStrongCrypto">
        <source>Do Not Disable SChannel Use of Strong Crypto</source>
        <target state="translated">Não Desabilitar Uso de Criptografia Forte SChannel</target>
        <note />
      </trans-unit>
      <trans-unit id="DoNotDisableSchUseStrongCryptoDescription">
        <source>Starting with the .NET Framework 4.6, the System.Net.ServicePointManager and System.Net.Security.SslStream classes are recommeded to use new protocols. The old ones have protocol weaknesses and are not supported. Setting Switch.System.Net.DontEnableSchUseStrongCrypto with true will use the old weak crypto check and opt out of the protocol migration.</source>
        <target state="translated">Iniciando com o .NET Framework 4.6, as classes System.Net.ServicePointManager e System.Net.Security.SslStream são recomendáveis para usar novos protocolos. Os antigos têm vulnerabilidades de protocolo e não têm suporte. Definir Switch.System.Net.DontEnableSchUseStrongCrypto com true usará a verificação de criptografia fraca antiga e recusará a migração de protocolo.</target>
        <note />
      </trans-unit>
      <trans-unit id="DoNotDisableSchUseStrongCryptoMessage">
        <source>{0} disables TLS 1.2 and enables SSLv3</source>
        <target state="translated">O {0} desabilita o TLS 1.2 e habilita o SSLv3</target>
        <note />
      </trans-unit>
      <trans-unit id="DoNotHardCodeEncryptionKey">
        <source>Do Not Hard Code Encryption Key</source>
        <target state="translated">Não Codificar a Chave de Criptografia</target>
        <note />
      </trans-unit>
      <trans-unit id="DoNotHardCodeEncryptionKeyDescription">
        <source>SymmetricAlgorithm's .Key property, or a method's rgbKey parameter, should never be a hardcoded value.</source>
        <target state="translated">A propriedade .Key de SymmetricAlgorithm ou o parâmetro rgbKey de um método nunca devem ser um valor codificado.</target>
        <note />
      </trans-unit>
      <trans-unit id="DoNotHardCodeEncryptionKeyMessage">
        <source>Potential security vulnerability was found where '{0}' in method '{1}' may be tainted by hardcoded key from '{2}' in method '{3}'</source>
        <target state="translated">Foi localizada uma possível vulnerabilidade de segurança na qual '{0}' no método '{1}' pode ter sido afetado pela chave codificada de '{2}' no método '{3}'</target>
        <note />
      </trans-unit>
      <trans-unit id="DoNotInstallRootCertDescription">
        <source>By default, the Trusted Root Certification Authorities certificate store is configured with a set of public CAs that has met the requirements of the Microsoft Root Certificate Program. Since all trusted root CAs can issue certificates for any domain, an attacker can pick a weak or coercible CA that you install by yourself to target for an attack – and a single vulnerable, malicious or coercible CA undermines the security of the entire system. To make matters worse, these attacks can go unnoticed quite easily.</source>
        <target state="translated">Por padrão, o repositório de certificados de Autoridades de Certificação Confiáveis é configurado com um conjunto de CAs públicas que atendem aos requisitos do Microsoft Root Certificate Program. Como todas as ACs raiz confiáveis podem emitir certificados para qualquer domínio, um invasor pode escolher uma AC fraca ou coercível que você instala sozinho para direcionar um ataque – e uma única AC vulnerável, mal-intencionada ou coercível enfraquece a segurança de todo o sistema. Para piorar as coisas, esses ataques podem facilmente passar despercebidos.</target>
        <note />
      </trans-unit>
      <trans-unit id="DoNotReferSelfInSerializableClass">
        <source>Do Not Refer Self In Serializable Class</source>
        <target state="translated">Não se Referir a si Mesmo em Classe Serializável</target>
        <note />
      </trans-unit>
      <trans-unit id="DoNotReferSelfInSerializableClassDescription">
        <source>This can allow an attacker to DOS or exhaust the memory of the process.</source>
        <target state="translated">Isso pode permitir que um invasor faça o DOS ou esvazie a memória do processo.</target>
        <note />
      </trans-unit>
      <trans-unit id="DoNotReferSelfInSerializableClassMessage">
        <source>{0} participates in a potential reference cycle</source>
        <target state="translated">{0} participa de um ciclo de referência potencial</target>
        <note />
      </trans-unit>
      <trans-unit id="DoNotSerializeTypesWithPointerFields">
        <source>Do Not Serialize Types With Pointer Fields</source>
        <target state="translated">Não Serialize Tipos com Campos de Ponteiro</target>
        <note />
      </trans-unit>
      <trans-unit id="DoNotSerializeTypesWithPointerFieldsDescription">
        <source>Pointers are not "type safe" in the sense that you cannot guarantee the correctness of the memory they point at. So, serializing types with pointer fields is dangerous, as it may allow an attacker to control the pointer.</source>
        <target state="translated">Os ponteiros não são "type safe" no sentido de que você não pode garantir a exatidão da memória para a qual eles apontam. Portanto, a serialização de tipos com campos de ponteiro é perigosa, pois ela pode permitir que um invasor controle o ponteiro.</target>
        <note />
      </trans-unit>
      <trans-unit id="DoNotSerializeTypesWithPointerFieldsMessage">
        <source>Pointer field {0} on serializable type.</source>
        <target state="translated">O campo de ponteiro {0} em um tipo serializável.</target>
        <note />
      </trans-unit>
      <trans-unit id="DoNotUseAccountSAS">
        <source>Do Not Use Account Shared Access Signature</source>
        <target state="translated">Não Usar a Assinatura de Acesso Compartilhado da Conta</target>
        <note />
      </trans-unit>
      <trans-unit id="DoNotUseAccountSASDescription">
        <source>Shared Access Signatures(SAS) are a vital part of the security model for any application using Azure Storage, they should provide limited and safe permissions to your storage account to clients that don't have the account key. All of the operations available via a service SAS are also available via an account SAS, that is, account SAS is too powerful. So it is recommended to use Service SAS to delegate access more carefully.</source>
        <target state="translated">As SASs (Assinaturas de Acesso Compartilhado) são uma parte vital do modelo de segurança de qualquer aplicativo que use Armazenamento do Azure. Elas fornecem permissões limitadas e seguras à sua conta de armazenamento a clientes que não tenham a chave de conta. Todas as operações disponíveis por meio de uma SAS de serviço também estão disponíveis por meio de uma conta de SAS, ou seja, a SAS da conta é extremamente eficiente. Portanto, é recomendado usar as SAS de Serviço para delegar o acesso com mais cuidado.</target>
        <note />
      </trans-unit>
      <trans-unit id="DoNotUseAccountSASMessage">
        <source>Use Service SAS instead of Account SAS for fine grained access control and container-level access policy</source>
        <target state="translated">Usar o Serviço SAS em vez da SAS de Conta para o controle de acesso refinado e política de acesso de nível de contêiner</target>
        <note />
      </trans-unit>
      <trans-unit id="DoNotUseBrokenCryptographicAlgorithms">
        <source>Do Not Use Broken Cryptographic Algorithms</source>
        <target state="translated">Não usar algoritmos de criptografia desfeitos</target>
        <note />
      </trans-unit>
      <trans-unit id="DoNotUseBrokenCryptographicAlgorithmsDescription">
        <source>An attack making it computationally feasible to break this algorithm exists. This allows attackers to break the cryptographic guarantees it is designed to provide. Depending on the type and application of this cryptographic algorithm, this may allow attackers to read enciphered messages, tamper with enciphered  messages, forge digital signatures, tamper with hashed content, or otherwise compromise any cryptosystem based on this algorithm. Replace encryption uses with the AES algorithm (AES-256, AES-192 and AES-128 are acceptable) with a key length greater than or equal to 128 bits. Replace hashing uses with a hashing function in the SHA-2 family, such as SHA512, SHA384, or SHA256. Replace digital signature uses with RSA with a key length greater than or equal to 2048-bits, or ECDSA with a key length greater than or equal to 256 bits.</source>
        <target state="translated">Existe um ataque que torna computacionalmente viável desfazer este algoritmo. Isso permite que os invasores desfaçam as garantias criptográficas que ele foi criado para fornecer. Dependendo do tipo e da aplicação desse algoritmo de criptografia, isso pode permitir que os invasores leiam e adulterem mensagens cifradas, forjem assinaturas digitais, adulterem conteúdo com hash ou, de outra forma, comprometam qualquer sistema de criptografia baseado nesse algoritmo. Substitua os usos de criptografia com o algoritmo AES (AES-256, AES-192 e AES-128 são aceitáveis) por um comprimento de chave maior ou igual a 128 bits. Substitua os usos de hash por uma função de hash na família SHA-2, tal como SHA512, SHA384 ou SHA256. A assinatura digital de substituição usa o RSA com um comprimento de chave maior ou igual a 2.048 bits ou o ECDSA com um comprimento de chave maior ou igual a 256 bits.</target>
        <note />
      </trans-unit>
      <trans-unit id="DoNotUseBrokenCryptographicAlgorithmsMessage">
        <source>{0} uses a broken cryptographic algorithm {1}</source>
        <target state="translated">{0} usa um algoritmo de criptografia desfeito {1}</target>
        <note />
      </trans-unit>
      <trans-unit id="DoNotUseDSA">
        <source>Do Not Use Digital Signature Algorithm (DSA)</source>
        <target state="translated">Não Usar o DSA (Algoritmo de Assinatura Digital)</target>
        <note />
      </trans-unit>
      <trans-unit id="DoNotUseDSADescription">
        <source>DSA is too weak to use.</source>
        <target state="translated">O DSA é muito fraco para ser usado.</target>
        <note />
      </trans-unit>
      <trans-unit id="DoNotUseDSAMessage">
        <source>Asymmetric encryption algorithm {0} is weak. Switch to an RSA with at least 2048 key size, ECDH or ECDSA algorithm instead</source>
        <target state="translated">O algoritmo de criptografia assimétrica {0} é fraco. Alterne para um RSA com um tamanho de chave de pelo menos 2048 ou para um algoritmo ECDH ou ECDSA</target>
        <note />
      </trans-unit>
      <trans-unit id="DoNotUseDeprecatedSecurityProtocols">
        <source>Do Not Use Deprecated Security Protocols</source>
        <target state="translated">Não Use Protocolos de Segurança Preteridos</target>
        <note />
      </trans-unit>
      <trans-unit id="DoNotUseDeprecatedSecurityProtocolsDescription">
        <source>Using a deprecated security protocol rather than the system default is risky.</source>
        <target state="translated">É arriscado usar um protocolo de segurança preterido em vez do padrão do sistema.</target>
        <note />
      </trans-unit>
      <trans-unit id="DoNotUseDeprecatedSecurityProtocolsMessage">
        <source>Hard-coded use of deprecated security protocol {0}</source>
        <target state="translated">Uso do protocolo de segurança preterido {0} embutido em código</target>
        <note />
      </trans-unit>
      <trans-unit id="DoNotUseMD5">
        <source>Do not use insecure cryptographic algorithm MD5.</source>
        <target state="translated">Não use o algoritmo de criptografia não seguro MD5.</target>
        <note />
      </trans-unit>
      <trans-unit id="DoNotUseMD5Description">
        <source>This type implements MD5, a cryptographically insecure hashing function. Hash collisions are computationally feasible for the MD5 and HMACMD5 algorithms. Replace this usage with a SHA-2 family hash algorithm (SHA512, SHA384, SHA256).</source>
        <target state="translated">Esse tipo implementa MD5, uma função de hash criptograficamente não segura. As colisões de hash são computacionalmente viáveis para os algoritmos MD5 e HMACMD5. Substitua esse uso por um algoritmo hash da família SHA-2 (SHA512, SHA384, SHA256).</target>
        <note />
      </trans-unit>
      <trans-unit id="DoNotUseObsoleteKDFAlgorithm">
        <source>Do not use obsolete key derivation function</source>
        <target state="translated">Não use a função de derivação de chave obsoleta</target>
        <note />
      </trans-unit>
      <trans-unit id="DoNotUseObsoleteKDFAlgorithmDescription">
        <source>Password-based key derivation should use PBKDF2 with SHA-2. Avoid using PasswordDeriveBytes since it generates a PBKDF1 key. Avoid using Rfc2898DeriveBytes.CryptDeriveKey since it doesn't use the iteration count or salt.</source>
        <target state="translated">A derivação de chave com base em senha deve usar PBKDF2 com SHA-2. Evite usar PasswordDeriveBytes, pois ele gera uma chave PBKDF1. Evite usar Rfc2898DeriveBytes.CryptDeriveKey, pois ele não usa contagem de iteração nem salt.</target>
        <note />
      </trans-unit>
      <trans-unit id="DoNotUseObsoleteKDFAlgorithmMessage">
        <source>Call to obsolete key derivation function {0}.{1}</source>
        <target state="translated">Chamar a função de derivação de chave obsoleta {0}.{1}</target>
        <note />
      </trans-unit>
      <trans-unit id="DoNotUseSHA1">
        <source>Do not use insecure cryptographic algorithm SHA1.</source>
        <target state="translated">Não use o algoritmo de criptografia não seguro SHA1.</target>
        <note />
      </trans-unit>
      <trans-unit id="DoNotUseSHA1Description">
        <source>This type implements SHA1, a cryptographically insecure hashing function. Hash collisions are computationally feasible for the SHA-1 and SHA-0 algorithms. Replace this usage with a SHA-2 family hash algorithm (SHA512, SHA384, SHA256).</source>
        <target state="translated">Esse tipo implementa SHA1, uma função de hash criptograficamente não segura. As colisões de hash são computacionalmente viáveis para os algoritmos SHA-1 e SHA-0. Substitua esse uso por um algoritmo hash da família SHA-2 (SHA512, SHA384, SHA256).</target>
        <note />
      </trans-unit>
      <trans-unit id="DoNotUseWeakCryptographicAlgorithms">
        <source>Do Not Use Weak Cryptographic Algorithms</source>
        <target state="translated">Não usar algoritmos de criptografia fracos</target>
        <note />
      </trans-unit>
      <trans-unit id="DoNotUseWeakCryptographicAlgorithmsDescription">
        <source>Cryptographic algorithms degrade over time as attacks become for advances to attacker get access to more computation. Depending on the type and application of this cryptographic algorithm, further degradation of the cryptographic strength of it may allow attackers to read enciphered messages, tamper with enciphered  messages, forge digital signatures, tamper with hashed content, or otherwise compromise any cryptosystem based on this algorithm. Replace encryption uses with the AES algorithm (AES-256, AES-192 and AES-128 are acceptable) with a key length greater than or equal to 128 bits. Replace hashing uses with a hashing function in the SHA-2 family, such as SHA-2 512, SHA-2 384, or SHA-2 256.</source>
        <target state="translated">Os algoritmos de criptografia são afetados com o tempo à medida que os ataques avançam para que o invasor obtenha acesso a mais computação. Dependendo do tipo e da aplicação desse algoritmo de criptografia, uma degradação maior da força criptográfica dele pode permitir que os invasores leiam e adulterem mensagens cifradas, forjem assinaturas digitais, adulterem conteúdo com hash ou, de outra forma, comprometam qualquer sistema de criptografia baseado nesse algoritmo. Substitua os usos de criptografia com o algoritmo AES (AES-256, AES-192 e AES-128 são aceitáveis) por um comprimento de chave maior ou igual a 128 bits. Substitua os usos de hash por uma função de hash na família SHA-2, como SHA-2 512, SHA-2 384 ou SHA-2 256.</target>
        <note />
      </trans-unit>
      <trans-unit id="DoNotUseWeakCryptographicAlgorithmsMessage">
        <source>{0} uses a weak cryptographic algorithm {1}</source>
        <target state="translated">{0} usa um algoritmo de criptografia fraco {1}</target>
        <note />
      </trans-unit>
      <trans-unit id="DoNotUseWeakKDFAlgorithm">
        <source>Do Not Use Weak Key Derivation Function Algorithm</source>
        <target state="translated">Não Use o Algoritmo de Função de Derivação de Chaves Fraca</target>
        <note />
      </trans-unit>
      <trans-unit id="DoNotUseWeakKDFAlgorithmDescription">
        <source>Some implementations of the Rfc2898DeriveBytes class allow for a hash algorithm to be specified in a constructor parameter or overwritten in the HashAlgorithm property. If a hash algorithm is specified, then it should be SHA-256 or higher.</source>
        <target state="translated">Algumas implementações da classe Rfc2898DeriveBytes permitem que um algoritmo de hash seja especificado no parâmetro do construtor ou substituído na propriedade HashAlgorithm. Se um algoritmo de hash for especificado, ele deverá ser um SHA-256 ou superior.</target>
        <note />
      </trans-unit>
      <trans-unit id="DoNotUseWeakKDFAlgorithmMessage">
        <source>{0} created with a weak hash algorithm. Use SHA256, SHA384, or SHA512 to create a strong key from a password</source>
        <target state="translated">{0} criado com um algoritmo de hash fraco. Use SHA256, SHA384 ou SHA512 para criar uma chave forte por meio de uma senha</target>
        <note />
      </trans-unit>
      <trans-unit id="DoNotUseWeakKDFInsufficientIterationCountDescription">
        <source>When deriving cryptographic keys from user-provided inputs such as password, use sufficient iteration count (at least 100k).</source>
        <target state="translated">Ao derivar chaves de criptografia de entradas fornecidas pelo usuário, como uma senha, use a contagem de iteração suficiente (de pelo menos 100 mil).</target>
        <note />
      </trans-unit>
      <trans-unit id="DoNotUseXslTransform">
        <source>Do Not Use XslTransform</source>
        <target state="translated">Não Use XslTransform</target>
        <note />
      </trans-unit>
      <trans-unit id="DoNotUseXslTransformMessage">
        <source>Do not use XslTransform. It does not restrict potentially dangerous external references.</source>
        <target state="translated">Não use XslTransform. Ele não restringe referências externas potencialmente perigosas.</target>
        <note />
      </trans-unit>
      <trans-unit id="HardCodedSecurityProtocolMessage">
        <source>Avoid hardcoding SecurityProtocolType {0}, and instead use SecurityProtocolType.SystemDefault to allow the operating system to choose the best Transport Layer Security protocol to use.</source>
        <target state="translated">Evite codificar SecurityProtocolType {0}. Em vez disso, use SecurityProtocolType.SystemDefault para permitir que o sistema operacional escolha o melhor protocolo TLS a ser usado.</target>
        <note />
      </trans-unit>
      <trans-unit id="HardCodedSecurityProtocolTitle">
        <source>Avoid hardcoding SecurityProtocolType value</source>
        <target state="translated">Evite codificar o valor SecurityProtocolType</target>
        <note />
      </trans-unit>
      <trans-unit id="MaybeInstallRootCert">
        <source>Ensure Certificates Are Not Added To Root Store</source>
        <target state="translated">Verifique Se Não Foram Adicionados Certificados ao Repositório Raiz</target>
        <note />
      </trans-unit>
      <trans-unit id="MaybeInstallRootCertMessage">
        <source>Adding certificates to the operating system's trusted root certificates is insecure. Ensure that the target store is not root store.</source>
        <target state="translated">A adição de certificados aos certificados raiz confiáveis do sistema operacional não é segura. Verifique se o repositório de destino não é um repositório raiz.</target>
        <note />
      </trans-unit>
      <trans-unit id="MaybeUseSecureCookiesASPNetCore">
        <source>Ensure Use Secure Cookies In ASP.Net Core</source>
        <target state="translated">Garantir o Uso de Cookies Seguros no ASP.Net Core</target>
        <note />
      </trans-unit>
      <trans-unit id="MaybeUseSecureCookiesASPNetCoreMessage">
        <source>Ensure that CookieOptions.Secure = true when setting a cookie</source>
        <target state="translated">Verifique se CookieOptions.Secure = true ao configurar um cookie</target>
        <note />
      </trans-unit>
      <trans-unit id="MaybeUseWeakKDFInsufficientIterationCount">
        <source>Ensure Sufficient Iteration Count When Using Weak Key Derivation Function</source>
        <target state="translated">Assegure uma Contagem de Iteração Suficiente ao Usar a Função de Derivação de Chaves Fraca</target>
        <note />
      </trans-unit>
      <trans-unit id="MaybeUseWeakKDFInsufficientIterationCountMessage">
        <source>Ensure that the iteration count is at least {0} when deriving a cryptographic key from a password. By default, Rfc2898DeriveByte's IterationCount is only 1000</source>
        <target state="translated">Verifique se a contagem de iteração é de pelo menos {0} ao derivar uma chave de criptografia de uma senha. Por padrão, a IterationCount de Rfc2898DeriveByte é de apenas 1000</target>
        <note />
      </trans-unit>
      <trans-unit id="SetViewStateUserKey">
        <source>Set ViewStateUserKey For Classes Derived From Page</source>
        <target state="translated">Defina ViewStateUserKey Para As Classes Derivadas De Página</target>
        <note />
      </trans-unit>
      <trans-unit id="SetViewStateUserKeyDescription">
        <source>Setting the ViewStateUserKey property can help you prevent attacks on your application by allowing you to assign an identifier to the view-state variable for individual users so that they cannot use the variable to generate an attack. Otherwise, there will be cross-site request forgery vulnerabilities.</source>
        <target state="translated">A definição da propriedade ViewStateUserKey pode ajudar a impedir ataques ao aplicativo permitindo que você atribua um identificador à variável view-state de usuários individuais, impedindo-os de usar a variável para gerar um ataque. Caso contrário, haverá vulnerabilidades de falsificação de solicitação entre sites.</target>
        <note />
      </trans-unit>
      <trans-unit id="SetViewStateUserKeyMessage">
        <source>The class {0} derived from System.Web.UI.Page does not set the ViewStateUserKey property in the OnInit method or Page_Init method</source>
        <target state="translated">A classe {0} derivada de System.Web.UI.Page não define a propriedade ViewStateUserKey no método OnInit ou Page_Init</target>
        <note />
      </trans-unit>
      <trans-unit id="UseContainerLevelAccessPolicy">
        <source>Use Container Level Access Policy</source>
        <target state="translated">Usar Política de Acesso no Nível de Contêiner</target>
        <note />
      </trans-unit>
      <trans-unit id="UseContainerLevelAccessPolicyDescription">
        <source>No access policy identifier is specified, making tokens non-revocable.</source>
        <target state="translated">Não foi especificado um identificador de política de acesso, o que torna os tokens não revogáveis.</target>
        <note />
      </trans-unit>
      <trans-unit id="UseContainerLevelAccessPolicyMessage">
        <source>Consider using Azure's role-based access control instead of a Shared Access Signature (SAS) if possible. If you still need to use a SAS, use a container-level access policy when creating a SAS</source>
        <target state="translated">Se possível, considere usar o controle de acesso baseado em função do Azure em vez de uma SAS (Assinatura de Acesso Compartilhado). Se você ainda precisar usar uma SAS, use uma política de acesso de nível de contêiner ao criar uma SAS</target>
        <note />
      </trans-unit>
      <trans-unit id="UsePropertyInsteadOfCountMethodWhenAvailableDescription">
        <source>Enumerable.Count() potentially enumerates the sequence while a Length/Count property is a direct access.</source>
        <target state="new">Enumerable.Count() potentially enumerates the sequence while a Length/Count property is a direct access.</target>
        <note />
      </trans-unit>
      <trans-unit id="UsePropertyInsteadOfCountMethodWhenAvailableMessage">
        <source>Use the "{0}" property instead of Enumerable.Count().</source>
        <target state="new">Use the "{0}" property instead of Enumerable.Count().</target>
        <note />
      </trans-unit>
      <trans-unit id="UsePropertyInsteadOfCountMethodWhenAvailableTitle">
        <source>Use Length/Count property instead of Count() when available</source>
        <target state="new">Use Length/Count property instead of Count() when available</target>
        <note />
      </trans-unit>
      <trans-unit id="UseRSAWithSufficientKeySize">
        <source>Use Rivest–Shamir–Adleman (RSA) Algorithm With Sufficient Key Size</source>
        <target state="translated">Usar o Algoritmo RSA (Rivest-Shamir-Adleman) com um Tamanho de Chave Suficiente</target>
        <note />
      </trans-unit>
      <trans-unit id="UseRSAWithSufficientKeySizeDescription">
        <source>Encryption algorithms are vulnerable to brute force attacks when too small a key size is used.</source>
        <target state="translated">Os algoritmos de criptografia são vulneráveis a ataques de força bruta quando um tamanho de chave muito pequeno é usado.</target>
        <note />
      </trans-unit>
      <trans-unit id="UseRSAWithSufficientKeySizeMessage">
        <source>Asymmetric encryption algorithm {0}'s key size is less than 2048. Switch to an RSA with at least 2048 key size, ECDH or ECDSA algorithm instead.</source>
        <target state="translated">O tamanho de chave do algoritmo de criptografia assimétrica {0} é menor que 2048. Alterne para um RSA com um tamanho de chave de pelo menos 2048 ou para um algoritmo ECDH ou ECDSA.</target>
        <note />
      </trans-unit>
      <trans-unit id="UseSecureCookiesASPNetCoreDescription">
        <source>Applications available over HTTPS must use secure cookies.</source>
        <target state="translated">Os aplicativos disponíveis via HTTPS devem usar cookies seguros.</target>
        <note />
      </trans-unit>
      <trans-unit id="UseSharedAccessProtocolHttpsOnly">
        <source>Use SharedAccessProtocol HttpsOnly</source>
        <target state="translated">Usar SharedAccessProtocol HttpsOnly</target>
        <note />
      </trans-unit>
      <trans-unit id="UseSharedAccessProtocolHttpsOnlyDescription">
        <source>HTTPS encrypts network traffic. Use HttpsOnly, rather than HttpOrHttps, to ensure network traffic is always encrypted to help prevent disclosure of sensitive data.</source>
        <target state="translated">O HTTPS criptografa o tráfego de rede. Use HttpsOnly, em vez de HttpOrHttps, para garantir que o tráfego de rede sempre seja criptografado para ajudar a impedir a divulgação de dados confidenciais.</target>
        <note />
      </trans-unit>
      <trans-unit id="UseSharedAccessProtocolHttpsOnlyMessage">
        <source>Consider using Azure's role-based access control instead of a Shared Access Signature (SAS) if possible. If you still need to use a SAS, specify SharedAccessProtocol.HttpsOnly</source>
        <target state="translated">Se possível, considere usar o controle de acesso baseado em função do Azure em vez de uma SAS (Assinatura de Acesso Compartilhado). Se você ainda precisar usar uma SAS, especifique SharedAccessProtocol.HttpsOnly</target>
        <note />
      </trans-unit>
      <trans-unit id="UseXmlReaderDescription">
        <source>Processing XML from untrusted data may load dangerous external references, which should be restricted by using an XmlReader with a secure resolver or with DTD processing disabled.</source>
        <target state="translated">O processamento de XML de dados não confiáveis pode carregar referências externas perigosas, que devem ser restritas usando um XmlReader com um resolvedor seguro ou com o processamento de DTD desabilitado.</target>
        <note />
      </trans-unit>
      <trans-unit id="UseXmlReaderForDataSetReadXml">
        <source>Use XmlReader For DataSet Read Xml</source>
        <target state="translated">Usar XmlReader para XML da Leitura do Conjunto de Dados</target>
        <note />
      </trans-unit>
      <trans-unit id="UseXmlReaderForDeserialize">
        <source>Use XmlReader For Deserialize</source>
        <target state="translated">Usar XmlReader para Desserializar</target>
        <note />
      </trans-unit>
      <trans-unit id="UseXmlReaderForSchemaRead">
        <source>Use XmlReader For Schema Read</source>
        <target state="translated">Usar XmlReader para Leitura de Esquema</target>
        <note />
      </trans-unit>
      <trans-unit id="UseXmlReaderForValidatingReader">
        <source>Use XmlReader For Validating Reader</source>
        <target state="translated">Usar XmlReader para Validar Leitor</target>
        <note />
      </trans-unit>
      <trans-unit id="UseXmlReaderForXPathDocument">
        <source>Use XmlReader For XPathDocument</source>
        <target state="translated">Usar XmlReader para XPathDocument</target>
        <note />
      </trans-unit>
      <trans-unit id="UseXmlReaderMessage">
        <source>This overload of the {0}.{1} method is potentially unsafe, use an overload that takes a XmlReader instance instead</source>
        <target state="translated">Esta sobrecarga do método {0}.{1} é potencialmente insegura. Use uma sobrecarga que utiliza uma instância de XmlReader</target>
        <note />
      </trans-unit>
      <trans-unit id="DoNotCreateTasksWithoutPassingATaskSchedulerTitle">
        <source>Do not create tasks without passing a TaskScheduler</source>
        <target state="translated">Não crie tarefas sem passar um TaskScheduler</target>
        <note />
      </trans-unit>
      <trans-unit id="DoNotCreateTasksWithoutPassingATaskSchedulerDescription">
        <source>Do not create tasks unless you are using one of the overloads that takes a TaskScheduler. The default is to schedule on TaskScheduler.Current, which would lead to deadlocks. Either use TaskScheduler.Default to schedule on the thread pool, or explicitly pass TaskScheduler.Current to make your intentions clear.</source>
        <target state="translated">Não crie tarefas, a menos que você esteja usando uma das sobrecargas que aceita um TaskScheduler. O padrão é agendar no TaskScheduler.Current, que levaria a deadlocks. Use TaskScheduler.Default para agendar no pool de threads ou passar explicitamente o TaskScheduler.Current para tornar suas intenções claras.</target>
        <note />
      </trans-unit>
      <trans-unit id="DoNotCreateTasksWithoutPassingATaskSchedulerMessage">
        <source>Do not create tasks without passing a TaskScheduler</source>
        <target state="translated">Não crie tarefas sem passar um TaskScheduler</target>
        <note />
      </trans-unit>
    </body>
  </file>
</xliff><|MERGE_RESOLUTION|>--- conflicted
+++ resolved
@@ -77,7 +77,6 @@
         <target state="translated">{0} é um gerador de números aleatórios inseguro. Usar geradores de números aleatórios criptograficamente seguros quando a aleatoriedade for necessária para segurança</target>
         <note />
       </trans-unit>
-<<<<<<< HEAD
       <trans-unit id="DefinitelyUseCreateEncryptorWithNonDefaultIV">
         <source>Do not use CreateEncryptor with non-default IV</source>
         <target state="new">Do not use CreateEncryptor with non-default IV</target>
@@ -91,11 +90,10 @@
       <trans-unit id="DoNotUseCreateEncryptorWithNonDefaultIVDescription">
         <source>Symmetric encryption should always use a non-repeatable initialization vector, to prevent dictionary attacks.</source>
         <target state="new">Symmetric encryption should always use a non-repeatable initialization vector, to prevent dictionary attacks.</target>
-=======
+      </trans-unit>
       <trans-unit id="DoNotUseInsecureRandomnessMessage">
         <source>Using a cryptographically weak pseudo-random number generator may allow an attacker to predict what security sensitive value will be generated. Use a cryptographically strong random number generator if an unpredictable value is required, or ensure that weak pseudo-random numbers aren't used in a security sensitive manner.</source>
         <target state="translated">O uso de um gerador de números pseudoaleatórios criptograficamente fraco pode permitir que um invasor preveja qual valor de segurança confidencial será gerado. Use um gerador de números aleatórios criptograficamente forte se for necessário um valor imprevisível ou garanta que os números pseudoaleatórios fracos não sejam usados de uma maneira sensível à segurança.</target>
->>>>>>> 7d37a2b7
         <note />
       </trans-unit>
       <trans-unit id="DoNotUseUnsafeDllImportSearchPath">
