// Copyright (c) Microsoft.  All Rights Reserved.  Licensed under the Apache License, Version 2.0.  See License.txt in the project root for license information.

using System.Threading.Tasks;
using Microsoft.CodeAnalysis.Testing;
using Test.Utilities;
using Xunit;
using VerifyCS = Test.Utilities.CSharpCodeFixVerifier<
    Microsoft.CodeQuality.CSharp.Analyzers.QualityGuidelines.CSharpRemoveEmptyFinalizersAnalyzer,
    Microsoft.CodeAnalysis.Testing.EmptyCodeFixProvider>;
using VerifyVB = Test.Utilities.VisualBasicCodeFixVerifier<
    Microsoft.CodeQuality.VisualBasic.Analyzers.QualityGuidelines.BasicRemoveEmptyFinalizersAnalyzer,
    Microsoft.CodeAnalysis.Testing.EmptyCodeFixProvider>;

namespace Microsoft.CodeQuality.Analyzers.QualityGuidelines.UnitTests
{
    public partial class RemoveEmptyFinalizersTests
    {
        [Fact]
        public async Task CA1821CSharpTestNoWarning()
        {
            await VerifyCS.VerifyAnalyzerAsync(@"
using System.Diagnostics;

public class Class1
{
	// No violation because the finalizer contains a method call
	~Class1()
	{
        System.Console.Write("" "");
	}
}

public class Class2
{
	// No violation because the finalizer contains a local declaration statement
	~Class2()
	{
        var x = 1;
	}
}

public class Class3
{
    bool x = true;

	// No violation because the finalizer contains an expression statement
	~Class3()
	{
        x = false;
	}
}

public class Class4
{
	// No violation because the finalizer's body is not empty
	~Class4()
	{
        var x = false;
		Debug.Fail(""Finalizer called!"");
	}
}

public class Class5
{
	// No violation because the finalizer's body is not empty
	~Class5()
	{
        while (true) ;
	}
}

public class Class6
{
	// No violation because the finalizer's body is not empty
	~Class6()
	{
        System.Console.WriteLine();
		Debug.Fail(""Finalizer called!"");
	}
}

public class Class7
{
	// Violation will not occur because the finalizer's body is not empty.
	~Class7()
	{
        if (true)
        {
		    Debug.Fail(""Finalizer called!"");
        }
    }
}
");
        }

        [Fact]
        public async Task CA1821CSharpTestRemoveEmptyFinalizers()
        {
            await VerifyCS.VerifyAnalyzerAsync(@"
public class Class1
{
	// Violation occurs because the finalizer is empty.
	~Class1()
	{
	}
}

public class Class2
{
	// Violation occurs because the finalizer is empty.
	~Class2()
	{
        //// Comments here
	}
}
",
                GetCA1821CSharpResultAt(5, 3),
                GetCA1821CSharpResultAt(13, 3));
        }

        [Fact]
        public async Task CA1821CSharpTestRemoveEmptyFinalizersWithScope()
        {
            await VerifyCS.VerifyAnalyzerAsync(@"
public class Class1
{
	// Violation occurs because the finalizer is empty.
	~[|Class1|]()
	{
	}
}

public class Class2
{
	// Violation occurs because the finalizer is empty.
	~[|Class2|]()
	{
        //// Comments here
	}
}

");
        }

        [Fact]
        public async Task CA1821CSharpTestRemoveEmptyFinalizersWithDebugFail()
        {
            await VerifyCS.VerifyAnalyzerAsync(@"
using System.Diagnostics;

public class Class1
{
	// Violation occurs because Debug.Fail is a conditional method. 
	// The finalizer will contain code only if the DEBUG directive 
	// symbol is present at compile time. When the DEBUG 
	// directive is not present, the finalizer will still exist, but 
	// it will be empty.
	~Class1()
	{
		Debug.Fail(""Finalizer called!"");
    }
}
",
            GetCA1821CSharpResultAt(11, 3));
        }

        [Fact, WorkItem(1788, "https://github.com/dotnet/roslyn-analyzers/issues/1788")]
        public async Task CA1821CSharpTestRemoveEmptyFinalizersWithDebugFail_ExpressionBody()
        {
            await VerifyCS.VerifyAnalyzerAsync(@"
using System.Diagnostics;

public class Class1
{
	// Violation occurs because Debug.Fail is a conditional method. 
	// The finalizer will contain code only if the DEBUG directive 
	// symbol is present at compile time. When the DEBUG 
	// directive is not present, the finalizer will still exist, but 
	// it will be empty.
	~Class1() => Debug.Fail(""Finalizer called!"");
}
",
            GetCA1821CSharpResultAt(11, 3));
        }

        [Fact]
        public async Task CA1821CSharpTestRemoveEmptyFinalizersWithDebugFailAndDirective()
        {
            await VerifyCS.VerifyAnalyzerAsync(@"
public class Class1
{
#if DEBUG
	// Violation will not occur because the finalizer will exist and 
	// contain code when the DEBUG directive is present. When the 
	// DEBUG directive is not present, the finalizer will not exist, 
	// and therefore not be empty.
	~Class1()
	{
		System.Diagnostics.Debug.Fail(""Finalizer called!"");
    }
#endif
}
");
        }

        [Fact]
        public async Task CA1821CSharpTestRemoveEmptyFinalizersWithDebugFailAndDirectiveAroundStatements()
        {
            await VerifyCS.VerifyAnalyzerAsync(@"
using System.Diagnostics;

public class Class1
{
	// Violation occurs because Debug.Fail is a conditional method.
	~Class1()
	{
		Debug.Fail(""Class1 finalizer called!"");
    }
}

public class Class2
{
	// Violation will not occur because the finalizer's body is not empty.
	~Class2()
	{
		Debug.Fail(""Class2 finalizer called!"");
        Foo();
    }

    void Foo()
    {
    }
}
",
            GetCA1821CSharpResultAt(7, 3));
        }

        [WorkItem(820941, "DevDiv")]
        [Fact]
        public async Task CA1821CSharpTestRemoveEmptyFinalizersWithNonInvocationBody()
        {
            await VerifyCS.VerifyAnalyzerAsync(@"
public class Class1
{
    ~Class1()
	{
		Class2.SomeFlag = true;
    }
}

public class Class2
{
    public static bool SomeFlag;
}
");
        }

        [Fact]
        public async Task CA1821BasicTestNoWarning()
        {
            await VerifyVB.VerifyAnalyzerAsync(@"
Imports System.Diagnostics

Public Class Class1
	' No violation because the finalizer contains a method call
    Protected Overrides Sub Finalize()
        System.Console.Write("" "")
    End Sub
End Class

Public Class Class2
	' No violation because the finalizer's body is not empty.
    Protected Overrides Sub Finalize()
        Dim a = true
    End Sub
End Class

Public Class Class3
    Dim a As Boolean = True

	' No violation because the finalizer's body is not empty.
    Protected Overrides Sub Finalize()
        a = False
    End Sub
End Class

Public Class Class4
	' No violation because the finalizer's body is not empty.
    Protected Overrides Sub Finalize()
        Dim a = False
        Debug.Fail(""Finalizer called!"")
    End Sub
End Class

Public Class Class5
	' No violation because the finalizer's body is not empty.
    Protected Overrides Sub Finalize()
        If True Then
            Debug.Fail(""Finalizer called!"")
        End If
    End Sub
End Class
");
        }

        [Fact]
        public async Task CA1821BasicTestRemoveEmptyFinalizers()
        {
            await VerifyVB.VerifyAnalyzerAsync(@"
Imports System.Diagnostics

Public Class Class1
    '  Violation occurs because the finalizer is empty.
    Protected Overrides Sub Finalize()

    End Sub
End Class

Public Class Class2
    '  Violation occurs because the finalizer is empty.
    Protected Overrides Sub Finalize()
        ' Comments
    End Sub
End Class

Public Class Class3
    '  Violation occurs because Debug.Fail is a conditional method.
    Protected Overrides Sub Finalize()
        Debug.Fail(""Finalizer called!"")
    End Sub
End Class
",
                GetCA1821BasicResultAt(6, 29),
                GetCA1821BasicResultAt(13, 29),
                GetCA1821BasicResultAt(20, 29));
        }

        [Fact]
        public async Task CA1821BasicTestRemoveEmptyFinalizersWithScope()
        {
            await VerifyVB.VerifyAnalyzerAsync(@"
Imports System.Diagnostics

Public Class Class1
    '  Violation occurs because the finalizer is empty.
    Protected Overrides Sub [|Finalize|]()

    End Sub
End Class

Public Class Class2
    '  Violation occurs because the finalizer is empty.
    Protected Overrides Sub [|Finalize|]()
        ' Comments
    End Sub
End Class

Public Class Class3
    '  Violation occurs because Debug.Fail is a conditional method.
    Protected Overrides Sub [|Finalize|]()
        Debug.Fail(""Finalizer called!"")
    End Sub
End Class
");
        }

        [Fact]
        public async Task CA1821BasicTestRemoveEmptyFinalizersWithDebugFail()
        {
            await VerifyVB.VerifyAnalyzerAsync(@"
Imports System.Diagnostics

Public Class Class1
	' Violation occurs because Debug.Fail is a conditional method.
    Protected Overrides Sub Finalize()
        Debug.Fail(""Finalizer called!"")
    End Sub
End Class

Public Class Class2
	' Violation occurs because Debug.Fail is a conditional method.
    Protected Overrides Sub Finalize()
        Dim a = False
        Debug.Fail(""Finalizer called!"")
    End Sub
End Class
",
                GetCA1821BasicResultAt(6, 29));
        }

        [Fact]
        public async Task CA1821CSharpTestRemoveEmptyFinalizersWithThrowStatement()
        {
            await VerifyCS.VerifyAnalyzerAsync(@"
public class Class1
{
    ~Class1()
    {
        throw new System.Exception();
    }
}",
                GetCA1821CSharpResultAt(4, 6));
        }

        [Fact, WorkItem(1788, "https://github.com/dotnet/roslyn-analyzers/issues/1788")]
        public async Task CA1821CSharpTestRemoveEmptyFinalizersWithThrowExpression()
        {
            await VerifyCS.VerifyAnalyzerAsync(@"
public class Class1
{
    ~Class1() => throw new System.Exception();
}",
                GetCA1821CSharpResultAt(4, 6));
        }

        [Fact]
        public async Task CA1821BasicTestRemoveEmptyFinalizersWithThrowStatement()
        {
            await VerifyVB.VerifyAnalyzerAsync(@"
Public Class Class1
	' Violation occurs because Debug.Fail is a conditional method.
    Protected Overrides Sub Finalize()
        Throw New System.Exception()
    End Sub
End Class
",
                GetCA1821BasicResultAt(4, 29));
        }

        [Fact, WorkItem(1211, "https://github.com/dotnet/roslyn-analyzers/issues/1211")]
        public async Task CA1821CSharpRemoveEmptyFinalizersInvalidInvocationExpression()
        {
            await VerifyCS.VerifyAnalyzerAsync(@"
public class C1
{
    ~C1()
    {
        {|CS0103:a|}{|CS1002:|}
    }
}
<<<<<<< HEAD
",
                DiagnosticResult.CompilerError("CS0103").WithLocation(6, 9).WithMessage("The name 'a' does not exist in the current context"),
                DiagnosticResult.CompilerError("CS1002").WithLocation(6, 10).WithMessage("; expected"));
=======
");
>>>>>>> 51c6a7de
        }

        [Fact, WorkItem(1788, "https://github.com/dotnet/roslyn-analyzers/issues/1788")]
        public async Task CA1821CSharpRemoveEmptyFinalizers_ErrorCodeWithBothBlockAndExpressionBody()
        {
            await VerifyCS.VerifyAnalyzerAsync(@"
public class C1
{
    {|CS8057:~C1() { }
    => {|CS1525:;|}|}
}
<<<<<<< HEAD
",
                DiagnosticResult.CompilerError("CS8057").WithLocation(4, 5).WithMessage("Block bodies and expression bodies cannot both be provided."),
                DiagnosticResult.CompilerError("CS1525").WithLocation(5, 8).WithMessage("Invalid expression term ';'"));
=======
");
>>>>>>> 51c6a7de
        }

        [Fact, WorkItem(1211, "https://github.com/dotnet/roslyn-analyzers/issues/1211")]
        public async Task CA1821BasicRemoveEmptyFinalizersInvalidInvocationExpression()
        {
            await VerifyVB.VerifyAnalyzerAsync(@"
Public Class Class1
    Protected Overrides Sub Finalize()
        {|BC30451:a|}
    End Sub
End Class
<<<<<<< HEAD
",
                DiagnosticResult.CompilerError("BC30451").WithLocation(4, 9).WithMessage("'a' is not declared. It may be inaccessible due to its protection level."));
=======
");
>>>>>>> 51c6a7de
        }

        [Fact, WorkItem(1788, "https://github.com/dotnet/roslyn-analyzers/issues/1788")]
        public async Task CA1821CSharpRemoveEmptyFinalizers_ExpressionBodiedImpl()
        {
            await VerifyCS.VerifyAnalyzerAsync(@"
using System;
using System.IO;

public class SomeTestClass : IDisposable
{
    private readonly Stream resource = new MemoryStream(1024);

    public void Dispose()
    {
        this.Dispose(true);
        GC.SuppressFinalize(this);
    }

    protected virtual void Dispose(bool dispose)
    {
        if (dispose)
        {
            this.resource.Dispose();
        }
    }

    ~SomeTestClass() => this.Dispose(false);
}");
        }

        private static DiagnosticResult GetCA1821CSharpResultAt(int line, int column)
            => VerifyCS.Diagnostic()
                .WithLocation(line, column);

        private static DiagnosticResult GetCA1821BasicResultAt(int line, int column)
            => VerifyVB.Diagnostic()
                .WithLocation(line, column);
    }
}<|MERGE_RESOLUTION|>--- conflicted
+++ resolved
@@ -438,13 +438,7 @@
         {|CS0103:a|}{|CS1002:|}
     }
 }
-<<<<<<< HEAD
-",
-                DiagnosticResult.CompilerError("CS0103").WithLocation(6, 9).WithMessage("The name 'a' does not exist in the current context"),
-                DiagnosticResult.CompilerError("CS1002").WithLocation(6, 10).WithMessage("; expected"));
-=======
-");
->>>>>>> 51c6a7de
+");
         }
 
         [Fact, WorkItem(1788, "https://github.com/dotnet/roslyn-analyzers/issues/1788")]
@@ -456,13 +450,7 @@
     {|CS8057:~C1() { }
     => {|CS1525:;|}|}
 }
-<<<<<<< HEAD
-",
-                DiagnosticResult.CompilerError("CS8057").WithLocation(4, 5).WithMessage("Block bodies and expression bodies cannot both be provided."),
-                DiagnosticResult.CompilerError("CS1525").WithLocation(5, 8).WithMessage("Invalid expression term ';'"));
-=======
-");
->>>>>>> 51c6a7de
+");
         }
 
         [Fact, WorkItem(1211, "https://github.com/dotnet/roslyn-analyzers/issues/1211")]
@@ -474,12 +462,7 @@
         {|BC30451:a|}
     End Sub
 End Class
-<<<<<<< HEAD
-",
-                DiagnosticResult.CompilerError("BC30451").WithLocation(4, 9).WithMessage("'a' is not declared. It may be inaccessible due to its protection level."));
-=======
-");
->>>>>>> 51c6a7de
+");
         }
 
         [Fact, WorkItem(1788, "https://github.com/dotnet/roslyn-analyzers/issues/1788")]
