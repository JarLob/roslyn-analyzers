﻿<!-- Copyright (c)  Microsoft.  All Rights Reserved.  Licensed under the Apache License, Version 2.0.  See License.txt in the project root for license information. -->
<Project Sdk="Microsoft.NET.Sdk">
  <PropertyGroup>
<<<<<<< HEAD
    <TargetFramework>net472</TargetFramework>
    <IsShipping>false</IsShipping>
=======
    <TargetFramework>net46</TargetFramework>
    <NonShipping>true</NonShipping>
>>>>>>> 7fa1c54d
  </PropertyGroup>
  <ItemGroup>
    <ProjectReference Include="..\Test.Utilities\Test.Utilities.csproj" />

    <!-- To get all the shared project code, like FlowAnalysis -->
    <ProjectReference Include="..\NetAnalyzers\Core\Microsoft.CodeAnalysis.NetAnalyzers.csproj" />
  </ItemGroup>
</Project><|MERGE_RESOLUTION|>--- conflicted
+++ resolved
@@ -1,13 +1,8 @@
 ﻿<!-- Copyright (c)  Microsoft.  All Rights Reserved.  Licensed under the Apache License, Version 2.0.  See License.txt in the project root for license information. -->
 <Project Sdk="Microsoft.NET.Sdk">
   <PropertyGroup>
-<<<<<<< HEAD
     <TargetFramework>net472</TargetFramework>
-    <IsShipping>false</IsShipping>
-=======
-    <TargetFramework>net46</TargetFramework>
     <NonShipping>true</NonShipping>
->>>>>>> 7fa1c54d
   </PropertyGroup>
   <ItemGroup>
     <ProjectReference Include="..\Test.Utilities\Test.Utilities.csproj" />
