﻿// Copyright (c) Microsoft.  All Rights Reserved.  Licensed under the Apache License, Version 2.0.  See License.txt in the project root for license information.

using System.Collections.Immutable;
using System.Linq;
using Microsoft.CodeAnalysis;
using Microsoft.CodeAnalysis.Diagnostics;
using Microsoft.AnalyzerPowerPack.Utilities;

namespace Microsoft.AnalyzerPowerPack.Usage
{
    [DiagnosticAnalyzer(LanguageNames.CSharp, LanguageNames.VisualBasic)]
    public sealed class SerializationRulesDiagnosticAnalyzer : DiagnosticAnalyzer
    {
        // Implement serialization constructors
        internal const string RuleCA2229Id = "CA2229";

        private static readonly LocalizableString s_localizableTitleCA2229 =
            new LocalizableResourceString(nameof(AnalyzerPowerPackRulesResources.ImplementSerializationConstructor),
<<<<<<< HEAD
                AnalyzerPowerPackRulesResources.ResourceManager, typeof(AnalyzerPowerPackRulesResources));
=======
                AnalyzerPowerPackRulesResources.ResourceManager, typeof (AnalyzerPowerPackRulesResources));
>>>>>>> 5bf7b58a

        private static readonly LocalizableString s_localizableDescriptionCA2229 =
            new LocalizableResourceString(
                nameof(AnalyzerPowerPackRulesResources.ImplementSerializationConstructorDescription),
<<<<<<< HEAD
                AnalyzerPowerPackRulesResources.ResourceManager, typeof(AnalyzerPowerPackRulesResources));
=======
                AnalyzerPowerPackRulesResources.ResourceManager, typeof (AnalyzerPowerPackRulesResources));
>>>>>>> 5bf7b58a

        internal static DiagnosticDescriptor RuleCA2229 = new DiagnosticDescriptor(RuleCA2229Id,
                                                                        s_localizableTitleCA2229,
                                                                        "{0}",
                                                                        AnalyzerPowerPackDiagnosticCategory.Usage,
                                                                        DiagnosticSeverity.Warning,
                                                                        isEnabledByDefault: true,
                                                                        description: s_localizableDescriptionCA2229,
                                                                        helpLinkUri: "http://msdn.microsoft.com/library/ms182343.aspx",
                                                                        customTags: DiagnosticCustomTags.Microsoft);

        // Mark ISerializable types with SerializableAttribute
        internal const string RuleCA2237Id = "CA2237";

        private static readonly LocalizableString s_localizableTitleCA2237 =
            new LocalizableResourceString(nameof(AnalyzerPowerPackRulesResources.MarkISerializableTypesWithAttribute),
<<<<<<< HEAD
                AnalyzerPowerPackRulesResources.ResourceManager, typeof(AnalyzerPowerPackRulesResources));

        private static readonly LocalizableString s_localizableMessageCA2237 =
            new LocalizableResourceString(nameof(AnalyzerPowerPackRulesResources.AddSerializableAttributeToType),
                AnalyzerPowerPackRulesResources.ResourceManager, typeof(AnalyzerPowerPackRulesResources));
=======
                AnalyzerPowerPackRulesResources.ResourceManager, typeof (AnalyzerPowerPackRulesResources));

        private static readonly LocalizableString s_localizableMessageCA2237 =
            new LocalizableResourceString(nameof(AnalyzerPowerPackRulesResources.AddSerializableAttributeToType),
                AnalyzerPowerPackRulesResources.ResourceManager, typeof (AnalyzerPowerPackRulesResources));
>>>>>>> 5bf7b58a

        private static readonly LocalizableString s_localizableDescriptionCA2237 =
            new LocalizableResourceString(
                nameof(AnalyzerPowerPackRulesResources.MarkISerializableTypesWithAttributeDescription),
<<<<<<< HEAD
                AnalyzerPowerPackRulesResources.ResourceManager, typeof(AnalyzerPowerPackRulesResources));
=======
                AnalyzerPowerPackRulesResources.ResourceManager, typeof (AnalyzerPowerPackRulesResources));
>>>>>>> 5bf7b58a

        internal static DiagnosticDescriptor RuleCA2237 = new DiagnosticDescriptor(RuleCA2237Id,
                                                                        s_localizableTitleCA2237,
                                                                        s_localizableMessageCA2237,
                                                                        AnalyzerPowerPackDiagnosticCategory.Usage,
                                                                        DiagnosticSeverity.Warning,
                                                                        isEnabledByDefault: true,
                                                                        description: s_localizableDescriptionCA2237,
                                                                        helpLinkUri: "http://msdn.microsoft.com/library/ms182350.aspx",
                                                                        customTags: DiagnosticCustomTags.Microsoft);

        // Mark all non-serializable fields
        internal const string RuleCA2235Id = "CA2235";

        private static readonly LocalizableString s_localizableTitleCA2235 =
            new LocalizableResourceString(nameof(AnalyzerPowerPackRulesResources.MarkAllNonSerializableFields),
<<<<<<< HEAD
                AnalyzerPowerPackRulesResources.ResourceManager, typeof(AnalyzerPowerPackRulesResources));

        private static readonly LocalizableString s_localizableMessageCA2235 =
            new LocalizableResourceString(nameof(AnalyzerPowerPackRulesResources.FieldIsOfNonSerializableType),
                AnalyzerPowerPackRulesResources.ResourceManager, typeof(AnalyzerPowerPackRulesResources));
=======
                AnalyzerPowerPackRulesResources.ResourceManager, typeof (AnalyzerPowerPackRulesResources));

        private static readonly LocalizableString s_localizableMessageCA2235 =
            new LocalizableResourceString(nameof(AnalyzerPowerPackRulesResources.FieldIsOfNonSerializableType),
                AnalyzerPowerPackRulesResources.ResourceManager, typeof (AnalyzerPowerPackRulesResources));
>>>>>>> 5bf7b58a

        private static readonly LocalizableString s_localizableDescriptionCA2235 =
            new LocalizableResourceString(
                nameof(AnalyzerPowerPackRulesResources.MarkAllNonSerializableFieldsDescription),
<<<<<<< HEAD
                AnalyzerPowerPackRulesResources.ResourceManager, typeof(AnalyzerPowerPackRulesResources));
=======
                AnalyzerPowerPackRulesResources.ResourceManager, typeof (AnalyzerPowerPackRulesResources));
>>>>>>> 5bf7b58a

        internal static DiagnosticDescriptor RuleCA2235 = new DiagnosticDescriptor(RuleCA2235Id,
                                                                        s_localizableTitleCA2235,
                                                                        s_localizableMessageCA2235,
                                                                        AnalyzerPowerPackDiagnosticCategory.Usage,
                                                                        DiagnosticSeverity.Warning,
                                                                        isEnabledByDefault: true,
                                                                        description: s_localizableDescriptionCA2235,
                                                                        helpLinkUri: "http://msdn.microsoft.com/library/ms182349.aspx",
                                                                        customTags: DiagnosticCustomTags.Microsoft);

        public override ImmutableArray<DiagnosticDescriptor> SupportedDiagnostics => ImmutableArray.Create(RuleCA2229, RuleCA2235, RuleCA2237);

        public override void Initialize(AnalysisContext analysisContext)
        {
            analysisContext.RegisterCompilationStartAction(
                (context) =>
                {
                    var iserializableTypeSymbol = context.Compilation.GetTypeByMetadataName("System.Runtime.Serialization.ISerializable");
                    if (iserializableTypeSymbol == null)
                    {
                        return;
                    }

                    var serializationInfoTypeSymbol = context.Compilation.GetTypeByMetadataName("System.Runtime.Serialization.SerializationInfo");
                    if (serializationInfoTypeSymbol == null)
                    {
                        return;
                    }

                    var streamingContextTypeSymbol = context.Compilation.GetTypeByMetadataName("System.Runtime.Serialization.StreamingContext");
                    if (streamingContextTypeSymbol == null)
                    {
                        return;
                    }

                    var serializableAttributeTypeSymbol = context.Compilation.GetTypeByMetadataName("System.SerializableAttribute");
                    if (serializableAttributeTypeSymbol == null)
                    {
                        return;
                    }

                    var nonSerializedAttributeTypeSymbol = context.Compilation.GetTypeByMetadataName("System.NonSerializedAttribute");
                    if (nonSerializedAttributeTypeSymbol == null)
                    {
                        return;
                    }

                    context.RegisterSymbolAction(new Analyzer(iserializableTypeSymbol, serializationInfoTypeSymbol, streamingContextTypeSymbol, serializableAttributeTypeSymbol, nonSerializedAttributeTypeSymbol).AnalyzeSymbol, SymbolKind.NamedType);
                });
        }

        private sealed class Analyzer
        {
            private readonly INamedTypeSymbol _iserializableTypeSymbol;
            private readonly INamedTypeSymbol _serializationInfoTypeSymbol;
            private readonly INamedTypeSymbol _streamingContextTypeSymbol;
            private readonly INamedTypeSymbol _serializableAttributeTypeSymbol;
            private readonly INamedTypeSymbol _nonSerializedAttributeTypeSymbol;

            public Analyzer(INamedTypeSymbol iserializableTypeSymbol, INamedTypeSymbol serializationInfoTypeSymbol, INamedTypeSymbol streamingContextTypeSymbol, INamedTypeSymbol serializableAttributeTypeSymbol, INamedTypeSymbol nonSerializedAttributeTypeSymbol)
            {
                _iserializableTypeSymbol = iserializableTypeSymbol;
                _serializationInfoTypeSymbol = serializationInfoTypeSymbol;
                _streamingContextTypeSymbol = streamingContextTypeSymbol;
                _serializableAttributeTypeSymbol = serializableAttributeTypeSymbol;
                _nonSerializedAttributeTypeSymbol = nonSerializedAttributeTypeSymbol;
            }

            public void AnalyzeSymbol(SymbolAnalysisContext context)
            {
                var namedTypeSymbol = (INamedTypeSymbol) context.Symbol;

                // If the type is public and implements ISerializable
                if (namedTypeSymbol.DeclaredAccessibility == Accessibility.Public && namedTypeSymbol.AllInterfaces.Contains(_iserializableTypeSymbol))
                {
                    if (!IsSerializable(namedTypeSymbol))
                    {
                        // CA2237 : Mark serializable types with the SerializableAttribute
                        if (namedTypeSymbol.BaseType.SpecialType == SpecialType.System_Object ||
                            IsSerializable(namedTypeSymbol.BaseType))
                        {
                            context.ReportDiagnostic(namedTypeSymbol.CreateDiagnostic(RuleCA2237, namedTypeSymbol.Name));
                        }
                    }
                    else
                    {
                        // Look for a serialization constructor.
                        // A serialization constructor takes two params of type SerializationInfo and StreamingContext.
                        var serializationCtor = namedTypeSymbol.Constructors.Where(c => c.Parameters.Count() == 2 &&
                                                                                        c.Parameters[0].Type ==
                                                                                        _serializationInfoTypeSymbol &&
                                                                                        c.Parameters[1].Type ==
                                                                                        _streamingContextTypeSymbol)
                            .SingleOrDefault();

                        // There is no serialization ctor - issue a diagnostic.
                        if (serializationCtor == null)
                        {
                            context.ReportDiagnostic(namedTypeSymbol.CreateDiagnostic(RuleCA2229,
                                string.Format(AnalyzerPowerPackRulesResources.SerializableTypeDoesntHaveCtor,
                                    namedTypeSymbol.Name)));
                        }
                        else
                        {
                            // Check the accessibility
                            // The serialization ctor should be protected if the class is unsealed and private if the class is sealed.
                            if (namedTypeSymbol.IsSealed &&
                                serializationCtor.DeclaredAccessibility != Accessibility.Private)
                            {
                                context.ReportDiagnostic(serializationCtor.CreateDiagnostic(RuleCA2229,
                                    string.Format(
                                        AnalyzerPowerPackRulesResources.SerializationCtorAccessibilityForSealedType,
                                        namedTypeSymbol.Name)));
                            }

                            if (!namedTypeSymbol.IsSealed &&
                                serializationCtor.DeclaredAccessibility != Accessibility.Protected)
                            {
                                context.ReportDiagnostic(serializationCtor.CreateDiagnostic(RuleCA2229,
                                    string.Format(
                                        AnalyzerPowerPackRulesResources.SerializationCtorAccessibilityForUnSealedType,
                                        namedTypeSymbol.Name)));
                            }
                        }
                    }
                }

                // If this is type is marked Serializable check it's fields types' as well
                if (IsSerializable(namedTypeSymbol))
                {
                    var nonSerializableFields =
                        namedTypeSymbol.GetMembers().OfType<IFieldSymbol>().Where(m => !IsSerializable(m.Type));
                    foreach (var field in nonSerializableFields)
                    {
                        // Check for [NonSerialized]
                        if (field.GetAttributes().Any(x => x.AttributeClass.Equals(_nonSerializedAttributeTypeSymbol)))
                        {
                            continue;
                        }

                        if (field.IsImplicitlyDeclared && field.AssociatedSymbol != null)
                        {
                            context.ReportDiagnostic(field.AssociatedSymbol.CreateDiagnostic(RuleCA2235,
                                field.AssociatedSymbol.Name, namedTypeSymbol.Name, field.Type));
                        }
                        else
                        {
                            context.ReportDiagnostic(field.CreateDiagnostic(RuleCA2235, field.Name, namedTypeSymbol.Name,
                                field.Type));
                        }
                    }
                }
            }

            private bool IsSerializable(ITypeSymbol namedTypeSymbol)
            {
                return IsPrimitiveType(namedTypeSymbol) ||
                       namedTypeSymbol.SpecialType == SpecialType.System_String ||
                       namedTypeSymbol.SpecialType == SpecialType.System_Decimal ||
<<<<<<< HEAD
                       namedTypeSymbol.GetAttributes().Any(a => a.AttributeClass.Equals(_serializableAttributeTypeSymbol));
=======
                       namedTypeSymbol.GetAttributes()
                           .Any(a => a.AttributeClass.Equals(_serializableAttributeTypeSymbol));
>>>>>>> 5bf7b58a
            }

            private static bool IsPrimitiveType(ITypeSymbol type)
            {
                switch (type.SpecialType)
                {
                    case SpecialType.System_Boolean:
                    case SpecialType.System_Byte:
                    case SpecialType.System_Char:
                    case SpecialType.System_Double:
                    case SpecialType.System_Int16:
                    case SpecialType.System_Int32:
                    case SpecialType.System_Int64:
                    case SpecialType.System_UInt16:
                    case SpecialType.System_UInt32:
                    case SpecialType.System_UInt64:
                    case SpecialType.System_IntPtr:
                    case SpecialType.System_UIntPtr:
                    case SpecialType.System_SByte:
                    case SpecialType.System_Single:
                        return true;
                    default:
                        return false;
                }
            }
        }
    }
}<|MERGE_RESOLUTION|>--- conflicted
+++ resolved
@@ -16,20 +16,12 @@
 
         private static readonly LocalizableString s_localizableTitleCA2229 =
             new LocalizableResourceString(nameof(AnalyzerPowerPackRulesResources.ImplementSerializationConstructor),
-<<<<<<< HEAD
                 AnalyzerPowerPackRulesResources.ResourceManager, typeof(AnalyzerPowerPackRulesResources));
-=======
-                AnalyzerPowerPackRulesResources.ResourceManager, typeof (AnalyzerPowerPackRulesResources));
->>>>>>> 5bf7b58a
 
         private static readonly LocalizableString s_localizableDescriptionCA2229 =
             new LocalizableResourceString(
                 nameof(AnalyzerPowerPackRulesResources.ImplementSerializationConstructorDescription),
-<<<<<<< HEAD
-                AnalyzerPowerPackRulesResources.ResourceManager, typeof(AnalyzerPowerPackRulesResources));
-=======
-                AnalyzerPowerPackRulesResources.ResourceManager, typeof (AnalyzerPowerPackRulesResources));
->>>>>>> 5bf7b58a
+                AnalyzerPowerPackRulesResources.ResourceManager, typeof (AnalyzerPowerPackRulesResources));
 
         internal static DiagnosticDescriptor RuleCA2229 = new DiagnosticDescriptor(RuleCA2229Id,
                                                                         s_localizableTitleCA2229,
@@ -46,28 +38,16 @@
 
         private static readonly LocalizableString s_localizableTitleCA2237 =
             new LocalizableResourceString(nameof(AnalyzerPowerPackRulesResources.MarkISerializableTypesWithAttribute),
-<<<<<<< HEAD
-                AnalyzerPowerPackRulesResources.ResourceManager, typeof(AnalyzerPowerPackRulesResources));
+                AnalyzerPowerPackRulesResources.ResourceManager, typeof (AnalyzerPowerPackRulesResources));
 
         private static readonly LocalizableString s_localizableMessageCA2237 =
             new LocalizableResourceString(nameof(AnalyzerPowerPackRulesResources.AddSerializableAttributeToType),
-                AnalyzerPowerPackRulesResources.ResourceManager, typeof(AnalyzerPowerPackRulesResources));
-=======
-                AnalyzerPowerPackRulesResources.ResourceManager, typeof (AnalyzerPowerPackRulesResources));
-
-        private static readonly LocalizableString s_localizableMessageCA2237 =
-            new LocalizableResourceString(nameof(AnalyzerPowerPackRulesResources.AddSerializableAttributeToType),
-                AnalyzerPowerPackRulesResources.ResourceManager, typeof (AnalyzerPowerPackRulesResources));
->>>>>>> 5bf7b58a
+                AnalyzerPowerPackRulesResources.ResourceManager, typeof (AnalyzerPowerPackRulesResources));
 
         private static readonly LocalizableString s_localizableDescriptionCA2237 =
             new LocalizableResourceString(
                 nameof(AnalyzerPowerPackRulesResources.MarkISerializableTypesWithAttributeDescription),
-<<<<<<< HEAD
-                AnalyzerPowerPackRulesResources.ResourceManager, typeof(AnalyzerPowerPackRulesResources));
-=======
-                AnalyzerPowerPackRulesResources.ResourceManager, typeof (AnalyzerPowerPackRulesResources));
->>>>>>> 5bf7b58a
+                AnalyzerPowerPackRulesResources.ResourceManager, typeof (AnalyzerPowerPackRulesResources));
 
         internal static DiagnosticDescriptor RuleCA2237 = new DiagnosticDescriptor(RuleCA2237Id,
                                                                         s_localizableTitleCA2237,
@@ -84,28 +64,16 @@
 
         private static readonly LocalizableString s_localizableTitleCA2235 =
             new LocalizableResourceString(nameof(AnalyzerPowerPackRulesResources.MarkAllNonSerializableFields),
-<<<<<<< HEAD
-                AnalyzerPowerPackRulesResources.ResourceManager, typeof(AnalyzerPowerPackRulesResources));
+                AnalyzerPowerPackRulesResources.ResourceManager, typeof (AnalyzerPowerPackRulesResources));
 
         private static readonly LocalizableString s_localizableMessageCA2235 =
             new LocalizableResourceString(nameof(AnalyzerPowerPackRulesResources.FieldIsOfNonSerializableType),
-                AnalyzerPowerPackRulesResources.ResourceManager, typeof(AnalyzerPowerPackRulesResources));
-=======
-                AnalyzerPowerPackRulesResources.ResourceManager, typeof (AnalyzerPowerPackRulesResources));
-
-        private static readonly LocalizableString s_localizableMessageCA2235 =
-            new LocalizableResourceString(nameof(AnalyzerPowerPackRulesResources.FieldIsOfNonSerializableType),
-                AnalyzerPowerPackRulesResources.ResourceManager, typeof (AnalyzerPowerPackRulesResources));
->>>>>>> 5bf7b58a
+                AnalyzerPowerPackRulesResources.ResourceManager, typeof (AnalyzerPowerPackRulesResources));
 
         private static readonly LocalizableString s_localizableDescriptionCA2235 =
             new LocalizableResourceString(
                 nameof(AnalyzerPowerPackRulesResources.MarkAllNonSerializableFieldsDescription),
-<<<<<<< HEAD
-                AnalyzerPowerPackRulesResources.ResourceManager, typeof(AnalyzerPowerPackRulesResources));
-=======
-                AnalyzerPowerPackRulesResources.ResourceManager, typeof (AnalyzerPowerPackRulesResources));
->>>>>>> 5bf7b58a
+                AnalyzerPowerPackRulesResources.ResourceManager, typeof (AnalyzerPowerPackRulesResources));
 
         internal static DiagnosticDescriptor RuleCA2235 = new DiagnosticDescriptor(RuleCA2235Id,
                                                                         s_localizableTitleCA2235,
@@ -266,12 +234,8 @@
                 return IsPrimitiveType(namedTypeSymbol) ||
                        namedTypeSymbol.SpecialType == SpecialType.System_String ||
                        namedTypeSymbol.SpecialType == SpecialType.System_Decimal ||
-<<<<<<< HEAD
-                       namedTypeSymbol.GetAttributes().Any(a => a.AttributeClass.Equals(_serializableAttributeTypeSymbol));
-=======
                        namedTypeSymbol.GetAttributes()
                            .Any(a => a.AttributeClass.Equals(_serializableAttributeTypeSymbol));
->>>>>>> 5bf7b58a
             }
 
             private static bool IsPrimitiveType(ITypeSymbol type)
