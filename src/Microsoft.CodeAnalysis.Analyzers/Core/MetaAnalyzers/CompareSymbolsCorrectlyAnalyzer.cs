--- conflicted
+++ resolved
@@ -171,13 +171,8 @@
                     {
                         if (symbolEqualityComparerType != null &&
                             possibleMethodTypes.Contains(method.ContainingType.OriginalDefinition) &&
-<<<<<<< HEAD
                             IsBehavingOnSymbolType(method, symbolType) &&
-                            !invocationOperation.Arguments.Any(arg => arg.Type != null && arg.Type.Equals(symbolEqualityComparerType)))
-=======
-                            HasFirstTypeArgumentSymbolType(method, symbolType) &&
                             !invocationOperation.Arguments.Any(arg => IsSymbolType(arg.Value, symbolEqualityComparerType)))
->>>>>>> 820d99a9
                         {
                             context.ReportDiagnostic(invocationOperation.CreateDiagnostic(CollectionRule));
                         }
