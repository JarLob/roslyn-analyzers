--- conflicted
+++ resolved
@@ -978,13 +978,8 @@
         <note />
       </trans-unit>
       <trans-unit id="DoNotUseWeakKDFAlgorithmMessage">
-<<<<<<< HEAD
         <source>{0} might be using a weak hash algorithm. Use SHA256, SHA384, or SHA512 to create a strong key from a password</source>
         <target state="needs-review-translation">{0} criado com um algoritmo de hash fraco. Use SHA256, SHA384 ou SHA512 para criar uma chave forte por meio de uma senha</target>
-=======
-        <source>{0} created with a weak hash algorithm. Use SHA256, SHA384, or SHA512 to create a strong key from a password.</source>
-        <target state="translated">{0} criado com um algoritmo de hash fraco. Use SHA256, SHA384 ou SHA512 para criar uma chave forte por meio de uma senha.</target>
->>>>>>> 7eae5df9
         <note />
       </trans-unit>
       <trans-unit id="DoNotUseWeakKDFInsufficientIterationCountDescription">
