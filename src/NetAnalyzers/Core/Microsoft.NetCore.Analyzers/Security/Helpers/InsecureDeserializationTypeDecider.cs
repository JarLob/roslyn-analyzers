﻿// Copyright (c) Microsoft.  All Rights Reserved.  Licensed under the Apache License, Version 2.0.  See License.txt in the project root for license information.

using System;
using System.Collections.Concurrent;
using System.Collections.Generic;
using System.Collections.Immutable;
using System.Diagnostics.CodeAnalysis;
using System.Linq;
using Analyzer.Utilities;
using Analyzer.Utilities.Extensions;
using Analyzer.Utilities.PooledObjects;
using Microsoft.CodeAnalysis;

namespace Microsoft.NetCore.Analyzers.Security.Helpers
{
    /// <summary>
    /// Determines if a given type is insecure for deserialization, by seeing if it contain known dangerous types.
    /// </summary>
    internal sealed partial class InsecureDeserializationTypeDecider
    {
        private static readonly string[] InsecureTypeNames =
        {
            WellKnownTypeNames.SystemDataDataSet,
            WellKnownTypeNames.SystemDataDataTable,
        };

        private static readonly BoundedCacheWithFactory<Compilation, InsecureDeserializationTypeDecider> BoundedCache =
            new();

        /// <summary>
        /// Gets a cached <see cref="InsecureDeserializationTypeDecider"/> for the given compilation.
        /// </summary>
        /// <param name="compilation">Compilation that the decider is for.</param>
        /// <returns>Cached decider.</returns>
        public static InsecureDeserializationTypeDecider GetOrCreate(Compilation compilation)
        {
            return BoundedCache.GetOrCreateValue(compilation, Create);

            // Local functions.
            static InsecureDeserializationTypeDecider Create(Compilation c) => new(c);
        }

        /// <summary>
        /// Constructs.
        /// </summary>
        /// <param name="compilation">Compilation being analyzed.</param>
        private InsecureDeserializationTypeDecider(Compilation compilation)
        {
            foreach (string typeName in InsecureTypeNames)
            {
                if (compilation.TryGetOrCreateTypeByMetadataName(typeName, out INamedTypeSymbol? namedTypeSymbol))
                {
                    this.InsecureTypeSymbols.Add(namedTypeSymbol);
                }
            }

            this.SymbolByDisplayStringComparer = new SymbolByDisplayStringComparer(compilation);
            this.WellKnownTypeProvider = WellKnownTypeProvider.GetOrCreate(compilation);

            this.GeneratedCodeAttributeTypeSymbol = this.WellKnownTypeProvider.GetOrCreateTypeByMetadataName(
                WellKnownTypeNames.SystemCodeDomCompilerGeneratedCodeAttribute);

            this.SerializableAttributeTypeSymbol = this.WellKnownTypeProvider.GetOrCreateTypeByMetadataName(
                WellKnownTypeNames.SystemSerializableAttribute);
            this.NonSerializedAttributeTypeSymbol = this.WellKnownTypeProvider.GetOrCreateTypeByMetadataName(
                WellKnownTypeNames.SystemSerializableAttribute);

            this.DataContractAttributeTypeSymbol = this.WellKnownTypeProvider.GetOrCreateTypeByMetadataName(
                WellKnownTypeNames.SystemRuntimeSerializationDataContractAttribute);
            this.DataMemberAttributeTypeSymbol = this.WellKnownTypeProvider.GetOrCreateTypeByMetadataName(
                WellKnownTypeNames.SystemRuntimeSerializationDataMemberAttribute);
            this.IgnoreDataMemberTypeSymbol = this.WellKnownTypeProvider.GetOrCreateTypeByMetadataName(
                WellKnownTypeNames.SystemRuntimeSerializationIgnoreDataMemberAttribute);
            this.KnownTypeAttributeTypeSymbol = this.WellKnownTypeProvider.GetOrCreateTypeByMetadataName(
                WellKnownTypeNames.SystemRuntimeSerializationKnownTypeAttribute);
            this.XmlSerializationAttributeTypes = new XmlSerializationAttributeTypes(
                this.WellKnownTypeProvider);
            this.JsonIgnoreAttributeTypeSymbol = this.WellKnownTypeProvider.GetOrCreateTypeByMetadataName(
                WellKnownTypeNames.NewtonsoftJsonJsonIgnoreAttribute);
        }

        /// <summary>
        /// Doesn't construct.
        /// </summary>
        private InsecureDeserializationTypeDecider()
        {
            throw new NotSupportedException();
        }

        /// <summary>
        /// Comparer for the compilation's TypeSymbols.
        /// </summary>
        public SymbolByDisplayStringComparer SymbolByDisplayStringComparer { get; }

        /// <summary>
        /// Type cache.
        /// </summary>
        private WellKnownTypeProvider WellKnownTypeProvider { get; }

        /// <summary>
        /// Set of type symbols for types that are insecure if deserialized.
        /// </summary>
        private HashSet<ITypeSymbol> InsecureTypeSymbols { get; } = new HashSet<ITypeSymbol>();

        private INamedTypeSymbol? GeneratedCodeAttributeTypeSymbol { get; }
        private INamedTypeSymbol? SerializableAttributeTypeSymbol { get; }
        private INamedTypeSymbol? NonSerializedAttributeTypeSymbol { get; }
        private INamedTypeSymbol? DataContractAttributeTypeSymbol { get; }
        private INamedTypeSymbol? DataMemberAttributeTypeSymbol { get; }
        private INamedTypeSymbol? IgnoreDataMemberTypeSymbol { get; }
        private INamedTypeSymbol? KnownTypeAttributeTypeSymbol { get; }
        private XmlSerializationAttributeTypes XmlSerializationAttributeTypes { get; }
        private INamedTypeSymbol? JsonIgnoreAttributeTypeSymbol { get; }

        // Cache results for IsTypeInsecure()
        // Key: typeSymbol in IsTypeInsecure()
        // Value: insecureTypeSymbol in IsTypeInsecure()
        private readonly ConcurrentDictionary<ITypeSymbol, ITypeSymbol?> IsTypeInsecureCache =
            new();

        /// <summary>
        /// Determines if the given type is insecure when deserialized, without looking at its child fields and properties.
        /// </summary>
        /// <param name="typeSymbol">Type to check.</param>
        /// <param name="insecureTypeSymbol">Insecure type, if the checked type is insecure.</param>
        /// <returns>True if insecure, false otherwise.</returns>
        /// <remarks>This only considers the type and its associated types (generic type arguments, base classes, etc), not
        /// types of member fields and properties.</remarks>
        public bool IsTypeInsecure(
            ITypeSymbol? typeSymbol,
            [NotNullWhen(returnValue: true)] out ITypeSymbol? insecureTypeSymbol)
        {
            insecureTypeSymbol = null;

            if (typeSymbol == null || this.InsecureTypeSymbols.Count == 0)
            {
                return false;
            }

            insecureTypeSymbol = this.IsTypeInsecureCache.GetOrAdd(typeSymbol, Compute(typeSymbol));
            return insecureTypeSymbol != null;

            // Local functions.
            ITypeSymbol? Compute(ITypeSymbol typeSymbol)
            {
                // Sort type symbols by display string so that we get consistent results.
                using PooledSortedSet<ITypeSymbol> associatedTypeSymbols = PooledSortedSet<ITypeSymbol>.GetInstance(
                    this.SymbolByDisplayStringComparer);
                GetAssociatedTypes(typeSymbol, associatedTypeSymbols);
                foreach (ITypeSymbol t in associatedTypeSymbols)
                {
                    if (this.InsecureTypeSymbols.Contains(t))
                    {
                        return t;
                    }
                }

                return null;
            }
        }

        // Cache for IsObjectGraphInsecure results.
        // Key: (rootType, options) arguments in IsObjectGraphInsecure()
        // Value: results argument in IsObjectGraphInsecure().
        private readonly ConcurrentDictionary<(ITypeSymbol, ObjectGraphOptions), ImmutableArray<InsecureObjectGraphResult>> IsObjectGraphInsecureCache =
            new();

        /// <summary>
        /// Determines if a type's object graph contains an insecure type, by walking through its serializable members.
        /// </summary>
        /// <param name="rootType">Type to check.</param>
        /// <param name="options">Options for the type of serialization.</param>
        /// <param name="results">List to populate results of which symbols (fields or properties) are an insecure
        /// type.</param>
        /// <returns>True if are any insecure symbols, false otherwise.</returns>
        [SuppressMessage("Style", "IDE0047:Remove unnecessary parentheses", Justification = "Group related conditions together.")]
        public bool IsObjectGraphInsecure(
            ITypeSymbol rootType,
            ObjectGraphOptions options,
            out ImmutableArray<InsecureObjectGraphResult> results)
        {
            options.ThrowIfInvalid(nameof(options));

            if (this.InsecureTypeSymbols.Count == 0)
            {
                results = ImmutableArray<InsecureObjectGraphResult>.Empty;
                return false;
            }

            results = this.IsObjectGraphInsecureCache.GetOrAdd((rootType, options), Compute);
            return !results.IsEmpty;

            // Local functions.
            ImmutableArray<InsecureObjectGraphResult> Compute((ITypeSymbol, ObjectGraphOptions) _)
            {
                ImmutableArray<InsecureObjectGraphResult>.Builder resultBuilder =
                    ImmutableArray.CreateBuilder<InsecureObjectGraphResult>();

                using PooledHashSet<ITypeSymbol> visitedTypes = PooledHashSet<ITypeSymbol>.GetInstance();
                GetInsecureSymbol(rootType, visitedTypes, resultBuilder);

                return resultBuilder.ToImmutable();
            }

            void GetInsecureSymbol(
                ITypeSymbol typeSymbol,
                PooledHashSet<ITypeSymbol> visitedTypes,
                ImmutableArray<InsecureObjectGraphResult>.Builder resultBuilder)
            {
                if (!visitedTypes.Add(typeSymbol))
                {
                    return;
                }

                if (this.IsTypeInsecure(typeSymbol, out ITypeSymbol? typeInsecureTypeSymbol))
                {
                    resultBuilder.Add(new InsecureObjectGraphResult(typeSymbol, null, null, typeInsecureTypeSymbol));
                }

                bool[] hasAttributes = typeSymbol.HasAttributes(
                    this.GeneratedCodeAttributeTypeSymbol,
                    this.SerializableAttributeTypeSymbol,
                    this.DataContractAttributeTypeSymbol,
                    this.KnownTypeAttributeTypeSymbol);
                int index = 0;
                bool hasGeneratedCodeAttribute = hasAttributes[index++];
                bool hasSerializableAttribute = hasAttributes[index++];
                bool hasDataContractAttribute = hasAttributes[index++];
                bool hasKnownTypeAttribute = hasAttributes[index++];

                bool hasAnyIgnoreDataMemberAttribute =
                    typeSymbol.GetMembers().Any(m => m.HasAttribute(this.IgnoreDataMemberTypeSymbol));

                bool hasAnyXmlSerializationAttributes =
                    this.XmlSerializationAttributeTypes.HasAnyAttribute(typeSymbol)
                        || typeSymbol.GetMembers().Any(m => this.XmlSerializationAttributeTypes.HasAnyAttribute(m));

                // Consider handling other Newtonsoft Json.NET member serialization modes other than its default.

                // Sort type symbols by display strings.
                // Keep track of member types we see, and we'll recurse through those afterwards.
                using PooledSortedSet<ITypeSymbol> typesToRecurse = PooledSortedSet<ITypeSymbol>.GetInstance(
                    this.SymbolByDisplayStringComparer);
                foreach (ISymbol member in typeSymbol.GetMembers())
                {
                    switch (member)
                    {
                        case IFieldSymbol fieldSymbol:
                            if (!fieldSymbol.IsStatic
                                && !fieldSymbol.IsBackingFieldForProperty(out _) // Handle properties below.
                                && ((options.BinarySerialization
                                        && hasSerializableAttribute
                                        && !fieldSymbol.HasAttribute(this.NonSerializedAttributeTypeSymbol))
                                    || (options.DataContractSerialization
                                         && ((hasDataContractAttribute && fieldSymbol.HasAttribute(this.DataMemberAttributeTypeSymbol))
                                            || (!hasDataContractAttribute && !fieldSymbol.HasAttribute(this.IgnoreDataMemberTypeSymbol))))
                                    || (options.XmlSerialization
                                            && !fieldSymbol.HasAttribute(
                                                    this.XmlSerializationAttributeTypes.XmlIgnoreAttribute)
                                            && fieldSymbol.DeclaredAccessibility == Accessibility.Public)
                                    || (options.JavaScriptSerializer
                                            && fieldSymbol.DeclaredAccessibility == Accessibility.Public)
                                    || (options.NewtonsoftJsonNetSerialization
                                            && fieldSymbol.DeclaredAccessibility == Accessibility.Public
                                            && !fieldSymbol.HasAttribute(this.JsonIgnoreAttributeTypeSymbol)
                                            && !fieldSymbol.HasAttribute(this.NonSerializedAttributeTypeSymbol))))
                            {
                                if (this.IsTypeInsecure(fieldSymbol.Type, out ITypeSymbol? fieldInsecureTypeSymbol))
                                {
                                    resultBuilder.Add(
                                        new InsecureObjectGraphResult(
                                            fieldSymbol,
                                            null,
                                            null,
                                            fieldInsecureTypeSymbol));
                                }
                                else
                                {
                                    typesToRecurse.Add(fieldSymbol.Type);
                                }
                            }

                            break;

                        case IPropertySymbol propertySymbol:
                            if (!propertySymbol.IsStatic
                                && ((options.BinarySerialization
                                        && hasSerializableAttribute
                                        && !propertySymbol.HasAttribute(this.NonSerializedAttributeTypeSymbol)
                                        && propertySymbol.IsPropertyWithBackingField()
                                        )
                                    || (options.DataContractSerialization
                                        && ((hasDataContractAttribute && propertySymbol.HasAttribute(this.DataMemberAttributeTypeSymbol))
                                            || (!hasDataContractAttribute && !propertySymbol.HasAttribute(this.IgnoreDataMemberTypeSymbol)))
                                        && propertySymbol.GetMethod != null
                                        && propertySymbol.SetMethod != null)
                                    || (options.XmlSerialization
                                        && !propertySymbol.HasAttribute(this.XmlSerializationAttributeTypes.XmlIgnoreAttribute)
                                        && propertySymbol.DeclaredAccessibility == Accessibility.Public
                                        && propertySymbol.GetMethod != null
                                        && propertySymbol.GetMethod.DeclaredAccessibility == Accessibility.Public
                                        && propertySymbol.SetMethod != null
                                        && propertySymbol.SetMethod.DeclaredAccessibility == Accessibility.Public)
                                    || (options.JavaScriptSerializer
                                        && propertySymbol.DeclaredAccessibility == Accessibility.Public
                                        && propertySymbol.SetMethod != null
                                        && propertySymbol.SetMethod.DeclaredAccessibility == Accessibility.Public)
                                    || (options.NewtonsoftJsonNetSerialization
                                        && propertySymbol.DeclaredAccessibility == Accessibility.Public
                                        && !propertySymbol.HasAttribute(this.JsonIgnoreAttributeTypeSymbol)
                                        && !propertySymbol.HasAttribute(this.NonSerializedAttributeTypeSymbol))))
                            {
                                if (this.IsTypeInsecure(propertySymbol.Type, out ITypeSymbol? propertyInsecureTypeSymbol))
                                {
                                    resultBuilder.Add(
                                        new InsecureObjectGraphResult(
                                            propertySymbol,
                                            null,
                                            null,
                                            propertyInsecureTypeSymbol));
                                }
                                else
                                {
                                    typesToRecurse.Add(propertySymbol.Type);
                                }
                            }

                            break;
                    }
                }

                if (options.DataContractSerialization)
                {
                    // Look through [KnownType(typeof(Whatev))] attributes.
                    foreach (AttributeData knownTypeAttributeData in typeSymbol.GetAttributes(this.KnownTypeAttributeTypeSymbol))
                    {
#pragma warning disable IDE0083 // Use pattern matching - applying the fix leads to a compiler error.
                        if (knownTypeAttributeData.AttributeConstructor.Parameters.Length != 1
<<<<<<< HEAD
                            || knownTypeAttributeData.ConstructorArguments.Length != 1
                            || !(knownTypeAttributeData.ConstructorArguments[0] is TypedConstant typedConstant)
                            || typedConstant.Kind != TypedConstantKind.Type    // Not handling the string methodName overload
                            || typedConstant.Value is not ITypeSymbol typedConstantTypeSymbol)
#pragma warning restore IDE0083 // Use pattern matching
=======
                            || knownTypeAttributeData.ConstructorArguments.Length != 1)
                        {
                            continue;
                        }

                        var typedConstant = knownTypeAttributeData.ConstructorArguments[0];
                        if (typedConstant.Kind != TypedConstantKind.Type    // Not handling the string methodName overload
                            || typedConstant.Value is not ITypeSymbol typedConstantTypeSymbol)
>>>>>>> f3131c9a
                        {
                            continue;
                        }

                        if (this.IsTypeInsecure(typedConstantTypeSymbol, out ITypeSymbol? knownTypeInsecureType))
                        {
                            resultBuilder.Add(
                                new InsecureObjectGraphResult(
                                    null,
                                    knownTypeAttributeData,
                                    typedConstant,
                                    knownTypeInsecureType));
                        }
                        else
                        {
                            typesToRecurse.Add(typedConstantTypeSymbol);
                        }
                    }
                }

                if (options.XmlSerialization)
                {
                    // Look through [XmlInclude(typeof(Whatev))] attributes.
                    foreach (AttributeData xmlIncludeAttributeData
                        in typeSymbol.GetAttributes(this.XmlSerializationAttributeTypes.XmlIncludeAttribute))
                    {
#pragma warning disable IDE0083 // Use pattern matching - applying the fix leads to a compiler error.
                        if (xmlIncludeAttributeData.AttributeConstructor.Parameters.Length != 1
<<<<<<< HEAD
                            || xmlIncludeAttributeData.ConstructorArguments.Length != 1
                            || !(xmlIncludeAttributeData.ConstructorArguments[0] is TypedConstant typedConstant)
                            || typedConstant.Kind != TypedConstantKind.Type
                            || typedConstant.Value is not ITypeSymbol typedConstantTypeSymbol)
#pragma warning restore IDE0083 // Use pattern matching
=======
                          || xmlIncludeAttributeData.ConstructorArguments.Length != 1)
                        {
                            continue;
                        }

                        var typedConstant = xmlIncludeAttributeData.ConstructorArguments[0];
                        if (typedConstant.Kind != TypedConstantKind.Type
                          || typedConstant.Value is not ITypeSymbol typedConstantTypeSymbol)
>>>>>>> f3131c9a
                        {
                            continue;
                        }

                        if (this.IsTypeInsecure(typedConstantTypeSymbol, out ITypeSymbol? xmlIncludeInsecureType))
                        {
                            resultBuilder.Add(
                                new InsecureObjectGraphResult(
                                    null,
                                    xmlIncludeAttributeData,
                                    typedConstant,
                                    xmlIncludeInsecureType));
                        }
                        else
                        {
                            typesToRecurse.Add(typedConstantTypeSymbol);
                        }
                    }
                }

                if (options.Recurse)
                {
                    foreach (ITypeSymbol memberTypeSymbol in typesToRecurse)
                    {
                        GetInsecureSymbol(memberTypeSymbol, visitedTypes, resultBuilder);
                    }
                }
            }
        }

        /// <summary>
        /// Gets "associated" types, e.g. "List&lt;Foo&lt;Bar[]&gt;&gt;" means "List&lt;T&gt;", "Foo&lt;T&gt;", and "Bar".
        /// </summary>
        /// <param name="type">Type to get associated types for.</param>
        /// <param name="results">Set to populate with associated types.</param>
        private static void GetAssociatedTypes(
            ITypeSymbol type,
            PooledSortedSet<ITypeSymbol> results)
        {
            if (type == null || !results.Add(type))
            {
                return;
            }

            if (type is INamedTypeSymbol namedTypeSymbol)
            {
                // 1. Type arguments of generic type.
                if (namedTypeSymbol.IsGenericType)
                {
                    foreach (ITypeSymbol? arg in namedTypeSymbol.TypeArguments)
                    {
                        GetAssociatedTypes(arg, results);
                    }
                }

                // 2. The type it constructed from.
                GetAssociatedTypes(namedTypeSymbol.ConstructedFrom, results);
            }
            else if (type is IArrayTypeSymbol arrayTypeSymbol)
            {
                // 3. Element type of the array.
                GetAssociatedTypes(arrayTypeSymbol.ElementType, results);
            }

            // 4. Base type.
            GetAssociatedTypes(type.BaseType, results);
        }
    }
}<|MERGE_RESOLUTION|>--- conflicted
+++ resolved
@@ -334,15 +334,7 @@
                     // Look through [KnownType(typeof(Whatev))] attributes.
                     foreach (AttributeData knownTypeAttributeData in typeSymbol.GetAttributes(this.KnownTypeAttributeTypeSymbol))
                     {
-#pragma warning disable IDE0083 // Use pattern matching - applying the fix leads to a compiler error.
                         if (knownTypeAttributeData.AttributeConstructor.Parameters.Length != 1
-<<<<<<< HEAD
-                            || knownTypeAttributeData.ConstructorArguments.Length != 1
-                            || !(knownTypeAttributeData.ConstructorArguments[0] is TypedConstant typedConstant)
-                            || typedConstant.Kind != TypedConstantKind.Type    // Not handling the string methodName overload
-                            || typedConstant.Value is not ITypeSymbol typedConstantTypeSymbol)
-#pragma warning restore IDE0083 // Use pattern matching
-=======
                             || knownTypeAttributeData.ConstructorArguments.Length != 1)
                         {
                             continue;
@@ -351,7 +343,6 @@
                         var typedConstant = knownTypeAttributeData.ConstructorArguments[0];
                         if (typedConstant.Kind != TypedConstantKind.Type    // Not handling the string methodName overload
                             || typedConstant.Value is not ITypeSymbol typedConstantTypeSymbol)
->>>>>>> f3131c9a
                         {
                             continue;
                         }
@@ -378,15 +369,7 @@
                     foreach (AttributeData xmlIncludeAttributeData
                         in typeSymbol.GetAttributes(this.XmlSerializationAttributeTypes.XmlIncludeAttribute))
                     {
-#pragma warning disable IDE0083 // Use pattern matching - applying the fix leads to a compiler error.
                         if (xmlIncludeAttributeData.AttributeConstructor.Parameters.Length != 1
-<<<<<<< HEAD
-                            || xmlIncludeAttributeData.ConstructorArguments.Length != 1
-                            || !(xmlIncludeAttributeData.ConstructorArguments[0] is TypedConstant typedConstant)
-                            || typedConstant.Kind != TypedConstantKind.Type
-                            || typedConstant.Value is not ITypeSymbol typedConstantTypeSymbol)
-#pragma warning restore IDE0083 // Use pattern matching
-=======
                           || xmlIncludeAttributeData.ConstructorArguments.Length != 1)
                         {
                             continue;
@@ -395,7 +378,6 @@
                         var typedConstant = xmlIncludeAttributeData.ConstructorArguments[0];
                         if (typedConstant.Kind != TypedConstantKind.Type
                           || typedConstant.Value is not ITypeSymbol typedConstantTypeSymbol)
->>>>>>> f3131c9a
                         {
                             continue;
                         }
