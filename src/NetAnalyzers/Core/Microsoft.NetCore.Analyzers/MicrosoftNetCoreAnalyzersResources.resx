﻿<?xml version="1.0" encoding="utf-8"?>
<root>
  <!--
    Microsoft ResX Schema

    Version 2.0

    The primary goals of this format is to allow a simple XML format
    that is mostly human readable. The generation and parsing of the
    various data types are done through the TypeConverter classes
    associated with the data types.

    Example:

    ... ado.net/XML headers & schema ...
    <resheader name="resmimetype">text/microsoft-resx</resheader>
    <resheader name="version">2.0</resheader>
    <resheader name="reader">System.Resources.ResXResourceReader, System.Windows.Forms, ...</resheader>
    <resheader name="writer">System.Resources.ResXResourceWriter, System.Windows.Forms, ...</resheader>
    <data name="Name1"><value>this is my long string</value><comment>this is a comment</comment></data>
    <data name="Color1" type="System.Drawing.Color, System.Drawing">Blue</data>
    <data name="Bitmap1" mimetype="application/x-microsoft.net.object.binary.base64">
        <value>[base64 mime encoded serialized .NET Framework object]</value>
    </data>
    <data name="Icon1" type="System.Drawing.Icon, System.Drawing" mimetype="application/x-microsoft.net.object.bytearray.base64">
        <value>[base64 mime encoded string representing a byte array form of the .NET Framework object]</value>
        <comment>This is a comment</comment>
    </data>

    There are any number of "resheader" rows that contain simple
    name/value pairs.

    Each data row contains a name, and value. The row also contains a
    type or mimetype. Type corresponds to a .NET class that support
    text/value conversion through the TypeConverter architecture.
    Classes that don't support this are serialized and stored with the
    mimetype set.

    The mimetype is used for serialized objects, and tells the
    ResXResourceReader how to depersist the object. This is currently not
    extensible. For a given mimetype the value must be set accordingly:

    Note - application/x-microsoft.net.object.binary.base64 is the format
    that the ResXResourceWriter will generate, however the reader can
    read any of the formats listed below.

    mimetype: application/x-microsoft.net.object.binary.base64
    value   : The object must be serialized with
            : System.Runtime.Serialization.Formatters.Binary.BinaryFormatter
            : and then encoded with base64 encoding.

    mimetype: application/x-microsoft.net.object.soap.base64
    value   : The object must be serialized with
            : System.Runtime.Serialization.Formatters.Soap.SoapFormatter
            : and then encoded with base64 encoding.

    mimetype: application/x-microsoft.net.object.bytearray.base64
    value   : The object must be serialized into a byte array
            : using a System.ComponentModel.TypeConverter
            : and then encoded with base64 encoding.
    -->
  <xsd:schema id="root" xmlns="" xmlns:xsd="http://www.w3.org/2001/XMLSchema" xmlns:msdata="urn:schemas-microsoft-com:xml-msdata">
    <xsd:import namespace="http://www.w3.org/XML/1998/namespace" />
    <xsd:element name="root" msdata:IsDataSet="true">
      <xsd:complexType>
        <xsd:choice maxOccurs="unbounded">
          <xsd:element name="metadata">
            <xsd:complexType>
              <xsd:sequence>
                <xsd:element name="value" type="xsd:string" minOccurs="0" />
              </xsd:sequence>
              <xsd:attribute name="name" use="required" type="xsd:string" />
              <xsd:attribute name="type" type="xsd:string" />
              <xsd:attribute name="mimetype" type="xsd:string" />
              <xsd:attribute ref="xml:space" />
            </xsd:complexType>
          </xsd:element>
          <xsd:element name="assembly">
            <xsd:complexType>
              <xsd:attribute name="alias" type="xsd:string" />
              <xsd:attribute name="name" type="xsd:string" />
            </xsd:complexType>
          </xsd:element>
          <xsd:element name="data">
            <xsd:complexType>
              <xsd:sequence>
                <xsd:element name="value" type="xsd:string" minOccurs="0" msdata:Ordinal="1" />
                <xsd:element name="comment" type="xsd:string" minOccurs="0" msdata:Ordinal="2" />
              </xsd:sequence>
              <xsd:attribute name="name" type="xsd:string" use="required" msdata:Ordinal="1" />
              <xsd:attribute name="type" type="xsd:string" msdata:Ordinal="3" />
              <xsd:attribute name="mimetype" type="xsd:string" msdata:Ordinal="4" />
              <xsd:attribute ref="xml:space" />
            </xsd:complexType>
          </xsd:element>
          <xsd:element name="resheader">
            <xsd:complexType>
              <xsd:sequence>
                <xsd:element name="value" type="xsd:string" minOccurs="0" msdata:Ordinal="1" />
              </xsd:sequence>
              <xsd:attribute name="name" type="xsd:string" use="required" />
            </xsd:complexType>
          </xsd:element>
        </xsd:choice>
      </xsd:complexType>
    </xsd:element>
  </xsd:schema>
  <resheader name="resmimetype">
    <value>text/microsoft-resx</value>
  </resheader>
  <resheader name="version">
    <value>2.0</value>
  </resheader>
  <resheader name="reader">
    <value>System.Resources.ResXResourceReader, System.Windows.Forms, Version=4.0.0.0, Culture=neutral, PublicKeyToken=b77a5c561934e089</value>
  </resheader>
  <resheader name="writer">
    <value>System.Resources.ResXResourceWriter, System.Windows.Forms, Version=4.0.0.0, Culture=neutral, PublicKeyToken=b77a5c561934e089</value>
  </resheader>
  <data name="ReviewSQLQueriesForSecurityVulnerabilitiesDescription" xml:space="preserve">
    <value>SQL queries that directly use user input can be vulnerable to SQL injection attacks. Review this SQL query for potential vulnerabilities, and consider using a parameterized SQL query.</value>
  </data>
  <data name="ReviewSQLQueriesForSecurityVulnerabilitiesMessageNoNonLiterals" xml:space="preserve">
    <value>Review if the query string passed to '{0}' in '{1}', accepts any user input</value>
  </data>
  <data name="ReviewSQLQueriesForSecurityVulnerabilitiesTitle" xml:space="preserve">
    <value>Review SQL queries for security vulnerabilities</value>
  </data>
  <data name="DoNotCallToImmutableCollectionOnAnImmutableCollectionValueTitle" xml:space="preserve">
    <value>Do not call ToImmutableCollection on an ImmutableCollection value</value>
  </data>
  <data name="DoNotCallToImmutableCollectionOnAnImmutableCollectionValueMessage" xml:space="preserve">
    <value>Do not call {0} on an {1} value</value>
  </data>
  <data name="CategoryReliability" xml:space="preserve">
    <value>Reliability</value>
  </data>
  <data name="RemoveRedundantCall" xml:space="preserve">
    <value>Remove redundant call</value>
  </data>
  <data name="PInvokesShouldNotBeVisibleTitle" xml:space="preserve">
    <value>P/Invokes should not be visible</value>
  </data>
  <data name="PInvokesShouldNotBeVisibleDescription" xml:space="preserve">
    <value>A public or protected method in a public type has the System.Runtime.InteropServices.DllImportAttribute attribute (also implemented by the Declare keyword in Visual Basic). Such methods should not be exposed.</value>
  </data>
  <data name="PInvokesShouldNotBeVisibleMessage" xml:space="preserve">
    <value>P/Invoke method '{0}' should not be visible</value>
  </data>
  <data name="PInvokeDeclarationsShouldBePortableTitle" xml:space="preserve">
    <value>PInvoke declarations should be portable</value>
  </data>
  <data name="PInvokeDeclarationsShouldBePortableDescription" xml:space="preserve">
    <value>This rule evaluates the size of each parameter and the return value of a P/Invoke, and verifies that the size of the parameter is correct when marshaled to unmanaged code on 32-bit and 64-bit operating systems.</value>
  </data>
  <data name="PInvokeDeclarationsShouldBePortableMessageParameter" xml:space="preserve">
    <value>As it is declared in your code, parameter {0} of P/Invoke {1} will be {2} bytes wide on {3} platforms. This is not correct, as the actual native declaration of this API indicates it should be {4} bytes wide on {3} platforms. Consult the MSDN Platform SDK documentation for help determining what data type should be used instead of {5}.</value>
  </data>
  <data name="PInvokeDeclarationsShouldBePortableMessageReturn" xml:space="preserve">
    <value>As it is declared in your code, the return type of P/Invoke {0} will be {1} bytes wide on {2} platforms. This is not correct, as the actual native declaration of this API indicates it should be {3} bytes wide on {2} platforms. Consult the MSDN Platform SDK documentation for help determining what data type should be used instead of {4}.</value>
  </data>
  <data name="SpecifyMarshalingForPInvokeStringArgumentsTitle" xml:space="preserve">
    <value>Specify marshaling for P/Invoke string arguments</value>
  </data>
  <data name="SpecifyMarshalingForPInvokeStringArgumentsDescription" xml:space="preserve">
    <value>A platform invoke member allows partially trusted callers, has a string parameter, and does not explicitly marshal the string. This can cause a potential security vulnerability.</value>
  </data>
  <data name="SpecifyMarshalingForPInvokeStringArgumentsMessageParameter" xml:space="preserve">
    <value>To reduce security risk, marshal parameter {0} as Unicode, by setting DllImport.CharSet to CharSet.Unicode, or by explicitly marshaling the parameter as UnmanagedType.LPWStr. If you need to marshal this string as ANSI or system-dependent, set BestFitMapping=false; for added security, also set ThrowOnUnmappableChar=true.</value>
  </data>
  <data name="SpecifyMarshalingForPInvokeStringArgumentsMessageField" xml:space="preserve">
    <value>To reduce security risk, marshal field {0} as Unicode, by setting StructLayout.CharSet on {1} to CharSet.Unicode, or by explicitly marshaling the field as UnmanagedType.LPWStr. If you need to marshal this string as ANSI or system-dependent, use the BestFitMapping attribute to turn best-fit mapping off, and for added security, ensure ThrowOnUnmappableChar is on.</value>
  </data>
  <data name="SpecifyMarshalingForPInvokeStringArgumentsMessageParameterImplicitAnsi" xml:space="preserve">
    <value>To reduce security risk, marshal parameter {0} as Unicode, by setting DllImport.CharSet to CharSet.Unicode, or by explicitly marshaling the parameter as UnmanagedType.LPWStr. If you need to marshal this string as ANSI or system-dependent, specify MarshalAs explicitly, and set BestFitMapping=false; for added security, also set ThrowOnUnmappableChar=true.</value>
  </data>
  <data name="SpecifyMarshalingForPInvokeStringArgumentsMessageFieldImplicitAnsi" xml:space="preserve">
    <value>To reduce security risk, marshal field {0} as Unicode, by setting StructLayout.CharSet on {1} to CharSet.Unicode, or by explicitly marshaling the field as UnmanagedType.LPWStr. If you need to marshal this string as ANSI or system-dependent, specify MarshalAs explicitly, use the BestFitMapping attribute to turn best-fit mapping off, and for added security, to turn ThrowOnUnmappableChar on.</value>
  </data>
  <data name="UseManagedEquivalentsOfWin32ApiTitle" xml:space="preserve">
    <value>Use managed equivalents of win32 api</value>
  </data>
  <data name="UseManagedEquivalentsOfWin32ApiDescription" xml:space="preserve">
    <value>An operating system invoke method is defined and a method that has the equivalent functionality is located in the .NET Framework class library.</value>
  </data>
  <data name="UseManagedEquivalentsOfWin32ApiMessage" xml:space="preserve">
    <value>Use managed equivalents of win32 api</value>
  </data>
  <data name="MarkBooleanPInvokeArgumentsWithMarshalAsTitle" xml:space="preserve">
    <value>Mark boolean PInvoke arguments with MarshalAs</value>
  </data>
  <data name="MarkBooleanPInvokeArgumentsWithMarshalAsDescription" xml:space="preserve">
    <value>The Boolean data type has multiple representations in unmanaged code.</value>
  </data>
  <data name="MarkBooleanPInvokeArgumentsWithMarshalAsMessageDefault" xml:space="preserve">
    <value>Add the MarshalAsAttribute to parameter {0} of P/Invoke {1}. If the corresponding unmanaged parameter is a 4-byte Win32 'BOOL', use [MarshalAs(UnmanagedType.Bool)]. For a 1-byte C++ 'bool', use MarshalAs(UnmanagedType.U1).</value>
  </data>
  <data name="MarkBooleanPInvokeArgumentsWithMarshalAsMessageReturn" xml:space="preserve">
    <value>Add the MarshalAsAttribute to the return type of P/Invoke {0}. If the corresponding unmanaged return type is a 4-byte Win32 'BOOL', use MarshalAs(UnmanagedType.Bool). For a 1-byte C++ 'bool', use MarshalAs(UnmanagedType.U1).</value>
  </data>
  <data name="MarkAssembliesWithNeutralResourcesLanguageTitle" xml:space="preserve">
    <value>Mark assemblies with NeutralResourcesLanguageAttribute</value>
  </data>
  <data name="MarkAssembliesWithNeutralResourcesLanguageDescription" xml:space="preserve">
    <value>The NeutralResourcesLanguage attribute informs the ResourceManager of the language that was used to display the resources of a neutral culture for an assembly. This improves lookup performance for the first resource that you load and can reduce your working set.</value>
  </data>
  <data name="MarkAssembliesWithNeutralResourcesLanguageMessage" xml:space="preserve">
    <value>Mark assemblies with NeutralResourcesLanguageAttribute</value>
  </data>
  <data name="UseOrdinalStringComparisonTitle" xml:space="preserve">
    <value>Use ordinal string comparison</value>
  </data>
  <data name="UseOrdinalStringComparisonDescription" xml:space="preserve">
    <value>A string comparison operation that is nonlinguistic does not set the StringComparison parameter to either Ordinal or OrdinalIgnoreCase. By explicitly setting the parameter to either StringComparison.Ordinal or StringComparison.OrdinalIgnoreCase, your code often gains speed, becomes more correct, and becomes more reliable.</value>
  </data>
  <data name="UseOrdinalStringComparisonMessageStringComparison" xml:space="preserve">
    <value>{0} passes '{1}' as the 'StringComparison' parameter to {2}. To perform a non-linguistic comparison, specify 'StringComparison.Ordinal' or 'StringComparison.OrdinalIgnoreCase' instead.</value>
  </data>
  <data name="UseOrdinalStringComparisonMessageStringComparer" xml:space="preserve">
    <value>{0} passes '{1}' as the 'StringComparer' parameter to {2}. To perform a non-linguistic comparison, specify 'StringComparer.Ordinal' or 'StringComparer.OrdinalIgnoreCase' instead.</value>
  </data>
  <data name="DoNotUseCountWhenAnyCanBeUsedDescription" xml:space="preserve">
    <value>For non-empty collections, Count() and LongCount() enumerate the entire sequence, while Any() stops at the first item or the first item that satisfies a condition.</value>
  </data>
  <data name="DoNotUseCountWhenAnyCanBeUsedMessage" xml:space="preserve">
    <value>{0}() is used where Any() could be used instead to improve performance</value>
  </data>
  <data name="DoNotUseCountWhenAnyCanBeUsedTitle" xml:space="preserve">
    <value>Do not use Count() or LongCount() when Any() can be used</value>
  </data>
  <data name="DoNotUseTimersThatPreventPowerStateChangesTitle" xml:space="preserve">
    <value>Do not use timers that prevent power state changes</value>
  </data>
  <data name="DoNotUseTimersThatPreventPowerStateChangesDescription" xml:space="preserve">
    <value>Higher-frequency periodic activity will keep the CPU busy and interfere with power-saving idle timers that turn off the display and hard disks.</value>
  </data>
  <data name="DoNotUseTimersThatPreventPowerStateChangesMessage" xml:space="preserve">
    <value>Do not use timers that prevent power state changes</value>
  </data>
  <data name="AvoidUnsealedAttributesTitle" xml:space="preserve">
    <value>Avoid unsealed attributes</value>
  </data>
  <data name="AvoidUnsealedAttributesDescription" xml:space="preserve">
    <value>The .NET Framework class library provides methods for retrieving custom attributes. By default, these methods search the attribute inheritance hierarchy. Sealing the attribute eliminates the search through the inheritance hierarchy and can improve performance.</value>
  </data>
  <data name="AvoidUnsealedAttributesMessage" xml:space="preserve">
    <value>Avoid unsealed attributes</value>
  </data>
  <data name="TestForEmptyStringsUsingStringLengthTitle" xml:space="preserve">
    <value>Test for empty strings using string length</value>
  </data>
  <data name="TestForEmptyStringsUsingStringLengthDescription" xml:space="preserve">
    <value>Comparing strings by using the String.Length property or the String.IsNullOrEmpty method is significantly faster than using Equals.</value>
  </data>
  <data name="TestForEmptyStringsUsingStringLengthMessage" xml:space="preserve">
    <value>Test for empty strings using 'string.Length' property or 'string.IsNullOrEmpty' method instead of an Equality check</value>
  </data>
  <data name="DoNotLockOnObjectsWithWeakIdentityTitle" xml:space="preserve">
    <value>Do not lock on objects with weak identity</value>
  </data>
  <data name="DoNotLockOnObjectsWithWeakIdentityDescription" xml:space="preserve">
    <value>An object is said to have a weak identity when it can be directly accessed across application domain boundaries. A thread that tries to acquire a lock on an object that has a weak identity can be blocked by a second thread in a different application domain that has a lock on the same object.</value>
  </data>
  <data name="DoNotLockOnObjectsWithWeakIdentityMessage" xml:space="preserve">
    <value>Do not lock on objects with weak identity</value>
  </data>
  <data name="DoNotCatchCorruptedStateExceptionsInGeneralHandlersTitle" xml:space="preserve">
    <value>Do not catch corrupted state exceptions in general handlers.</value>
  </data>
  <data name="DoNotCatchCorruptedStateExceptionsInGeneralHandlersDescription" xml:space="preserve">
    <value>Do not author general catch handlers in code that receives corrupted state exceptions.</value>
  </data>
  <data name="DoNotCatchCorruptedStateExceptionsInGeneralHandlersMessage" xml:space="preserve">
    <value>Do not catch corrupted state exceptions in general handlers.</value>
  </data>
  <data name="RethrowToPreserveStackDetailsTitle" xml:space="preserve">
    <value>Rethrow to preserve stack details</value>
  </data>
  <data name="RethrowToPreserveStackDetailsDescription" xml:space="preserve">
    <value>An exception is rethrown and the exception is explicitly specified in the throw statement. If an exception is rethrown by specifying the exception in the throw statement, the list of method calls between the original method that threw the exception and the current method is lost.</value>
  </data>
  <data name="RethrowToPreserveStackDetailsMessage" xml:space="preserve">
    <value>Rethrow to preserve stack details</value>
  </data>
  <data name="DoNotRaiseReservedExceptionTypesTitle" xml:space="preserve">
    <value>Do not raise reserved exception types</value>
  </data>
  <data name="DoNotRaiseReservedExceptionTypesDescription" xml:space="preserve">
    <value>An exception of type that is not sufficiently specific or reserved by the runtime should never be raised by user code. This makes the original error difficult to detect and debug. If this exception instance might be thrown, use a different exception type.</value>
  </data>
  <data name="DoNotRaiseReservedExceptionTypesMessageTooGeneric" xml:space="preserve">
    <value>Exception type {0} is not sufficiently specific</value>
  </data>
  <data name="DoNotRaiseReservedExceptionTypesMessageReserved" xml:space="preserve">
    <value>Exception type {0} is reserved by the runtime</value>
  </data>
  <data name="InitializeValueTypeStaticFieldsInlineTitle" xml:space="preserve">
    <value>Initialize value type static fields inline</value>
  </data>
  <data name="InitializeReferenceTypeStaticFieldsInlineTitle" xml:space="preserve">
    <value>Initialize reference type static fields inline</value>
  </data>
  <data name="InitializeValueTypeStaticFieldsInlineDescription" xml:space="preserve">
    <value>A value type declares an explicit static constructor. To fix a violation of this rule, initialize all static data when it is declared and remove the static constructor.</value>
  </data>
  <data name="InitializeReferenceTypeStaticFieldsInlineDescription" xml:space="preserve">
    <value>A reference type declares an explicit static constructor. To fix a violation of this rule, initialize all static data when it is declared and remove the static constructor.</value>
  </data>
  <data name="InitializeStaticFieldsInlineMessage" xml:space="preserve">
    <value>Initialize all static fields in '{0}' when those fields are declared and remove the explicit static constructor</value>
  </data>
  <data name="DoNotCallOverridableMethodsInConstructorsTitle" xml:space="preserve">
    <value>Do not call overridable methods in constructors</value>
  </data>
  <data name="DoNotCallOverridableMethodsInConstructorsDescription" xml:space="preserve">
    <value>When a constructor calls a virtual method, the constructor for the instance that invokes the method may not have executed.</value>
  </data>
  <data name="DoNotCallOverridableMethodsInConstructorsMessage" xml:space="preserve">
    <value>Do not call overridable methods in constructors</value>
  </data>
  <data name="DisposableTypesShouldDeclareFinalizerTitle" xml:space="preserve">
    <value>Disposable types should declare finalizer</value>
  </data>
  <data name="DisposableTypesShouldDeclareFinalizerDescription" xml:space="preserve">
    <value>A type that implements System.IDisposable and has fields that suggest the use of unmanaged resources does not implement a finalizer, as described by Object.Finalize.</value>
  </data>
  <data name="DisposableTypesShouldDeclareFinalizerMessage" xml:space="preserve">
    <value>Disposable types should declare finalizer</value>
  </data>
  <data name="FinalizersShouldCallBaseClassFinalizerTitle" xml:space="preserve">
    <value>Finalizers should call base class finalizer</value>
  </data>
  <data name="FinalizersShouldCallBaseClassFinalizerDescription" xml:space="preserve">
    <value>Finalization must be propagated through the inheritance hierarchy. To guarantee this, types must call their base class Finalize method in their own Finalize method.</value>
  </data>
  <data name="FinalizersShouldCallBaseClassFinalizerMessage" xml:space="preserve">
    <value>Finalizers should call base class finalizer</value>
  </data>
  <data name="ProvideCorrectArgumentsToFormattingMethodsTitle" xml:space="preserve">
    <value>Provide correct arguments to formatting methods</value>
  </data>
  <data name="ProvideCorrectArgumentsToFormattingMethodsDescription" xml:space="preserve">
    <value>The format argument that is passed to System.String.Format does not contain a format item that corresponds to each object argument, or vice versa.</value>
  </data>
  <data name="ProvideCorrectArgumentsToFormattingMethodsMessage" xml:space="preserve">
    <value>Provide correct arguments to formatting methods</value>
  </data>
  <data name="TestForNaNCorrectlyTitle" xml:space="preserve">
    <value>Test for NaN correctly</value>
  </data>
  <data name="TestForNaNCorrectlyDescription" xml:space="preserve">
    <value>This expression tests a value against Single.Nan or Double.Nan. Use Single.IsNan(Single) or Double.IsNan(Double) to test the value.</value>
  </data>
  <data name="TestForNaNCorrectlyMessage" xml:space="preserve">
    <value>Test for NaN correctly</value>
  </data>
  <data name="AttributeStringLiteralsShouldParseCorrectlyTitle" xml:space="preserve">
    <value>Attribute string literals should parse correctly</value>
  </data>
  <data name="AttributeStringLiteralsShouldParseCorrectlyDescription" xml:space="preserve">
    <value>The string literal parameter of an attribute does not parse correctly for a URL, a GUID, or a version.</value>
  </data>
  <data name="AttributeStringLiteralsShouldParseCorrectlyMessageDefault" xml:space="preserve">
    <value>In the constructor of '{0}', change the value of argument '{1}', which is currently "{2}", to something that can be correctly parsed as '{3}'</value>
  </data>
  <data name="AttributeStringLiteralsShouldParseCorrectlyMessageEmpty" xml:space="preserve">
    <value>In the constructor of '{0}', change the value of argument '{1}', which is currently an empty string (""), to something that can be correctly parsed as '{2}'</value>
  </data>
  <data name="AvoidZeroLengthArrayAllocationsTitle" xml:space="preserve">
    <value>Avoid zero-length array allocations</value>
  </data>
  <data name="AvoidZeroLengthArrayAllocationsMessage" xml:space="preserve">
    <value>Avoid unnecessary zero-length array allocations.  Use {0} instead.</value>
  </data>
  <data name="DoNotUseEnumerableMethodsOnIndexableCollectionsInsteadUseTheCollectionDirectlyTitle" xml:space="preserve">
    <value>Do not use Enumerable methods on indexable collections</value>
  </data>
  <data name="DoNotUseEnumerableMethodsOnIndexableCollectionsInsteadUseTheCollectionDirectlyDescription" xml:space="preserve">
    <value>This collection is directly indexable. Going through LINQ here causes unnecessary allocations and CPU work.</value>
  </data>
  <data name="DoNotUseEnumerableMethodsOnIndexableCollectionsInsteadUseTheCollectionDirectlyMessage" xml:space="preserve">
    <value>Do not use Enumerable methods on indexable collections. Instead use the collection directly.</value>
  </data>
  <data name="SpecifyCultureInfoTitle" xml:space="preserve">
    <value>Specify CultureInfo</value>
  </data>
  <data name="SpecifyCultureInfoDescription" xml:space="preserve">
    <value>A method or constructor calls a member that has an overload that accepts a System.Globalization.CultureInfo parameter, and the method or constructor does not call the overload that takes the CultureInfo parameter. When a CultureInfo or System.IFormatProvider object is not supplied, the default value that is supplied by the overloaded member might not have the effect that you want in all locales. If the result will be displayed to the user, specify 'CultureInfo.CurrentCulture' as the 'CultureInfo' parameter. Otherwise, if the result will be stored and accessed by software, such as when it is persisted to disk or to a database, specify 'CultureInfo.InvariantCulture'.</value>
  </data>
  <data name="SpecifyCultureInfoMessage" xml:space="preserve">
    <value>The behavior of '{0}' could vary based on the current user's locale settings. Replace this call in '{1}' with a call to '{2}'.</value>
  </data>
  <data name="SpecifyIFormatProviderTitle" xml:space="preserve">
    <value>Specify IFormatProvider</value>
  </data>
  <data name="SpecifyIFormatProviderDescription" xml:space="preserve">
    <value>A method or constructor calls one or more members that have overloads that accept a System.IFormatProvider parameter, and the method or constructor does not call the overload that takes the IFormatProvider parameter. When a System.Globalization.CultureInfo or IFormatProvider object is not supplied, the default value that is supplied by the overloaded member might not have the effect that you want in all locales. If the result will be based on the input from/output displayed to the user, specify 'CultureInfo.CurrentCulture' as the 'IFormatProvider'. Otherwise, if the result will be stored and accessed by software, such as when it is loaded from disk/database and when it is persisted to disk/database, specify 'CultureInfo.InvariantCulture'.</value>
  </data>
  <data name="SpecifyIFormatProviderMessageIFormatProviderAlternateString" xml:space="preserve">
    <value>The behavior of '{0}' could vary based on the current user's locale settings. Replace this call in '{1}' with a call to '{2}'.</value>
  </data>
  <data name="SpecifyIFormatProviderMessageIFormatProviderAlternate" xml:space="preserve">
    <value>The behavior of '{0}' could vary based on the current user's locale settings. Replace this call in '{1}' with a call to '{2}'.</value>
  </data>
  <data name="SpecifyIFormatProviderMessageUICultureString" xml:space="preserve">
    <value>'{0}' passes '{1}' as the 'IFormatProvider' parameter to '{2}'. This property returns a culture that is inappropriate for formatting methods.</value>
  </data>
  <data name="SpecifyIFormatProviderMessageUICulture" xml:space="preserve">
    <value>'{0}' passes '{1}' as the 'IFormatProvider' parameter to '{2}'. This property returns a culture that is inappropriate for formatting methods.</value>
  </data>
  <data name="SpecifyStringComparisonCA1307Title" xml:space="preserve">
    <value>Specify StringComparison for clarity</value>
  </data>
  <data name="SpecifyStringComparisonCA1307Description" xml:space="preserve">
    <value>A string comparison operation uses a method overload that does not set a StringComparison parameter. It is recommended to use the overload with StringComparison parameter for clarity of intent. If the result will be displayed to the user, such as when sorting a list of items for display in a list box, specify 'StringComparison.CurrentCulture' or 'StringComparison.CurrentCultureIgnoreCase' as the 'StringComparison' parameter. If comparing case-insensitive identifiers, such as file paths, environment variables, or registry keys and values, specify 'StringComparison.OrdinalIgnoreCase'. Otherwise, if comparing case-sensitive identifiers, specify 'StringComparison.Ordinal'.</value>
  </data>
  <data name="SpecifyStringComparisonCA1307Message" xml:space="preserve">
    <value>'{0}' has a method overload that takes a 'StringComparison' parameter. Replace this call in '{1}' with a call to '{2}' for clarity of intent.</value>
  </data>
  <data name="SpecifyStringComparisonCA1310Title" xml:space="preserve">
    <value>Specify StringComparison for correctness</value>
  </data>
  <data name="SpecifyStringComparisonCA1310Description" xml:space="preserve">
    <value>A string comparison operation uses a method overload that does not set a StringComparison parameter, hence its behavior could vary based on the current user's locale settings. It is strongly recommended to use the overload with StringComparison parameter for correctness and clarity of intent. If the result will be displayed to the user, such as when sorting a list of items for display in a list box, specify 'StringComparison.CurrentCulture' or 'StringComparison.CurrentCultureIgnoreCase' as the 'StringComparison' parameter. If comparing case-insensitive identifiers, such as file paths, environment variables, or registry keys and values, specify 'StringComparison.OrdinalIgnoreCase'. Otherwise, if comparing case-sensitive identifiers, specify 'StringComparison.Ordinal'.</value>
  </data>
  <data name="SpecifyStringComparisonCA1310Message" xml:space="preserve">
    <value>The behavior of '{0}' could vary based on the current user's locale settings. Replace this call in '{1}' with a call to '{2}'.</value>
  </data>
  <data name="NormalizeStringsToUppercaseTitle" xml:space="preserve">
    <value>Normalize strings to uppercase</value>
  </data>
  <data name="NormalizeStringsToUppercaseDescription" xml:space="preserve">
    <value>Strings should be normalized to uppercase. A small group of characters cannot make a round trip when they are converted to lowercase. To make a round trip means to convert the characters from one locale to another locale that represents character data differently, and then to accurately retrieve the original characters from the converted characters.</value>
  </data>
  <data name="NormalizeStringsToUppercaseMessageToUpper" xml:space="preserve">
    <value>In method '{0}', replace the call to '{1}' with '{2}'</value>
  </data>
  <data name="CallGCSuppressFinalizeCorrectlyTitle" xml:space="preserve">
    <value>Dispose methods should call SuppressFinalize</value>
  </data>
  <data name="CallGCSuppressFinalizeCorrectlyDescription" xml:space="preserve">
    <value>A method that is an implementation of Dispose does not call GC.SuppressFinalize; or a method that is not an implementation of Dispose calls GC.SuppressFinalize; or a method calls GC.SuppressFinalize and passes something other than this (Me in Visual Basic).</value>
  </data>
  <data name="CallGCSuppressFinalizeCorrectlyMessageNotCalledWithFinalizer" xml:space="preserve">
    <value>Change {0} to call {1}. This will prevent unnecessary finalization of the object once it has been disposed and it has fallen out of scope.</value>
  </data>
  <data name="CallGCSuppressFinalizeCorrectlyMessageNotCalled" xml:space="preserve">
    <value>Change {0} to call {1}. This will prevent derived types that introduce a finalizer from needing to re-implement 'IDisposable' to call it.</value>
  </data>
  <data name="CallGCSuppressFinalizeCorrectlyMessageNotPassedThis" xml:space="preserve">
    <value>{0} calls {1} on something other than itself. Change the call site to pass 'this' ('Me' in Visual Basic) instead.</value>
  </data>
  <data name="CallGCSuppressFinalizeCorrectlyMessageOutsideDispose" xml:space="preserve">
    <value>{0} calls {1}, a method that is typically only called within an implementation of 'IDisposable.Dispose'. Refer to the IDisposable pattern for more information.</value>
  </data>
  <data name="InstantiateArgumentExceptionsCorrectlyTitle" xml:space="preserve">
    <value>Instantiate argument exceptions correctly</value>
  </data>
  <data name="InstantiateArgumentExceptionsCorrectlyDescription" xml:space="preserve">
    <value>A call is made to the default (parameterless) constructor of an exception type that is or derives from ArgumentException, or an incorrect string argument is passed to a parameterized constructor of an exception type that is or derives from ArgumentException.</value>
  </data>
  <data name="InstantiateArgumentExceptionsCorrectlyMessageNoArguments" xml:space="preserve">
    <value>Call the {0} constructor that contains a message and/or paramName parameter</value>
  </data>
  <data name="InstantiateArgumentExceptionsCorrectlyMessageIncorrectMessage" xml:space="preserve">
    <value>Method {0} passes parameter name '{1}' as the {2} argument to a {3} constructor. Replace this argument with a descriptive message and pass the parameter name in the correct position.</value>
  </data>
  <data name="InstantiateArgumentExceptionsCorrectlyMessageIncorrectParameterName" xml:space="preserve">
    <value>Method {0} passes '{1}' as the {2} argument to a {3} constructor. Replace this argument with one of the method's parameter names. Note that the provided parameter name should have the exact casing as declared on the method.</value>
  </data>
  <data name="UseArrayEmpty" xml:space="preserve">
    <value>Use Array.Empty</value>
  </data>
  <data name="UseIndexer" xml:space="preserve">
    <value>Use indexer</value>
  </data>
  <data name="DisposableFieldsShouldBeDisposedDescription" xml:space="preserve">
    <value>A type that implements System.IDisposable declares fields that are of types that also implement IDisposable. The Dispose method of the field is not called by the Dispose method of the declaring type. To fix a violation of this rule, call Dispose on fields that are of types that implement IDisposable if you are responsible for allocating and releasing the unmanaged resources held by the field.</value>
  </data>
  <data name="DisposableFieldsShouldBeDisposedMessage" xml:space="preserve">
    <value>'{0}' contains field '{1}' that is of IDisposable type '{2}', but it is never disposed. Change the Dispose method on '{0}' to call Close or Dispose on this field.</value>
  </data>
  <data name="DisposableFieldsShouldBeDisposedTitle" xml:space="preserve">
    <value>Disposable fields should be disposed</value>
  </data>
  <data name="DisposeMethodsShouldCallBaseClassDisposeDescription" xml:space="preserve">
    <value>A type that implements System.IDisposable inherits from a type that also implements IDisposable. The Dispose method of the inheriting type does not call the Dispose method of the parent type. To fix a violation of this rule, call base.Dispose in your Dispose method.</value>
  </data>
  <data name="DisposeMethodsShouldCallBaseClassDisposeMessage" xml:space="preserve">
    <value>Ensure that method '{0}' calls '{1}' in all possible control flow paths</value>
  </data>
  <data name="DisposeMethodsShouldCallBaseClassDisposeTitle" xml:space="preserve">
    <value>Dispose methods should call base class dispose</value>
  </data>
  <data name="DisposeObjectsBeforeLosingScopeDescription" xml:space="preserve">
    <value>If a disposable object is not explicitly disposed before all references to it are out of scope, the object will be disposed at some indeterminate time when the garbage collector runs the finalizer of the object. Because an exceptional event might occur that will prevent the finalizer of the object from running, the object should be explicitly disposed instead.</value>
  </data>
  <data name="DisposeObjectsBeforeLosingScopeNotDisposedMessage" xml:space="preserve">
    <value>Call System.IDisposable.Dispose on object created by '{0}' before all references to it are out of scope</value>
  </data>
  <data name="DisposeObjectsBeforeLosingScopeMayBeDisposedMessage" xml:space="preserve">
    <value>Use recommended dispose pattern to ensure that object created by '{0}' is disposed on all paths. If possible, wrap the creation within a 'using' statement or a 'using' declaration. Otherwise, use a try-finally pattern, with a dedicated local variable declared before the try region and an unconditional Dispose invocation on non-null value in the 'finally' region, say 'x?.Dispose()'. If the object is explicitly disposed within the try region or the dispose ownership is transfered to another object or method, assign 'null' to the local variable just after such an operation to prevent double dispose in 'finally'.</value>
  </data>
  <data name="DisposeObjectsBeforeLosingScopeNotDisposedOnExceptionPathsMessage" xml:space="preserve">
    <value>Object created by '{0}' is not disposed along all exception paths. Call System.IDisposable.Dispose on the object before all references to it are out of scope.</value>
  </data>
  <data name="DisposeObjectsBeforeLosingScopeMayBeDisposedOnExceptionPathsMessage" xml:space="preserve">
    <value>Use recommended dispose pattern to ensure that object created by '{0}' is disposed on all exception paths. If possible, wrap the creation within a 'using' statement or a 'using' declaration. Otherwise, use a try-finally pattern, with a dedicated local variable declared before the try region and an unconditional Dispose invocation on non-null value in the 'finally' region, say 'x?.Dispose()'. If the object is explicitly disposed within the try region or the dispose ownership is transfered to another object or method, assign 'null' to the local variable just after such an operation to prevent double dispose in 'finally'.</value>
  </data>
  <data name="DisposeObjectsBeforeLosingScopeTitle" xml:space="preserve">
    <value>Dispose objects before losing scope</value>
  </data>
  <data name="DoNotPassLiteralsAsLocalizedParametersDescription" xml:space="preserve">
    <value>A method passes a string literal as a parameter to a constructor or method in the .NET Framework class library and that string should be localizable. To fix a violation of this rule, replace the string literal with a string retrieved through an instance of the ResourceManager class.</value>
  </data>
  <data name="DoNotPassLiteralsAsLocalizedParametersMessage" xml:space="preserve">
    <value>Method '{0}' passes a literal string as parameter '{1}' of a call to '{2}'. Retrieve the following string(s) from a resource table instead: "{3}".</value>
  </data>
  <data name="DoNotPassLiteralsAsLocalizedParametersTitle" xml:space="preserve">
    <value>Do not pass literals as localized parameters</value>
  </data>
  <data name="AddNonSerializedAttributeCodeActionTitle" xml:space="preserve">
    <value>Add the 'NonSerialized' attribute to this field.</value>
  </data>
  <data name="AddSerializableAttributeCodeActionTitle" xml:space="preserve">
    <value>Add Serializable attribute</value>
  </data>
  <data name="ImplementSerializationConstructorsCodeActionTitle" xml:space="preserve">
    <value>Implement Serialization constructor</value>
  </data>
  <data name="ImplementSerializationConstructorsDescription" xml:space="preserve">
    <value>To fix a violation of this rule, implement the serialization constructor. For a sealed class, make the constructor private; otherwise, make it protected.</value>
  </data>
  <data name="ImplementSerializationConstructorsMessageCreateMagicConstructor" xml:space="preserve">
    <value>Add a constructor to {0} with the following signature: 'protected {0}(SerializationInfo info, StreamingContext context)'.</value>
  </data>
  <data name="ImplementSerializationConstructorsMessageMakeSealedMagicConstructorPrivate" xml:space="preserve">
    <value>Declare the serialization constructor of {0}, a sealed type, as private.</value>
  </data>
  <data name="ImplementSerializationConstructorsMessageMakeUnsealedMagicConstructorFamily" xml:space="preserve">
    <value>Declare the serialization constructor of {0}, an unsealed type, as protected.</value>
  </data>
  <data name="ImplementSerializationConstructorsTitle" xml:space="preserve">
    <value>Implement serialization constructors</value>
  </data>
  <data name="MarkAllNonSerializableFieldsDescription" xml:space="preserve">
    <value>An instance field of a type that is not serializable is declared in a type that is serializable.</value>
  </data>
  <data name="MarkAllNonSerializableFieldsMessage" xml:space="preserve">
    <value>Field {0} is a member of type {1} which is serializable but is of type {2} which is not serializable</value>
  </data>
  <data name="MarkAllNonSerializableFieldsTitle" xml:space="preserve">
    <value>Mark all non-serializable fields</value>
  </data>
  <data name="MarkISerializableTypesWithSerializableDescription" xml:space="preserve">
    <value>To be recognized by the common language runtime as serializable, types must be marked by using the SerializableAttribute attribute even when the type uses a custom serialization routine through implementation of the ISerializable interface.</value>
  </data>
  <data name="MarkISerializableTypesWithSerializableMessage" xml:space="preserve">
    <value>Add [Serializable] to {0} as this type implements ISerializable</value>
  </data>
  <data name="MarkISerializableTypesWithSerializableTitle" xml:space="preserve">
    <value>Mark ISerializable types with serializable</value>
  </data>
  <data name="ImplementISerializableCorrectlyDescription" xml:space="preserve">
    <value>To fix a violation of this rule, make the GetObjectData method visible and overridable, and make sure that all instance fields are included in the serialization process or explicitly marked by using the NonSerializedAttribute attribute.</value>
  </data>
  <data name="ImplementISerializableCorrectlyMessageDefault" xml:space="preserve">
    <value>Add an implementation of GetObjectData to type {0}</value>
  </data>
  <data name="ImplementISerializableCorrectlyMessageMakeOverridable" xml:space="preserve">
    <value>Make {0}.GetObjectData virtual and overridable</value>
  </data>
  <data name="ImplementISerializableCorrectlyMessageMakeVisible" xml:space="preserve">
    <value>Increase the accessibility of {0}.GetObjectData so that it is visible to derived types</value>
  </data>
  <data name="ImplementISerializableCorrectlyTitle" xml:space="preserve">
    <value>Implement ISerializable correctly</value>
  </data>
  <data name="ImplementSerializationMethodsCorrectlyDescription" xml:space="preserve">
    <value>A method that handles a serialization event does not have the correct signature, return type, or visibility.</value>
  </data>
  <data name="ImplementSerializationMethodsCorrectlyMessageGeneric" xml:space="preserve">
    <value>Because {0} is marked with OnSerializing, OnSerialized, OnDeserializing, or OnDeserialized, change its signature so that it is no longer generic</value>
  </data>
  <data name="ImplementSerializationMethodsCorrectlyMessageParameters" xml:space="preserve">
    <value>Because {0} is marked with OnSerializing, OnSerialized, OnDeserializing, or OnDeserialized, change its signature so that it takes a single parameter of type 'System.Runtime.Serialization.StreamingContext'</value>
  </data>
  <data name="ImplementSerializationMethodsCorrectlyMessageReturnType" xml:space="preserve">
    <value>Because {0} is marked with OnSerializing, OnSerialized, OnDeserializing, or OnDeserialized, change its return type from {1} to void (Sub in Visual Basic)</value>
  </data>
  <data name="ImplementSerializationMethodsCorrectlyMessageStatic" xml:space="preserve">
    <value>Because {0} is marked with OnSerializing, OnSerialized, OnDeserializing, or OnDeserialized, change it from static (Shared in Visual Basic) to an instance method</value>
  </data>
  <data name="ImplementSerializationMethodsCorrectlyMessageVisibility" xml:space="preserve">
    <value>Because {0} is marked with OnSerializing, OnSerialized, OnDeserializing, or OnDeserialized, change its accessibility to private</value>
  </data>
  <data name="ImplementSerializationMethodsCorrectlyTitle" xml:space="preserve">
    <value>Implement serialization methods correctly</value>
  </data>
  <data name="ProvideDeserializationMethodsForOptionalFieldsDescription" xml:space="preserve">
    <value>A type has a field that is marked by using the System.Runtime.Serialization.OptionalFieldAttribute attribute, and the type does not provide deserialization event handling methods.</value>
  </data>
  <data name="ProvideDeserializationMethodsForOptionalFieldsMessageOnDeserialized" xml:space="preserve">
    <value>Add a 'private void OnDeserialized(StreamingContext)' method to type {0} and attribute it with the System.Runtime.Serialization.OnDeserializedAttribute</value>
  </data>
  <data name="ProvideDeserializationMethodsForOptionalFieldsMessageOnDeserializing" xml:space="preserve">
    <value>Add a 'private void OnDeserializing(StreamingContext)' method to type {0} and attribute it with the System.Runtime.Serialization.OnDeserializingAttribute</value>
  </data>
  <data name="ProvideDeserializationMethodsForOptionalFieldsTitle" xml:space="preserve">
    <value>Provide deserialization methods for optional fields</value>
  </data>
  <data name="ReviewCodeForSqlInjectionVulnerabilitiesMessage" xml:space="preserve">
    <value>Potential SQL injection vulnerability was found where '{0}' in method '{1}' may be tainted by user-controlled data from '{2}' in method '{3}'.</value>
  </data>
  <data name="ReviewCodeForSqlInjectionVulnerabilitiesTitle" xml:space="preserve">
    <value>Review code for SQL injection vulnerabilities</value>
  </data>
  <data name="BinaryFormatterDeserializeMaybeWithoutBinderSetMessage" xml:space="preserve">
    <value>The method '{0}' is insecure when deserializing untrusted data without a SerializationBinder to restrict the type of objects in the deserialized object graph.</value>
  </data>
  <data name="BinaryFormatterDeserializeMaybeWithoutBinderSetTitle" xml:space="preserve">
    <value>Ensure BinaryFormatter.Binder is set before calling BinaryFormatter.Deserialize</value>
  </data>
  <data name="BinaryFormatterDeserializeWithoutBinderSetMessage" xml:space="preserve">
    <value>The method '{0}' is insecure when deserializing untrusted data without a SerializationBinder to restrict the type of objects in the deserialized object graph.</value>
  </data>
  <data name="BinaryFormatterDeserializeWithoutBinderSetTitle" xml:space="preserve">
    <value>Do not call BinaryFormatter.Deserialize without first setting BinaryFormatter.Binder</value>
  </data>
  <data name="BinaryFormatterMethodUsedDescription" xml:space="preserve">
    <value>The method '{0}' is insecure when deserializing untrusted data.  If you need to instead detect BinaryFormatter deserialization without a SerializationBinder set, then disable rule CA2300, and enable rules CA2301 and CA2302.</value>
  </data>
  <data name="BinaryFormatterMethodUsedMessage" xml:space="preserve">
    <value>The method '{0}' is insecure when deserializing untrusted data.</value>
  </data>
  <data name="BinaryFormatterMethodUsedTitle" xml:space="preserve">
    <value>Do not use insecure deserializer BinaryFormatter</value>
  </data>
  <data name="LosFormatterMethodUsedMessage" xml:space="preserve">
    <value>The method '{0}' is insecure when deserializing untrusted data.</value>
  </data>
  <data name="LosFormatterMethodUsedTitle" xml:space="preserve">
    <value>Do not use insecure deserializer LosFormatter</value>
  </data>
  <data name="ReviewCodeForDllInjectionVulnerabilitiesMessage" xml:space="preserve">
    <value>Potential DLL injection vulnerability was found where '{0}' in method '{1}' may be tainted by user-controlled data from '{2}' in method '{3}'.</value>
  </data>
  <data name="ReviewCodeForDllInjectionVulnerabilitiesTitle" xml:space="preserve">
    <value>Review code for DLL injection vulnerabilities</value>
  </data>
  <data name="ReviewCodeForInformationDisclosureVulnerabilitiesMessage" xml:space="preserve">
    <value>Potential information disclosure vulnerability was found where '{0}' in method '{1}' may contain unintended information from '{2}' in method '{3}'.</value>
  </data>
  <data name="ReviewCodeForInformationDisclosureVulnerabilitiesTitle" xml:space="preserve">
    <value>Review code for information disclosure vulnerabilities</value>
  </data>
  <data name="ReviewCodeForFilePathInjectionVulnerabilitiesMessage" xml:space="preserve">
    <value>Potential file path injection vulnerability was found where '{0}' in method '{1}' may be tainted by user-controlled data from '{2}' in method '{3}'.</value>
  </data>
  <data name="ReviewCodeForFilePathInjectionVulnerabilitiesTitle" xml:space="preserve">
    <value>Review code for file path injection vulnerabilities</value>
  </data>
  <data name="ReviewCodeForProcessCommandInjectionVulnerabilitiesMessage" xml:space="preserve">
    <value>Potential process command injection vulnerability was found where '{0}' in method '{1}' may be tainted by user-controlled data from '{2}' in method '{3}'.</value>
  </data>
  <data name="ReviewCodeForProcessCommandInjectionVulnerabilitiesTitle" xml:space="preserve">
    <value>Review code for process command injection vulnerabilities</value>
  </data>
  <data name="ReviewCodeForRegexInjectionVulnerabilitiesMessage" xml:space="preserve">
    <value>Potential regex injection vulnerability was found where '{0}' in method '{1}' may be tainted by user-controlled data from '{2}' in method '{3}'.</value>
  </data>
  <data name="ReviewCodeForRegexInjectionVulnerabilitiesTitle" xml:space="preserve">
    <value>Review code for regex injection vulnerabilities</value>
  </data>
  <data name="NetDataContractSerializerDeserializeMaybeWithoutBinderSetMessage" xml:space="preserve">
    <value>The method '{0}' is insecure when deserializing untrusted data without a SerializationBinder to restrict the type of objects in the deserialized object graph.</value>
  </data>
  <data name="NetDataContractSerializerDeserializeMaybeWithoutBinderSetTitle" xml:space="preserve">
    <value>Ensure NetDataContractSerializer.Binder is set before deserializing</value>
  </data>
  <data name="NetDataContractSerializerDeserializeWithoutBinderSetMessage" xml:space="preserve">
    <value>The method '{0}' is insecure when deserializing untrusted data without a SerializationBinder to restrict the type of objects in the deserialized object graph.</value>
  </data>
  <data name="NetDataContractSerializerDeserializeWithoutBinderSetTitle" xml:space="preserve">
    <value>Do not deserialize without first setting NetDataContractSerializer.Binder</value>
  </data>
  <data name="NetDataContractSerializerMethodUsedDescription" xml:space="preserve">
    <value>The method '{0}' is insecure when deserializing untrusted data.  If you need to instead detect NetDataContractSerializer deserialization without a SerializationBinder set, then disable rule CA2310, and enable rules CA2311 and CA2312.</value>
  </data>
  <data name="NetDataContractSerializerMethodUsedMessage" xml:space="preserve">
    <value>The method '{0}' is insecure when deserializing untrusted data.</value>
  </data>
  <data name="NetDataContractSerializerMethodUsedTitle" xml:space="preserve">
    <value>Do not use insecure deserializer NetDataContractSerializer</value>
  </data>
  <data name="ObjectStateFormatterMethodUsedMessage" xml:space="preserve">
    <value>The method '{0}' is insecure when deserializing untrusted data.</value>
  </data>
  <data name="ObjectStateFormatterMethodUsedTitle" xml:space="preserve">
    <value>Do not use insecure deserializer ObjectStateFormatter</value>
  </data>
  <data name="ReviewCodeForXssVulnerabilitiesMessage" xml:space="preserve">
    <value>Potential cross-site scripting (XSS) vulnerability was found where '{0}' in method '{1}' may be tainted by user-controlled data from '{2}' in method '{3}'.</value>
  </data>
  <data name="ReviewCodeForXssVulnerabilitiesTitle" xml:space="preserve">
    <value>Review code for XSS vulnerabilities</value>
  </data>
  <data name="ReviewCodeForLdapInjectionVulnerabilitiesMessage" xml:space="preserve">
    <value>Potential LDAP injection vulnerability was found where '{0}' in method '{1}' may be tainted by user-controlled data from '{2}' in method '{3}'.</value>
  </data>
  <data name="ReviewCodeForLdapInjectionVulnerabilitiesTitle" xml:space="preserve">
    <value>Review code for LDAP injection vulnerabilities</value>
  </data>
  <data name="JavaScriptSerializerMaybeWithSimpleTypeResolverMessage" xml:space="preserve">
    <value>The method '{0}' is insecure when deserializing untrusted data with a JavaScriptSerializer initialized with a SimpleTypeResolver. Ensure that the JavaScriptSerializer is initialized without a JavaScriptTypeResolver specified, or initialized with a JavaScriptTypeResolver that limits the types of objects in the deserialized object graph.</value>
  </data>
  <data name="JavaScriptSerializerMaybeWithSimpleTypeResolverTitle" xml:space="preserve">
    <value>Ensure JavaScriptSerializer is not initialized with SimpleTypeResolver before deserializing</value>
  </data>
  <data name="JavaScriptSerializerWithSimpleTypeResolverMessage" xml:space="preserve">
    <value>The method '{0}' is insecure when deserializing untrusted data with a JavaScriptSerializer initialized with a SimpleTypeResolver. Initialize JavaScriptSerializer without a JavaScriptTypeResolver specified, or initialize with a JavaScriptTypeResolver that limits the types of objects in the deserialized object graph.</value>
  </data>
  <data name="JavaScriptSerializerWithSimpleTypeResolverTitle" xml:space="preserve">
    <value>Do not deserialize with JavaScriptSerializer using a SimpleTypeResolver</value>
  </data>
  <data name="ReviewCodeForOpenRedirectVulnerabilitiesMessage" xml:space="preserve">
    <value>Potential open redirect vulnerability was found where '{0}' in method '{1}' may be tainted by user-controlled data from '{2}' in method '{3}'.</value>
  </data>
  <data name="ReviewCodeForOpenRedirectVulnerabilitiesTitle" xml:space="preserve">
    <value>Review code for open redirect vulnerabilities</value>
  </data>
  <data name="ReviewCodeForXPathInjectionVulnerabilitiesMessage" xml:space="preserve">
    <value>Potential XPath injection vulnerability was found where '{0}' in method '{1}' may be tainted by user-controlled data from '{2}' in method '{3}'.</value>
  </data>
  <data name="ReviewCodeForXPathInjectionVulnerabilitiesTitle" xml:space="preserve">
    <value>Review code for XPath injection vulnerabilities</value>
  </data>
  <data name="ReviewCodeForXmlInjectionVulnerabilitiesMessage" xml:space="preserve">
    <value>Potential XML injection vulnerability was found where '{0}' in method '{1}' may be tainted by user-controlled data from '{2}' in method '{3}'.</value>
  </data>
  <data name="ReviewCodeForXmlInjectionVulnerabilitiesTitle" xml:space="preserve">
    <value>Review code for XML injection vulnerabilities</value>
  </data>
  <data name="ReviewCodeForXamlInjectionVulnerabilitiesMessage" xml:space="preserve">
    <value>Potential XAML injection vulnerability was found where '{0}' in method '{1}' may be tainted by user-controlled data from '{2}' in method '{3}'.</value>
  </data>
  <data name="ReviewCodeForXamlInjectionVulnerabilitiesTitle" xml:space="preserve">
    <value>Review code for XAML injection vulnerabilities</value>
  </data>
  <data name="JsonNetInsecureSettingsMessage" xml:space="preserve">
    <value>When deserializing untrusted input, allowing arbitrary types to be deserialized is insecure.  When using JsonSerializerSettings, use TypeNameHandling.None, or for values other than None, restrict deserialized types with a SerializationBinder.</value>
  </data>
  <data name="JsonNetInsecureSettingsTitle" xml:space="preserve">
    <value>Do not use insecure JsonSerializerSettings</value>
  </data>
  <data name="JsonNetMaybeInsecureSettingsMessage" xml:space="preserve">
    <value>When deserializing untrusted input, allowing arbitrary types to be deserialized is insecure.  When using JsonSerializerSettings, ensure TypeNameHandling.None is specified, or for values other than None, ensure a SerializationBinder is specified to restrict deserialized types.</value>
  </data>
  <data name="JsonNetMaybeInsecureSettingsTitle" xml:space="preserve">
    <value>Ensure that JsonSerializerSettings are secure</value>
  </data>
  <data name="DoNotDisableUsingServicePointManagerSecurityProtocolsMessage" xml:space="preserve">
    <value>Do not set Switch.System.ServiceModel.DisableUsingServicePointManagerSecurityProtocols to true.  Setting this switch limits Windows Communication Framework (WCF) to using Transport Layer Security (TLS) 1.0, which is insecure and obsolete.</value>
  </data>
  <data name="DoNotDisableUsingServicePointManagerSecurityProtocolsTitle" xml:space="preserve">
    <value>Do not disable ServicePointManagerSecurityProtocols</value>
  </data>
  <data name="JsonNetTypeNameHandlingDescription" xml:space="preserve">
    <value>Deserializing JSON when using a TypeNameHandling value other than None can be insecure.  If you need to instead detect Json.NET deserialization when a SerializationBinder isn't specified, then disable rule CA2326, and enable rules CA2327, CA2328, CA2329, and CA2330.</value>
  </data>
  <data name="JsonNetTypeNameHandlingMessage" xml:space="preserve">
    <value>Deserializing JSON when using a TypeNameHandling value other than None can be insecure.</value>
  </data>
  <data name="JsonNetTypeNameHandlingTitle" xml:space="preserve">
    <value>Do not use TypeNameHandling values other than None</value>
  </data>
  <data name="ApprovedCipherMode" xml:space="preserve">
    <value>Review cipher mode usage with cryptography experts</value>
  </data>
  <data name="ApprovedCipherModeDescription" xml:space="preserve">
    <value>These cipher modes might be vulnerable to attacks. Consider using recommended modes (CBC, CTS).</value>
  </data>
  <data name="ApprovedCipherModeMessage" xml:space="preserve">
    <value>Review the usage of cipher mode '{0}' with cryptography experts. Consider using recommended modes (CBC, CTS).</value>
  </data>
  <data name="DefinitelyInstallRootCert" xml:space="preserve">
    <value>Do Not Add Certificates To Root Store</value>
  </data>
  <data name="DefinitelyInstallRootCertMessage" xml:space="preserve">
    <value>Adding certificates to the operating system's trusted root certificates increases the risk of incorrectly authenticating an illegitimate certificate</value>
  </data>
  <data name="DefinitelyUseSecureCookiesASPNetCore" xml:space="preserve">
    <value>Use Secure Cookies In ASP.Net Core</value>
  </data>
  <data name="DefinitelyUseSecureCookiesASPNetCoreMessage" xml:space="preserve">
    <value>Set CookieOptions.Secure = true when setting a cookie</value>
  </data>
  <data name="DoNotAddSchemaByURL" xml:space="preserve">
    <value>Do Not Add Schema By URL</value>
  </data>
  <data name="DoNotAddSchemaByURLDescription" xml:space="preserve">
    <value>This overload of XmlSchemaCollection.Add method internally enables DTD processing on the XML reader instance used, and uses UrlResolver for resolving external XML entities. The outcome is information disclosure. Content from file system or network shares for the machine processing the XML can be exposed to attacker. In addition, an attacker can use this as a DoS vector.</value>
  </data>
  <data name="DoNotAddSchemaByURLMessage" xml:space="preserve">
    <value>This overload of the Add method is potentially unsafe because it may resolve dangerous external references</value>
  </data>
  <data name="DoNotCallDangerousMethodsInDeserialization" xml:space="preserve">
    <value>Do Not Call Dangerous Methods In Deserialization</value>
  </data>
  <data name="DoNotCallDangerousMethodsInDeserializationDescription" xml:space="preserve">
    <value>Insecure Deserialization is a vulnerability which occurs when untrusted data is used to abuse the logic of an application, inflict a Denial-of-Service (DoS) attack, or even execute arbitrary code upon it being deserialized. It’s frequently possible for malicious users to abuse these deserialization features when the application is deserializing untrusted data which is under their control. Specifically, invoke dangerous methods in the process of deserialization. Successful insecure deserialization attacks could allow an attacker to carry out attacks such as DoS attacks, authentication bypasses, and remote code execution.</value>
  </data>
  <data name="DoNotCallDangerousMethodsInDeserializationMessage" xml:space="preserve">
    <value>When deserializing an instance of class {0}, method {1} can call dangerous method {2}</value>
  </data>
  <data name="DoNotDisableCertificateValidation" xml:space="preserve">
    <value>Do Not Disable Certificate Validation</value>
  </data>
  <data name="DoNotDisableCertificateValidationDescription" xml:space="preserve">
    <value>A certificate can help authenticate the identity of the server. Clients should validate the server certificate to ensure requests are sent to the intended server. If the ServerCertificateValidationCallback always returns 'true', any certificate will pass validation.</value>
  </data>
  <data name="DoNotDisableCertificateValidationMessage" xml:space="preserve">
    <value>The ServerCertificateValidationCallback is set to a function that accepts any server certificate, by always returning true. Ensure that server certificates are validated to verify the identity of the server receiving requests.</value>
  </data>
  <data name="DoNotDisableHTTPHeaderChecking" xml:space="preserve">
    <value>Do Not Disable HTTP Header Checking</value>
  </data>
  <data name="DoNotDisableHTTPHeaderCheckingDescription" xml:space="preserve">
    <value>HTTP header checking enables encoding of the carriage return and newline characters, \r and \n, that are found in response headers. This encoding can help to avoid injection attacks that exploit an application that echoes untrusted data contained by the header.</value>
  </data>
  <data name="DoNotDisableHTTPHeaderCheckingMessage" xml:space="preserve">
    <value>Do not disable HTTP header checking</value>
  </data>
  <data name="DoNotDisableRequestValidation" xml:space="preserve">
    <value>Do Not Disable Request Validation</value>
  </data>
  <data name="DoNotDisableRequestValidationDescription" xml:space="preserve">
    <value>Request validation is a feature in ASP.NET that examines HTTP requests and determines whether they contain potentially dangerous content. This check adds protection from markup or code in the URL query string, cookies, or posted form values that might have been added for malicious purposes. So, it is generally desirable and should be left enabled for defense in depth.</value>
  </data>
  <data name="DoNotDisableRequestValidationMessage" xml:space="preserve">
    <value>{0} has request validation disabled</value>
  </data>
  <data name="DoNotDisableSchUseStrongCrypto" xml:space="preserve">
    <value>Do Not Disable SChannel Use of Strong Crypto</value>
  </data>
  <data name="DoNotDisableSchUseStrongCryptoDescription" xml:space="preserve">
    <value>Starting with the .NET Framework 4.6, the System.Net.ServicePointManager and System.Net.Security.SslStream classes are recommended to use new protocols. The old ones have protocol weaknesses and are not supported. Setting Switch.System.Net.DontEnableSchUseStrongCrypto with true will use the old weak crypto check and opt out of the protocol migration.</value>
  </data>
  <data name="DoNotDisableSchUseStrongCryptoMessage" xml:space="preserve">
    <value>{0} disables TLS 1.2 and enables SSLv3</value>
  </data>
  <data name="DoNotHardCodeEncryptionKey" xml:space="preserve">
    <value>Do not hard-code encryption key</value>
  </data>
  <data name="DoNotHardCodeEncryptionKeyDescription" xml:space="preserve">
    <value>SymmetricAlgorithm's .Key property, or a method's rgbKey parameter, should never be a hard-coded value.</value>
  </data>
  <data name="DoNotHardCodeEncryptionKeyMessage" xml:space="preserve">
    <value>Potential security vulnerability was found where '{0}' in method '{1}' may be tainted by hard-coded key from '{2}' in method '{3}'</value>
  </data>
  <data name="DoNotInstallRootCertDescription" xml:space="preserve">
    <value>By default, the Trusted Root Certification Authorities certificate store is configured with a set of public CAs that has met the requirements of the Microsoft Root Certificate Program. Since all trusted root CAs can issue certificates for any domain, an attacker can pick a weak or coercible CA that you install by yourself to target for an attack – and a single vulnerable, malicious or coercible CA undermines the security of the entire system. To make matters worse, these attacks can go unnoticed quite easily.</value>
  </data>
  <data name="PotentialReferenceCycleInDeserializedObjectGraphTitle" xml:space="preserve">
    <value>Potential reference cycle in deserialized object graph</value>
  </data>
  <data name="PotentialReferenceCycleInDeserializedObjectGraphDescription" xml:space="preserve">
    <value>Review code that processes untrusted deserialized data for handling of unexpected reference cycles. An unexpected reference cycle should not cause the code to enter an infinite loop. Otherwise, an unexpected reference cycle can allow an attacker to DOS or exhaust the memory of the process when deserializing untrusted data.</value>
  </data>
  <data name="PotentialReferenceCycleInDeserializedObjectGraphMessage" xml:space="preserve">
    <value>{0} participates in a potential reference cycle</value>
  </data>
  <data name="DoNotSerializeTypesWithPointerFields" xml:space="preserve">
    <value>Do Not Serialize Types With Pointer Fields</value>
  </data>
  <data name="DoNotSerializeTypesWithPointerFieldsDescription" xml:space="preserve">
    <value>Pointers are not "type safe" in the sense that you cannot guarantee the correctness of the memory they point at. So, serializing types with pointer fields is dangerous, as it may allow an attacker to control the pointer.</value>
  </data>
  <data name="DoNotSerializeTypesWithPointerFieldsMessage" xml:space="preserve">
    <value>Pointer field {0} on serializable type</value>
  </data>
  <data name="DoNotUseAccountSAS" xml:space="preserve">
    <value>Do Not Use Account Shared Access Signature</value>
  </data>
  <data name="DoNotUseAccountSASDescription" xml:space="preserve">
    <value>Shared Access Signatures(SAS) are a vital part of the security model for any application using Azure Storage, they should provide limited and safe permissions to your storage account to clients that don't have the account key. All of the operations available via a service SAS are also available via an account SAS, that is, account SAS is too powerful. So it is recommended to use Service SAS to delegate access more carefully.</value>
  </data>
  <data name="DoNotUseAccountSASMessage" xml:space="preserve">
    <value>Use Service SAS instead of Account SAS for fine grained access control and container-level access policy</value>
  </data>
  <data name="DoNotUseBrokenCryptographicAlgorithms" xml:space="preserve">
    <value>Do Not Use Broken Cryptographic Algorithms</value>
  </data>
  <data name="DoNotUseBrokenCryptographicAlgorithmsDescription" xml:space="preserve">
    <value>An attack making it computationally feasible to break this algorithm exists. This allows attackers to break the cryptographic guarantees it is designed to provide. Depending on the type and application of this cryptographic algorithm, this may allow attackers to read enciphered messages, tamper with enciphered  messages, forge digital signatures, tamper with hashed content, or otherwise compromise any cryptosystem based on this algorithm. Replace encryption uses with the AES algorithm (AES-256, AES-192 and AES-128 are acceptable) with a key length greater than or equal to 128 bits. Replace hashing uses with a hashing function in the SHA-2 family, such as SHA512, SHA384, or SHA256. Replace digital signature uses with RSA with a key length greater than or equal to 2048-bits, or ECDSA with a key length greater than or equal to 256 bits.</value>
  </data>
  <data name="DoNotUseBrokenCryptographicAlgorithmsMessage" xml:space="preserve">
    <value>{0} uses a broken cryptographic algorithm {1}</value>
  </data>
  <data name="DoNotUseDeprecatedSecurityProtocols" xml:space="preserve">
    <value>Do Not Use Deprecated Security Protocols</value>
  </data>
  <data name="DoNotUseDeprecatedSecurityProtocolsDescription" xml:space="preserve">
    <value>Using a deprecated security protocol rather than the system default is risky.</value>
  </data>
  <data name="DoNotUseDeprecatedSecurityProtocolsMessage" xml:space="preserve">
    <value>Hard-coded use of deprecated security protocol {0}</value>
  </data>
  <data name="DoNotUseDSA" xml:space="preserve">
    <value>Do Not Use Digital Signature Algorithm (DSA)</value>
  </data>
  <data name="DoNotUseDSADescription" xml:space="preserve">
    <value>DSA is too weak to use.</value>
  </data>
  <data name="DoNotUseDSAMessage" xml:space="preserve">
    <value>Asymmetric encryption algorithm {0} is weak. Switch to an RSA with at least 2048 key size, ECDH or ECDSA algorithm instead.</value>
  </data>
  <data name="DoNotUseMD5" xml:space="preserve">
    <value>Do not use insecure cryptographic algorithm MD5.</value>
  </data>
  <data name="DoNotUseMD5Description" xml:space="preserve">
    <value>This type implements MD5, a cryptographically insecure hashing function. Hash collisions are computationally feasible for the MD5 and HMACMD5 algorithms. Replace this usage with a SHA-2 family hash algorithm (SHA512, SHA384, SHA256).</value>
  </data>
  <data name="DoNotUseObsoleteKDFAlgorithm" xml:space="preserve">
    <value>Do not use obsolete key derivation function</value>
  </data>
  <data name="DoNotUseObsoleteKDFAlgorithmDescription" xml:space="preserve">
    <value>Password-based key derivation should use PBKDF2 with SHA-2. Avoid using PasswordDeriveBytes since it generates a PBKDF1 key. Avoid using Rfc2898DeriveBytes.CryptDeriveKey since it doesn't use the iteration count or salt.</value>
  </data>
  <data name="DoNotUseObsoleteKDFAlgorithmMessage" xml:space="preserve">
    <value>Call to obsolete key derivation function {0}.{1}</value>
  </data>
  <data name="DoNotUseReferenceEqualsWithValueTypesDescription" xml:space="preserve">
    <value>Value type typed arguments are uniquely boxed for each call to this method, therefore the result is always false.</value>
  </data>
  <data name="DoNotUseReferenceEqualsWithValueTypesComparerMessage" xml:space="preserve">
    <value>Do not pass an argument with value type '{0}' to the 'Equals' method on 'ReferenceEqualityComparer'. Due to value boxing, this call to 'Equals' will always return 'false'.</value>
  </data>
  <data name="DoNotUseReferenceEqualsWithValueTypesMethodMessage" xml:space="preserve">
    <value>Do not pass an argument with value type '{0}' to 'ReferenceEquals'. Due to value boxing, this call to 'ReferenceEquals' will always return 'false'.</value>
  </data>
  <data name="DoNotUseReferenceEqualsWithValueTypesTitle" xml:space="preserve">
    <value>Do not use ReferenceEquals with value types</value>
  </data>
  <data name="DoNotUseSHA1" xml:space="preserve">
    <value>Do not use insecure cryptographic algorithm SHA1.</value>
  </data>
  <data name="DoNotUseSHA1Description" xml:space="preserve">
    <value>This type implements SHA1, a cryptographically insecure hashing function. Hash collisions are computationally feasible for the SHA-1 and SHA-0 algorithms. Replace this usage with a SHA-2 family hash algorithm (SHA512, SHA384, SHA256).</value>
  </data>
  <data name="DoNotUseWeakCryptographicAlgorithms" xml:space="preserve">
    <value>Do Not Use Weak Cryptographic Algorithms</value>
  </data>
  <data name="DoNotUseWeakCryptographicAlgorithmsDescription" xml:space="preserve">
    <value>Cryptographic algorithms degrade over time as attacks become for advances to attacker get access to more computation. Depending on the type and application of this cryptographic algorithm, further degradation of the cryptographic strength of it may allow attackers to read enciphered messages, tamper with enciphered  messages, forge digital signatures, tamper with hashed content, or otherwise compromise any cryptosystem based on this algorithm. Replace encryption uses with the AES algorithm (AES-256, AES-192 and AES-128 are acceptable) with a key length greater than or equal to 128 bits. Replace hashing uses with a hashing function in the SHA-2 family, such as SHA-2 512, SHA-2 384, or SHA-2 256.</value>
  </data>
  <data name="DoNotUseWeakCryptographicAlgorithmsMessage" xml:space="preserve">
    <value>{0} uses a weak cryptographic algorithm {1}</value>
  </data>
  <data name="DoNotUseWeakKDFAlgorithm" xml:space="preserve">
    <value>Ensure Key Derivation Function algorithm is sufficiently strong</value>
  </data>
  <data name="DoNotUseWeakKDFAlgorithmDescription" xml:space="preserve">
    <value>Some implementations of the Rfc2898DeriveBytes class allow for a hash algorithm to be specified in a constructor parameter or overwritten in the HashAlgorithm property. If a hash algorithm is specified, then it should be SHA-256 or higher.</value>
  </data>
  <data name="DoNotUseWeakKDFAlgorithmMessage" xml:space="preserve">
    <value>{0} might be using a weak hash algorithm. Use SHA256, SHA384, or SHA512 to create a strong key from a password.</value>
  </data>
  <data name="DoNotUseXslTransform" xml:space="preserve">
    <value>Do Not Use XslTransform</value>
  </data>
  <data name="DoNotUseXslTransformMessage" xml:space="preserve">
    <value>Do not use XslTransform. It does not restrict potentially dangerous external references.</value>
  </data>
  <data name="HardCodedSecurityProtocolMessage" xml:space="preserve">
    <value>Avoid hardcoding SecurityProtocolType {0}, and instead use SecurityProtocolType.SystemDefault to allow the operating system to choose the best Transport Layer Security protocol to use.</value>
  </data>
  <data name="HardCodedSecurityProtocolTitle" xml:space="preserve">
    <value>Avoid hardcoding SecurityProtocolType value</value>
  </data>
  <data name="MaybeInstallRootCert" xml:space="preserve">
    <value>Ensure Certificates Are Not Added To Root Store</value>
  </data>
  <data name="MaybeInstallRootCertMessage" xml:space="preserve">
    <value>Adding certificates to the operating system's trusted root certificates is insecure. Ensure that the target store is not root store.</value>
  </data>
  <data name="MaybeUseSecureCookiesASPNetCore" xml:space="preserve">
    <value>Ensure Use Secure Cookies In ASP.Net Core</value>
  </data>
  <data name="MaybeUseSecureCookiesASPNetCoreMessage" xml:space="preserve">
    <value>Ensure that CookieOptions.Secure = true when setting a cookie</value>
  </data>
  <data name="SetViewStateUserKey" xml:space="preserve">
    <value>Set ViewStateUserKey For Classes Derived From Page</value>
  </data>
  <data name="SetViewStateUserKeyDescription" xml:space="preserve">
    <value>Setting the ViewStateUserKey property can help you prevent attacks on your application by allowing you to assign an identifier to the view-state variable for individual users so that they cannot use the variable to generate an attack. Otherwise, there will be cross-site request forgery vulnerabilities.</value>
  </data>
  <data name="SetViewStateUserKeyMessage" xml:space="preserve">
    <value>The class {0} derived from System.Web.UI.Page does not set the ViewStateUserKey property in the OnInit method or Page_Init method</value>
  </data>
  <data name="UseAsSpanInsteadOfArrayRangeIndexerDescription" xml:space="preserve">
    <value>The Range-based indexer on array values produces a copy of requested portion of the array. This copy is often unwanted when it is implicitly used as a Span or Memory value. Use the AsSpan method to avoid the copy.</value>
  </data>
  <data name="UseAsSpanInsteadOfStringRangeIndexerDescription" xml:space="preserve">
    <value>The Range-based indexer on string values produces a copy of requested portion of the string. This copy is usually unnecessary when it is implicitly used as a ReadOnlySpan or ReadOnlyMemory value. Use the AsSpan method to avoid the unnecessary copy.</value>
  </data>
  <data name="UseAsSpanInsteadOfRangeIndexerMessage" xml:space="preserve">
    <value>Use '{0}' instead of the '{1}'-based indexer on '{2}' to avoid creating unnecessary data copies</value>
  </data>
  <data name="UseAsSpanInsteadOfRangeIndexerTitle" xml:space="preserve">
    <value>Use AsSpan or AsMemory instead of Range-based indexers when appropriate</value>
  </data>
  <data name="UseAsSpanReadOnlyInsteadOfArrayRangeIndexerDescription" xml:space="preserve">
    <value>The Range-based indexer on array values produces a copy of requested portion of the array. This copy is usually unnecessary when it is implicitly used as a ReadOnlySpan or ReadOnlyMemory value. Use the AsSpan method to avoid the unnecessary copy.</value>
  </data>
  <data name="UseContainerLevelAccessPolicy" xml:space="preserve">
    <value>Use Container Level Access Policy</value>
  </data>
  <data name="UseContainerLevelAccessPolicyDescription" xml:space="preserve">
    <value>No access policy identifier is specified, making tokens non-revocable.</value>
  </data>
  <data name="UseContainerLevelAccessPolicyMessage" xml:space="preserve">
    <value>Consider using Azure's role-based access control instead of a Shared Access Signature (SAS) if possible. If you still need to use a SAS, use a container-level access policy when creating a SAS.</value>
  </data>
  <data name="UseSecureCookiesASPNetCoreDescription" xml:space="preserve">
    <value>Applications available over HTTPS must use secure cookies.</value>
  </data>
  <data name="UseSharedAccessProtocolHttpsOnly" xml:space="preserve">
    <value>Use SharedAccessProtocol HttpsOnly</value>
  </data>
  <data name="UseSharedAccessProtocolHttpsOnlyDescription" xml:space="preserve">
    <value>HTTPS encrypts network traffic. Use HttpsOnly, rather than HttpOrHttps, to ensure network traffic is always encrypted to help prevent disclosure of sensitive data.</value>
  </data>
  <data name="UseSharedAccessProtocolHttpsOnlyMessage" xml:space="preserve">
    <value>Consider using Azure's role-based access control instead of a Shared Access Signature (SAS) if possible. If you still need to use a SAS, specify SharedAccessProtocol.HttpsOnly.</value>
  </data>
  <data name="UseXmlReaderDescription" xml:space="preserve">
    <value>Processing XML from untrusted data may load dangerous external references, which should be restricted by using an XmlReader with a secure resolver or with DTD processing disabled.</value>
  </data>
  <data name="UseXmlReaderForDataSetReadXml" xml:space="preserve">
    <value>Use XmlReader for 'DataSet.ReadXml()'</value>
  </data>
  <data name="UseXmlReaderForDeserialize" xml:space="preserve">
    <value>Use XmlReader for 'XmlSerializer.Deserialize()'</value>
  </data>
  <data name="UseXmlReaderForSchemaRead" xml:space="preserve">
    <value>Use XmlReader for 'XmlSchema.Read()'</value>
  </data>
  <data name="UseXmlReaderForValidatingReader" xml:space="preserve">
    <value>Use XmlReader for XmlValidatingReader constructor</value>
  </data>
  <data name="UseXmlReaderForXPathDocument" xml:space="preserve">
    <value>Use XmlReader for XPathDocument constructor</value>
  </data>
  <data name="UseXmlReaderMessage" xml:space="preserve">
    <value>This overload of the '{0}.{1}' method is potentially unsafe. It may enable Document Type Definition (DTD) which can be vulnerable to denial of service attacks, or might use an XmlResolver which can be vulnerable to information disclosure. Use an overload that takes a XmlReader instance instead, with DTD processing disabled and no XmlResolver.</value>
  </data>
  <data name="UseRSAWithSufficientKeySize" xml:space="preserve">
    <value>Use Rivest–Shamir–Adleman (RSA) Algorithm With Sufficient Key Size</value>
  </data>
  <data name="UseRSAWithSufficientKeySizeDescription" xml:space="preserve">
    <value>Encryption algorithms are vulnerable to brute force attacks when too small a key size is used.</value>
  </data>
  <data name="UseRSAWithSufficientKeySizeMessage" xml:space="preserve">
    <value>Asymmetric encryption algorithm {0}'s key size is less than 2048. Switch to an RSA with at least 2048 key size, ECDH or ECDSA algorithm instead.</value>
  </data>
  <data name="DefinitelyUseWeakKDFInsufficientIterationCount" xml:space="preserve">
    <value>Do Not Use Weak Key Derivation Function With Insufficient Iteration Count</value>
  </data>
  <data name="DefinitelyUseWeakKDFInsufficientIterationCountMessage" xml:space="preserve">
    <value>Use at least {0} iterations when deriving a cryptographic key from a password. By default, Rfc2898DeriveByte's IterationCount is only 1000</value>
  </data>
  <data name="DoNotUseWeakKDFInsufficientIterationCountDescription" xml:space="preserve">
    <value>When deriving cryptographic keys from user-provided inputs such as password, use sufficient iteration count (at least 100k).</value>
  </data>
  <data name="MaybeUseWeakKDFInsufficientIterationCount" xml:space="preserve">
    <value>Ensure Sufficient Iteration Count When Using Weak Key Derivation Function</value>
  </data>
  <data name="MaybeUseWeakKDFInsufficientIterationCountMessage" xml:space="preserve">
    <value>Ensure that the iteration count is at least {0} when deriving a cryptographic key from a password. By default, Rfc2898DeriveByte's IterationCount is only 1000</value>
  </data>
  <data name="DoNotAddArchiveItemPathToTheTargetFileSystemPath" xml:space="preserve">
    <value>Do Not Add Archive Item's Path To The Target File System Path</value>
  </data>
  <data name="DoNotAddArchiveItemPathToTheTargetFileSystemPathDescription" xml:space="preserve">
    <value>When extracting files from an archive and using the archive item's path, check if the path is safe. Archive path can be relative and can lead to file system access outside of the expected file system target path, leading to malicious config changes and remote code execution via lay-and-wait technique.</value>
  </data>
  <data name="DoNotAddArchiveItemPathToTheTargetFileSystemPathMessage" xml:space="preserve">
    <value>When creating path for '{0} in method {1}' from relative archive item path to extract file and the source is an untrusted zip archive, make sure to sanitize relative archive item path '{2} in method {3}'</value>
  </data>
  <data name="DoNotCreateTasksWithoutPassingATaskSchedulerTitle" xml:space="preserve">
    <value>Do not create tasks without passing a TaskScheduler</value>
  </data>
  <data name="DoNotCreateTasksWithoutPassingATaskSchedulerDescription" xml:space="preserve">
    <value>Do not create tasks unless you are using one of the overloads that takes a TaskScheduler. The default is to schedule on TaskScheduler.Current, which would lead to deadlocks. Either use TaskScheduler.Default to schedule on the thread pool, or explicitly pass TaskScheduler.Current to make your intentions clear.</value>
  </data>
  <data name="DoNotCreateTasksWithoutPassingATaskSchedulerMessage" xml:space="preserve">
    <value>Do not create tasks without passing a TaskScheduler</value>
  </data>
  <data name="DoNotDefineFinalizersForTypesDerivedFromMemoryManagerDescription" xml:space="preserve">
    <value>Adding a finalizer to a type derived from MemoryManager&lt;T&gt; may permit memory to be freed while it is still in use by a Span&lt;T&gt;.</value>
  </data>
  <data name="DoNotDefineFinalizersForTypesDerivedFromMemoryManagerMessage" xml:space="preserve">
    <value>Adding a finalizer to a type derived from MemoryManager&lt;T&gt; may permit memory to be freed while it is still in use by a Span&lt;T&gt;</value>
  </data>
  <data name="DoNotDefineFinalizersForTypesDerivedFromMemoryManagerTitle" xml:space="preserve">
    <value>Do not define finalizers for types derived from MemoryManager&lt;T&gt;</value>
  </data>
  <data name="UseValueTasksCorrectlyTitle" xml:space="preserve">
    <value>Use ValueTasks correctly</value>
  </data>
  <data name="UseValueTasksCorrectlyDescription" xml:space="preserve">
    <value>ValueTasks returned from member invocations are intended to be directly awaited.  Attempts to consume a ValueTask multiple times or to directly access one's result before it's known to be completed may result in an exception or corruption.  Ignoring such a ValueTask is likely an indication of a functional bug and may degrade performance.</value>
  </data>
  <data name="UseValueTasksCorrectlyMessage_General" xml:space="preserve">
    <value>ValueTask instances returned from method calls should be directly awaited, returned, or passed as an argument to another method call. Other usage, such as storing an instance into a local or a field, is likely an indication of a bug, as ValueTask instances must only ever be consumed once.</value>
  </data>
  <data name="UseValueTasksCorrectlyMessage_Unconsumed" xml:space="preserve">
    <value>ValueTask instances returned from method calls should always be used, typically awaited. Not doing so often represents a functional bug, but even if it doesn't, it can result in degraded performance if the target method pools objects for use with ValueTasks.</value>
  </data>
  <data name="UseValueTasksCorrectlyMessage_DoubleConsumption" xml:space="preserve">
    <value>ValueTask instances should only be consumed once, such as via an await. Consuming the same ValueTask instance multiple times can result in exceptions and data corruption.</value>
  </data>
  <data name="UseValueTasksCorrectlyMessage_AccessingIncompleteResult" xml:space="preserve">
    <value>ValueTask instances should not have their result directly accessed unless the instance has already completed. Unlike Tasks, calling Result or GetAwaiter().GetResult() on a ValueTask is not guaranteed to block until the operation completes. If you can't simply await the instance, consider first checking its IsCompleted property (or asserting it's true if you know that to be the case).</value>
  </data>
  <data name="DoNotCreateTaskCompletionSourceWithWrongArgumentsTitle" xml:space="preserve">
    <value>Argument passed to TaskCompletionSource constructor should be TaskCreationOptions enum instead of TaskContinuationOptions enum</value>
  </data>
  <data name="DoNotCreateTaskCompletionSourceWithWrongArgumentsDescription" xml:space="preserve">
    <value>TaskCompletionSource has constructors that take TaskCreationOptions that control the underlying Task, and constructors that take object state that's stored in the task.  Accidentally passing a TaskContinuationOptions instead of a TaskCreationOptions will result in the call treating the options as state.</value>
  </data>
  <data name="DoNotCreateTaskCompletionSourceWithWrongArgumentsMessage" xml:space="preserve">
    <value>Argument contains TaskContinuationsOptions enum instead of TaskCreationOptions enum</value>
  </data>
  <data name="DoNotCreateTaskCompletionSourceWithWrongArgumentsFix" xml:space="preserve">
    <value>Replace TaskContinuationOptions with TaskCreationOptions.</value>
  </data>
  <data name="JsonNetInsecureSerializerMessage" xml:space="preserve">
    <value>When deserializing untrusted input, allowing arbitrary types to be deserialized is insecure. When using deserializing JsonSerializer, use TypeNameHandling.None, or for values other than None, restrict deserialized types with a SerializationBinder.</value>
  </data>
  <data name="JsonNetInsecureSerializerTitle" xml:space="preserve">
    <value>Do not deserialize with JsonSerializer using an insecure configuration</value>
  </data>
  <data name="JsonNetMaybeInsecureSerializerMessage" xml:space="preserve">
    <value>When deserializing untrusted input, allowing arbitrary types to be deserialized is insecure. When using deserializing JsonSerializer, use TypeNameHandling.None, or for values other than None, restrict deserialized types with a SerializationBinder.</value>
  </data>
  <data name="JsonNetMaybeInsecureSerializerTitle" xml:space="preserve">
    <value>Ensure that JsonSerializer has a secure configuration when deserializing</value>
  </data>
  <data name="UseDefaultDllImportSearchPathsAttribute" xml:space="preserve">
    <value>Use DefaultDllImportSearchPaths attribute for P/Invokes</value>
  </data>
  <data name="UseDefaultDllImportSearchPathsAttributeDescription" xml:space="preserve">
    <value>By default, P/Invokes using DllImportAttribute probe a number of directories, including the current working directory for the library to load. This can be a security issue for certain applications, leading to DLL hijacking.</value>
  </data>
  <data name="UseDefaultDllImportSearchPathsAttributeMessage" xml:space="preserve">
    <value>The method {0} didn't use DefaultDllImportSearchPaths attribute for P/Invokes.</value>
  </data>
  <data name="DoNotUseUnsafeDllImportSearchPath" xml:space="preserve">
    <value>Do not use unsafe DllImportSearchPath value</value>
  </data>
  <data name="DoNotUseUnsafeDllImportSearchPathDescription" xml:space="preserve">
    <value>There could be a malicious DLL in the default DLL search directories. Or, depending on where your application is run from, there could be a malicious DLL in the application's directory. Use a DllImportSearchPath value that specifies an explicit search path instead. The DllImportSearchPath flags that this rule looks for can be configured in .editorconfig.</value>
  </data>
  <data name="DoNotUseUnsafeDllImportSearchPathMessage" xml:space="preserve">
    <value>Use of unsafe DllImportSearchPath value {0}</value>
  </data>
  <data name="UseAutoValidateAntiforgeryToken" xml:space="preserve">
    <value>Use antiforgery tokens in ASP.NET Core MVC controllers</value>
  </data>
  <data name="UseAutoValidateAntiforgeryTokenDescription" xml:space="preserve">
    <value>Handling a POST, PUT, PATCH, or DELETE request without validating an antiforgery token may be vulnerable to cross-site request forgery attacks. A cross-site request forgery attack can send malicious requests from an authenticated user to your ASP.NET Core MVC controller.</value>
  </data>
  <data name="UseAutoValidateAntiforgeryTokenMessage" xml:space="preserve">
    <value>Method {0} handles a {1} request without performing antiforgery token validation. You also need to ensure that your HTML form sends an antiforgery token.</value>
  </data>
  <data name="MissHttpVerbAttribute" xml:space="preserve">
    <value>Miss HttpVerb attribute for action methods</value>
  </data>
  <data name="MissHttpVerbAttributeMessage" xml:space="preserve">
    <value>Action method {0} needs to specify the HTTP request kind explicitly</value>
  </data>
  <data name="DoNotUseInsecureRandomness" xml:space="preserve">
    <value>Do not use insecure randomness</value>
  </data>
  <data name="DoNotUseInsecureRandomnessMessage" xml:space="preserve">
    <value>{0} is an insecure random number generator. Use cryptographically secure random number generators when randomness is required for security.</value>
  </data>
  <data name="DoNotUseInsecureRandomnessDescription" xml:space="preserve">
    <value>Using a cryptographically weak pseudo-random number generator may allow an attacker to predict what security-sensitive value will be generated. Use a cryptographically strong random number generator if an unpredictable value is required, or ensure that weak pseudo-random numbers aren't used in a security-sensitive manner.</value>
  </data>
  <data name="DoNotUseCountAsyncWhenAnyAsyncCanBeUsedDescription" xml:space="preserve">
    <value>For non-empty collections, CountAsync() and LongCountAsync() enumerate the entire sequence, while AnyAsync() stops at the first item or the first item that satisfies a condition.</value>
  </data>
  <data name="DoNotUseCountAsyncWhenAnyAsyncCanBeUsedMessage" xml:space="preserve">
    <value>{0}() is used where AnyAsync() could be used instead to improve performance</value>
  </data>
  <data name="DoNotUseCountAsyncWhenAnyAsyncCanBeUsedTitle" xml:space="preserve">
    <value>Do not use CountAsync() or LongCountAsync() when AnyAsync() can be used</value>
  </data>
  <data name="UsePropertyInsteadOfCountMethodWhenAvailableDescription" xml:space="preserve">
    <value>Enumerable.Count() potentially enumerates the sequence while a Length/Count property is a direct access.</value>
  </data>
  <data name="UsePropertyInsteadOfCountMethodWhenAvailableMessage" xml:space="preserve">
    <value>Use the "{0}" property instead of Enumerable.Count()</value>
  </data>
  <data name="UsePropertyInsteadOfCountMethodWhenAvailableTitle" xml:space="preserve">
    <value>Use Length/Count property instead of Count() when available</value>
  </data>
  <data name="SetHttpOnlyForHttpCookie" xml:space="preserve">
    <value>Set HttpOnly to true for HttpCookie</value>
  </data>
  <data name="SetHttpOnlyForHttpCookieDescription" xml:space="preserve">
    <value>As a defense in depth measure, ensure security sensitive HTTP cookies are marked as HttpOnly. This indicates web browsers should disallow scripts from accessing the cookies. Injected malicious scripts are a common way of stealing cookies.</value>
  </data>
  <data name="SetHttpOnlyForHttpCookieMessage" xml:space="preserve">
    <value>HttpCookie.HttpOnly is set to false or not set at all when using an HttpCookie. Ensure security sensitive cookies are marked as HttpOnly to prevent malicious scripts from stealing the cookies</value>
  </data>
  <data name="DeprecatedSslProtocolsDescription" xml:space="preserve">
    <value>Older protocol versions of Transport Layer Security (TLS) are less secure than TLS 1.2 and TLS 1.3, and are more likely to have new vulnerabilities. Avoid older protocol versions to minimize risk.</value>
  </data>
  <data name="DeprecatedSslProtocolsMessage" xml:space="preserve">
    <value>Transport Layer Security protocol version '{0}' is deprecated.  Use 'None' to let the Operating System choose a version.</value>
  </data>
  <data name="DeprecatedSslProtocolsTitle" xml:space="preserve">
    <value>Do not use deprecated SslProtocols values</value>
  </data>
  <data name="HardcodedSslProtocolsDescription" xml:space="preserve">
    <value>Current Transport Layer Security protocol versions may become deprecated if vulnerabilities are found. Avoid hardcoding SslProtocols values to keep your application secure. Use 'None' to let the Operating System choose a version.</value>
  </data>
  <data name="HardcodedSslProtocolsMessage" xml:space="preserve">
    <value>Avoid hardcoding SslProtocols '{0}' to ensure your application remains secure in the future. Use 'None' to let the Operating System choose a version.</value>
  </data>
  <data name="HardcodedSslProtocolsTitle" xml:space="preserve">
    <value>Avoid hardcoded SslProtocols values</value>
  </data>
  <data name="MissHttpVerbAttributeDescription" xml:space="preserve">
    <value>All the methods that create, edit, delete, or otherwise modify data do so in the [HttpPost] overload of the method, which needs to be protected with the anti forgery attribute from request forgery. Performing a GET operation should be a safe operation that has no side effects and doesn't modify your persisted data.</value>
  </data>
  <data name="DefinitelyDisableHttpClientCRLCheck" xml:space="preserve">
    <value>HttpClients should enable certificate revocation list checks</value>
  </data>
  <data name="DefinitelyDisableHttpClientCRLCheckMessage" xml:space="preserve">
    <value>HttpClient is created without enabling CheckCertificateRevocationList</value>
  </data>
  <data name="DoNotDisableHttpClientCRLCheckDescription" xml:space="preserve">
    <value>Using HttpClient without providing a platform specific handler (WinHttpHandler or CurlHandler or HttpClientHandler) where the CheckCertificateRevocationList property is set to true, will allow revoked certificates to be accepted by the HttpClient as valid.</value>
  </data>
  <data name="MaybeDisableHttpClientCRLCheck" xml:space="preserve">
    <value>Ensure HttpClient certificate revocation list check is not disabled</value>
  </data>
  <data name="MaybeDisableHttpClientCRLCheckMessage" xml:space="preserve">
    <value>HttpClient may be created without enabling CheckCertificateRevocationList</value>
  </data>
  <data name="DoNotHardCodeCertificate" xml:space="preserve">
    <value>Do not hard-code certificate</value>
  </data>
  <data name="DoNotHardCodeCertificateDescription" xml:space="preserve">
    <value>Hard-coded certificates in source code are vulnerable to being exploited.</value>
  </data>
  <data name="DoNotHardCodeCertificateMessage" xml:space="preserve">
    <value>Potential security vulnerability was found where '{0}' in method '{1}' may be tainted by hard-coded certificate from '{2}' in method '{3}'</value>
  </data>
  <data name="DefinitelyUseCreateEncryptorWithNonDefaultIV" xml:space="preserve">
    <value>Do not use CreateEncryptor with non-default IV</value>
  </data>
  <data name="DefinitelyUseCreateEncryptorWithNonDefaultIVMessage" xml:space="preserve">
    <value>Symmetric encryption uses non-default initialization vector, which could be potentially repeatable</value>
  </data>
  <data name="MaybeUseCreateEncryptorWithNonDefaultIV" xml:space="preserve">
    <value>Use CreateEncryptor with the default IV </value>
  </data>
  <data name="MaybeUseCreateEncryptorWithNonDefaultIVMessage" xml:space="preserve">
    <value>The non-default initialization vector, which can be potentially repeatable, is used in the encryption. Ensure use the default one.</value>
  </data>
  <data name="DoNotUseCreateEncryptorWithNonDefaultIVDescription" xml:space="preserve">
    <value>Symmetric encryption should always use a non-repeatable initialization vector to prevent dictionary attacks.</value>
  </data>
  <data name="DataTableReadXmlMessage" xml:space="preserve">
    <value>The method '{0}' is insecure when deserializing untrusted data</value>
  </data>
  <data name="DataTableReadXmlTitle" xml:space="preserve">
    <value>Do not use DataTable.ReadXml() with untrusted data</value>
  </data>
  <data name="DataSetDataTableInSerializableTypeMessage" xml:space="preserve">
    <value>When deserializing untrusted input, deserializing a {0} object is insecure. '{1}' either is or derives from {0}</value>
  </data>
  <data name="DataSetDataTableInWebDeserializableObjectGraphMessage" xml:space="preserve">
    <value>When deserializing untrusted input, deserializing a {0} object is insecure. '{1}' either is or derives from {0}</value>
  </data>
  <data name="DataSetDataTableInWebDeserializableObjectGraphTitle" xml:space="preserve">
    <value>Unsafe DataSet or DataTable type in web deserializable object graph</value>
  </data>
  <data name="DataSetReadXmlMessage" xml:space="preserve">
    <value>The method '{0}' is insecure when deserializing untrusted data</value>
  </data>
  <data name="DataSetReadXmlTitle" xml:space="preserve">
    <value>Do not use DataSet.ReadXml() with untrusted data</value>
  </data>
  <data name="DataSetDataTableInRceSerializableTypeMessage" xml:space="preserve">
    <value>When deserializing untrusted input with an IFormatter-based serializer, deserializing a {0} object is insecure. '{1}' either is or derives from {0}.</value>
  </data>
  <data name="DataSetDataTableInDeserializableObjectGraphMessage" xml:space="preserve">
    <value>When deserializing untrusted input, deserializing a {0} object is insecure. '{1}' either is or derives from {0}</value>
  </data>
  <data name="DataSetDataTableInDeserializableObjectGraphTitle" xml:space="preserve">
    <value>Unsafe DataSet or DataTable type found in deserializable object graph</value>
  </data>
  <data name="DataSetDataTableInRceDeserializableObjectGraphMessage" xml:space="preserve">
    <value>When deserializing untrusted input, deserializing a {0} object is insecure. '{1}' either is or derives from {0}</value>
  </data>
  <data name="DataSetDataTableInRceDeserializableObjectGraphTitle" xml:space="preserve">
    <value>Unsafe DataSet or DataTable in deserialized object graph can be vulnerable to remote code execution attacks</value>
  </data>
  <data name="DataSetDataTableInRceAutogeneratedSerializableTypeMessage" xml:space="preserve">
    <value>When deserializing untrusted input with an IFormatter-based serializer, deserializing a {0} object is insecure. '{1}' either is or derives from {0}. Ensure that the auto-generated type is never deserialized with untrusted data.</value>
  </data>
  <data name="DataSetDataTableInRceAutogeneratedSerializableTypeTitle" xml:space="preserve">
    <value>Unsafe DataSet or DataTable in auto-generated serializable type can be vulnerable to remote code execution attacks</value>
  </data>
  <data name="DataSetDataTableInRceSerializableTypeTitle" xml:space="preserve">
    <value>Unsafe DataSet or DataTable in serializable type can be vulnerable to remote code execution attacks</value>
  </data>
  <data name="DataSetDataTableInSerializableTypeTitle" xml:space="preserve">
    <value>Unsafe DataSet or DataTable in serializable type</value>
  </data>
  <data name="DataSetReadXmlAutogeneratedMessage" xml:space="preserve">
    <value>The method '{0}' is insecure when deserializing untrusted data. Make sure that auto-generated class containing the '{0}' call is not deserialized with untrusted data.</value>
  </data>
  <data name="DataSetReadXmlAutogeneratedTitle" xml:space="preserve">
    <value>Ensure auto-generated class containing DataSet.ReadXml() is not used with untrusted data</value>
  </data>
  <data name="DoNotUseStackallocInLoopsTitle" xml:space="preserve">
    <value>Do not use stackalloc in loops</value>
  </data>
  <data name="DoNotUseStackallocInLoopsDescription" xml:space="preserve">
    <value>Stack space allocated by a stackalloc is only released at the end of the current method's invocation.  Using it in a loop can result in unbounded stack growth and eventual stack overflow conditions.</value>
  </data>
  <data name="DoNotUseStackallocInLoopsMessage" xml:space="preserve">
    <value>Potential stack overflow. Move the stackalloc out of the loop.</value>
  </data>
  <data name="PreferStreamAsyncMemoryOverloadsTitle" xml:space="preserve">
    <value>Prefer the 'Memory'-based overloads for 'ReadAsync' and 'WriteAsync'</value>
  </data>
  <data name="PreferStreamAsyncMemoryOverloadsDescription" xml:space="preserve">
    <value>'Stream' has a 'ReadAsync' overload that takes a 'Memory&lt;Byte&gt;' as the first argument, and a 'WriteAsync' overload that takes a 'ReadOnlyMemory&lt;Byte&gt;' as the first argument. Prefer calling the memory based overloads, which are more efficient.</value>
  </data>
  <data name="PreferStreamAsyncMemoryOverloadsMessage" xml:space="preserve">
    <value>Change the '{0}' method call to use the '{1}' overload</value>
  </data>
  <data name="ForwardCancellationTokenToInvocationsDescription" xml:space="preserve">
    <value>Forward the 'CancellationToken' parameter to methods that take one to ensure the operation cancellation notifications gets properly propagated, or pass in 'CancellationToken.None' explicitly to indicate intentionally not propagating the token.</value>
  </data>
  <data name="ForwardCancellationTokenToInvocationsMessage" xml:space="preserve">
    <value>Forward the '{0}' parameter to the '{1}' method or pass in 'CancellationToken.None' explicitly to indicate intentionally not propagating the token</value>
  </data>
  <data name="ForwardCancellationTokenToInvocationsTitle" xml:space="preserve">
    <value>Forward the 'CancellationToken' parameter to methods that take one</value>
  </data>
  <data name="InstantiateArgumentExceptionsCorrectlyChangeToTwoArgumentCodeFixTitle" xml:space="preserve">
    <value>Change to call the two argument constructor, pass null for the message.</value>
  </data>
  <data name="InstantiateArgumentExceptionsCorrectlyFlipArgumentOrderCodeFixTitle" xml:space="preserve">
    <value>Swap the arguments order</value>
  </data>
  <data name="PreferTypedStringBuilderAppendOverloadsTitle" xml:space="preserve">
    <value>Prefer strongly-typed Append and Insert method overloads on StringBuilder</value>
  </data>
  <data name="PreferTypedStringBuilderAppendOverloadsDescription" xml:space="preserve">
    <value>StringBuilder.Append and StringBuilder.Insert provide overloads for multiple types beyond System.String.  When possible, prefer the strongly-typed overloads over using ToString() and the string-based overload.</value>
  </data>
  <data name="PreferTypedStringBuilderAppendOverloadsMessage" xml:space="preserve">
    <value>Remove the ToString call in order to use a strongly-typed StringBuilder overload</value>
  </data>
  <data name="PreferTypedStringBuilderAppendOverloadsRemoveToString" xml:space="preserve">
    <value>Remove the ToString call</value>
  </data>
  <data name="PreferStringContainsOverIndexOfDescription" xml:space="preserve">
    <value>Calls to 'string.IndexOf' where the result is used to check for the presence/absence of a substring can be replaced by 'string.Contains'.</value>
  </data>
  <data name="PreferStringContainsOverIndexOfMessage" xml:space="preserve">
    <value>Use 'string.Contains' instead of 'string.IndexOf' to improve readability</value>
  </data>
  <data name="PreferStringContainsOverIndexOfTitle" xml:space="preserve">
    <value>Consider using 'string.Contains' instead of 'string.IndexOf'</value>
  </data>
  <data name="PreferConstCharOverConstUnitStringInStringBuilderDescription" xml:space="preserve">
    <value>'StringBuilder.Append(char)' is more efficient than 'StringBuilder.Append(string)' when the string is a single character. When calling 'Append' with a constant, prefer using a constant char rather than a constant string containing one character.</value>
  </data>
  <data name="PreferConstCharOverConstUnitStringInStringBuilderMessage" xml:space="preserve">
    <value>Use 'StringBuilder.Append(char)' instead of 'StringBuilder.Append(string)' when the input is a constant unit string</value>
  </data>
  <data name="PreferConstCharOverConstUnitStringInStringBuilderTitle" xml:space="preserve">
    <value>Consider using 'StringBuilder.Append(char)' when applicable</value>
  </data>
  <data name="ProvideCorrectArgumentToEnumHasFlagDescription" xml:space="preserve">
    <value>'Enum.HasFlag' method expects the 'enum' argument to be of the same 'enum' type as the instance on which the method is invoked and that this 'enum' is marked with 'System.FlagsAttribute'. If these are different 'enum' types, an unhandled exception will be thrown at runtime. If the 'enum' type is not marked with 'System.FlagsAttribute' the call will always return 'false' at runtime.</value>
  </data>
  <data name="ProvideCorrectArgumentToEnumHasFlagMessageDifferentType" xml:space="preserve">
    <value>The argument type, '{0}', must be the same as the enum type '{1}'</value>
  </data>
  <data name="ProvideCorrectArgumentToEnumHasFlagTitle" xml:space="preserve">
    <value>Provide correct 'enum' argument to 'Enum.HasFlag'</value>
  </data>
  <data name="ProvideCorrectArgumentToEnumHasFlagMessageNotFlags" xml:space="preserve">
    <value>This call will always returns 'false' because the enum type '{0}' is not marked with 'FlagsAttribute'</value>
  </data>
  <data name="PreferIsEmptyOverCountDescription" xml:space="preserve">
    <value>For determining whether the object contains or not any items, prefer using 'IsEmpty' property rather than retrieving the number of items from the 'Count' property and comparing it to 0 or 1.</value>
  </data>
  <data name="PreferIsEmptyOverCountMessage" xml:space="preserve">
    <value>Prefer 'IsEmpty' over 'Count' to determine whether the object contains or not any items</value>
  </data>
  <data name="PreferIsEmptyOverCountTitle" xml:space="preserve">
    <value>Prefer IsEmpty over Count</value>
  </data>
  <data name="UseEnvironmentProcessIdDescription" xml:space="preserve">
    <value>'Environment.ProcessId' is simpler and faster than 'Process.GetCurrentProcess().Id'.</value>
  </data>
  <data name="UseEnvironmentProcessIdMessage" xml:space="preserve">
    <value>Use 'Environment.ProcessId' instead of 'Process.GetCurrentProcess().Id'</value>
  </data>
  <data name="UseEnvironmentProcessIdTitle" xml:space="preserve">
    <value>Use 'Environment.ProcessId'</value>
  </data>
  <data name="UseEnvironmentProcessIdFix" xml:space="preserve">
    <value>Use 'Environment.ProcessId'</value>
  </data>
  <data name="UseAsSpanInsteadOfRangeIndexerOnAStringCodeFixTitle" xml:space="preserve">
    <value>Use `{0}` instead of Range-based indexers on a string</value>
  </data>
  <data name="UseAsSpanInsteadOfRangeIndexerOnAnArrayCodeFixTitle" xml:space="preserve">
    <value>Use `{0}` instead of Range-based indexers on an array</value>
  </data>
  <data name="PlatformCompatibilityTitle" xml:space="preserve">
    <value>Validate platform compatibility</value>
  </data>
  <data name="PlatformCompatibilityDescription" xml:space="preserve">
    <value>Using platform dependent API on a component makes the code no longer work across all platforms.</value>
  </data>
  <data name="PlatformCompatibilityOnlySupportedCsUnreachableMessage" xml:space="preserve">
    <value>This call site is unreachable on: {2}. '{0}' is only supported on: {1}.</value>
    <comment>This call site is unreachable on: 'browser'. 'SupportedOnWindowsAndBrowser()' is only supported on: 'browser', 'windows'.</comment>
  </data>
  <data name="PlatformCompatibilityUnsupportedCsAllPlatformMessage" xml:space="preserve">
    <value>This call site is reachable on all platforms. '{0}' is unsupported on: {1}.</value>
    <comment>This call site is reachable on all platforms. 'UnsupportedOnWindows()' is unsupported on: 'windows'</comment>
  </data>
  <data name="DoNotUseOutAttributeStringPInvokeParametersDescription" xml:space="preserve">
    <value>String parameters passed by value with the 'OutAttribute' can destabilize the runtime if the string is an interned string.</value>
  </data>
  <data name="DoNotUseOutAttributeStringPInvokeParametersMessage" xml:space="preserve">
    <value>Do not use the 'OutAttribute' for string parameter '{0}' which is passed by value. If marshalling of modified data back to the caller is required, use the 'out' keyword to pass the string by reference instead.</value>
  </data>
  <data name="DoNotUseOutAttributeStringPInvokeParametersTitle" xml:space="preserve">
    <value>Do not use 'OutAttribute' on string parameters for P/Invokes</value>
  </data>
  <data name="AvoidStringBuilderPInvokeParametersDescription" xml:space="preserve">
    <value>Marshalling of 'StringBuilder' always creates a native buffer copy, resulting in multiple allocations for one marshalling operation.</value>
  </data>
  <data name="AvoidStringBuilderPInvokeParametersMessage" xml:space="preserve">
    <value>Avoid 'StringBuilder' parameters for P/Invokes. Consider using a character buffer instead.</value>
  </data>
  <data name="AvoidStringBuilderPInvokeParametersTitle" xml:space="preserve">
    <value>Avoid 'StringBuilder' parameters for P/Invokes</value>
  </data>
  <data name="AvoidAssemblyLocationInSingleFileTitle" xml:space="preserve">
    <value>Avoid using accessing Assembly file path when publishing as a single-file</value>
  </data>
  <data name="AvoidAssemblyLocationInSingleFileMessage" xml:space="preserve">
    <value>'{0}' always returns an empty string for assemblies embedded in a single-file app. If the path to the app directory is needed, consider calling 'System.AppContext.BaseDirectory'.</value>
  </data>
  <data name="AvoidAssemblyGetFilesInSingleFileMessage" xml:space="preserve">
    <value>'{0}' will throw for assemblies embedded in a single-file app</value>
  </data>
  <data name="PlatformCompatibilityOnlySupportedCsReachableMessage" xml:space="preserve">
    <value>This call site is reachable on: {2}. '{0}' is only supported on: {1}.</value>
    <comment>This call site is reachable on: 'windows' all versions.'SupportedOnWindowsUnsupportedFromWindows2004()' is only supported on: 'windows' 10.0.2004 and before</comment>
  </data>
  <data name="PlatformCompatibilityOnlySupportedCsAllPlatformMessage" xml:space="preserve">
    <value>This call site is reachable on all platforms. '{0}' is only supported on: {1}.</value>
    <comment>This call site is reachable on all platforms. 'SupportedOnWindowsAndBrowser()' is only supported on: 'windows', 'browser' .</comment>
  </data>
  <data name="PreferStringContainsOverIndexOfCodeFixTitle" xml:space="preserve">
    <value>Replace with 'string.Contains'</value>
  </data>
<<<<<<< HEAD
  <data name="AnalyzerPackageDeprecationMessage" xml:space="preserve">
    <value>FxCopAnalyzers package has been deprecated in favor of 'Microsoft.CodeAnalysis.NetAnalyzers', that ships with the .NET SDK. Please refer to https://docs.microsoft.com/visualstudio/code-quality/migrate-from-fxcop-analyzers-to-net-analyzers to migrate to .NET analyzers.</value>
  </data>
  <data name="AnalyzerPackageDeprecationTitle" xml:space="preserve">
    <value>Analyzer package has been deprecated</value>
=======
  <data name="CommaSeparator" xml:space="preserve">
    <value>, </value>
    <comment>Separator used for separating list of platform names: {API} is only supported on: {‘windows’, ‘browser’, ‘linux’}</comment>
  </data>
  <data name="PlatformCompatibilityFromVersionToVersion" xml:space="preserve">
    <value>'{0}' from version {1} to {2}</value>
    <comment>'SupportedOnWindows1903UnsupportedOn2004()' is supported on: 'windows' from version 10.0.1903 to 10.0.2004.</comment>
  </data>
  <data name="PlatformCompatibilitySupportedCsAllPlatformMessage" xml:space="preserve">
    <value>This call site is reachable on all platforms. '{0}' is supported on: {1}.</value>
    <comment>This call site is reachable on all platforms. 'SupportedOnWindows1903UnsupportedFrom2004()' is supported on: 'windows' from version 10.0.1903 to 10.0.2004.</comment>
  </data>
  <data name="PlatformCompatibilitySupportedCsReachableMessage" xml:space="preserve">
    <value>This call site is reachable on: {2}. '{0}' is supported on: {1}.</value>
    <comment>This call site is reachable on: 'windows' 10.0.2000 and before. 'UnsupportedOnWindowsSupportedOn1903()' is supported on: 'windows' 10.0.1903 and later.</comment>
  </data>
  <data name="PlatformCompatibilityUnsupportedCsReachableMessage" xml:space="preserve">
    <value>This call site is reachable on: {2}. '{0}' is unsupported on: {1}.</value>
    <comment>This call site is reachable on: 'windows', 'browser'. 'UnsupportedOnBrowser()' is unsupported on: 'browser'.</comment>
  </data>
  <data name="PlatformCompatibilityVersionAndBefore" xml:space="preserve">
    <value>'{0}' {1} and before</value>
    <comment>'SupportedOnWindowsUnsupportedFromWindows2004()' is only supported on: 'windows' 10.0.2004 and before.</comment>
  </data>
  <data name="PlatformCompatibilityVersionAndLater" xml:space="preserve">
    <value>'{0}' {1} and later</value>
    <comment>'SupportedOnWindows10()' is only supported on: 'windows' 10.0 and later.</comment>
  </data>
  <data name="PlatformCompatibilityAllVersions" xml:space="preserve">
    <value>'{0}' all versions</value>
    <comment>This call site is reachable on: 'Windows' all versions.</comment>
>>>>>>> d81c6814
  </data>
</root><|MERGE_RESOLUTION|>--- conflicted
+++ resolved
@@ -1486,13 +1486,6 @@
   <data name="PreferStringContainsOverIndexOfCodeFixTitle" xml:space="preserve">
     <value>Replace with 'string.Contains'</value>
   </data>
-<<<<<<< HEAD
-  <data name="AnalyzerPackageDeprecationMessage" xml:space="preserve">
-    <value>FxCopAnalyzers package has been deprecated in favor of 'Microsoft.CodeAnalysis.NetAnalyzers', that ships with the .NET SDK. Please refer to https://docs.microsoft.com/visualstudio/code-quality/migrate-from-fxcop-analyzers-to-net-analyzers to migrate to .NET analyzers.</value>
-  </data>
-  <data name="AnalyzerPackageDeprecationTitle" xml:space="preserve">
-    <value>Analyzer package has been deprecated</value>
-=======
   <data name="CommaSeparator" xml:space="preserve">
     <value>, </value>
     <comment>Separator used for separating list of platform names: {API} is only supported on: {‘windows’, ‘browser’, ‘linux’}</comment>
@@ -1524,6 +1517,11 @@
   <data name="PlatformCompatibilityAllVersions" xml:space="preserve">
     <value>'{0}' all versions</value>
     <comment>This call site is reachable on: 'Windows' all versions.</comment>
->>>>>>> d81c6814
+  </data>
+  <data name="AnalyzerPackageDeprecationMessage" xml:space="preserve">
+    <value>FxCopAnalyzers package has been deprecated in favor of 'Microsoft.CodeAnalysis.NetAnalyzers', that ships with the .NET SDK. Please refer to https://docs.microsoft.com/visualstudio/code-quality/migrate-from-fxcop-analyzers-to-net-analyzers to migrate to .NET analyzers.</value>
+  </data>
+  <data name="AnalyzerPackageDeprecationTitle" xml:space="preserve">
+    <value>Analyzer package has been deprecated</value>
   </data>
 </root>