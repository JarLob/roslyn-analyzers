--- conflicted
+++ resolved
@@ -246,11 +246,7 @@
         }
 
         /// <summary>
-<<<<<<< HEAD
-        /// Get non-empty class or method name which encloses the given symbol.
-=======
         /// Get class or method name which encloses the current symbol node
->>>>>>> de0d9aec
         /// </summary>
         public static string GetNonEmptyParentName(ISymbol symbol)
         {
