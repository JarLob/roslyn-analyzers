--- conflicted
+++ resolved
@@ -19,11 +19,7 @@
         private static readonly LocalizableString s_localizableMessageImplementIEquatable = new LocalizableResourceString(nameof(MicrosoftCodeQualityAnalyzersResources.ImplementIEquatableWhenOverridingObjectEqualsMessage), MicrosoftCodeQualityAnalyzersResources.ResourceManager, typeof(MicrosoftCodeQualityAnalyzersResources));
         private static readonly LocalizableString s_localizableDescriptionImplementIEquatable = new LocalizableResourceString(nameof(MicrosoftCodeQualityAnalyzersResources.ImplementIEquatableWhenOverridingObjectEqualsDescription), MicrosoftCodeQualityAnalyzersResources.ResourceManager, typeof(MicrosoftCodeQualityAnalyzersResources));
 
-<<<<<<< HEAD
-        internal static readonly DiagnosticDescriptor ImplementIEquatableDescriptor = new DiagnosticDescriptor(
-=======
-        private static readonly DiagnosticDescriptor s_implementIEquatableDescriptor = DiagnosticDescriptorHelper.Create(
->>>>>>> 885e18b9
+        internal static readonly DiagnosticDescriptor ImplementIEquatableDescriptor = DiagnosticDescriptorHelper.Create(
             ImplementIEquatableRuleId,
             s_localizableTitleImplementIEquatable,
             s_localizableMessageImplementIEquatable,
@@ -37,11 +33,7 @@
         private static readonly LocalizableString s_localizableMessageOverridesObjectEquals = new LocalizableResourceString(nameof(MicrosoftCodeQualityAnalyzersResources.OverrideObjectEqualsMessage), MicrosoftCodeQualityAnalyzersResources.ResourceManager, typeof(MicrosoftCodeQualityAnalyzersResources));
         private static readonly LocalizableString s_localizableDescriptionOverridesObjectEquals = new LocalizableResourceString(nameof(MicrosoftCodeQualityAnalyzersResources.OverrideObjectEqualsDescription), MicrosoftCodeQualityAnalyzersResources.ResourceManager, typeof(MicrosoftCodeQualityAnalyzersResources));
 
-<<<<<<< HEAD
-        internal static readonly DiagnosticDescriptor OverridesObjectEqualsDescriptor = new DiagnosticDescriptor(
-=======
-        private static readonly DiagnosticDescriptor s_overridesObjectEqualsDescriptor = DiagnosticDescriptorHelper.Create(
->>>>>>> 885e18b9
+        internal static readonly DiagnosticDescriptor OverridesObjectEqualsDescriptor = DiagnosticDescriptorHelper.Create(
             OverrideObjectEqualsRuleId,
             s_localizableTitleOverridesObjectEquals,
             s_localizableMessageOverridesObjectEquals,
