﻿// Copyright (c) Microsoft.  All Rights Reserved.  Licensed under the Apache License, Version 2.0.  See License.txt in the project root for license information.

using System;
using System.Threading.Tasks;
using Microsoft.CodeAnalysis.FlowAnalysis.DataFlow.PointsToAnalysis;
using Microsoft.CodeAnalysis.Testing;
using Test.Utilities;
using Xunit;
using VerifyCS = Test.Utilities.CSharpCodeFixVerifier<
    Microsoft.CodeQuality.Analyzers.QualityGuidelines.ValidateArgumentsOfPublicMethods,
    Microsoft.CodeAnalysis.Testing.EmptyCodeFixProvider>;
using VerifyVB = Test.Utilities.VisualBasicCodeFixVerifier<
    Microsoft.CodeQuality.Analyzers.QualityGuidelines.ValidateArgumentsOfPublicMethods,
    Microsoft.CodeAnalysis.Testing.EmptyCodeFixProvider>;

namespace Microsoft.CodeQuality.Analyzers.QualityGuidelines.UnitTests
{
    [Trait(Traits.DataflowAnalysis, Traits.Dataflow.ParameterValidationAnalysis)]
    [Trait(Traits.DataflowAnalysis, Traits.Dataflow.CopyAnalysis)]
    [Trait(Traits.DataflowAnalysis, Traits.Dataflow.NullAnalysis)]
    [Trait(Traits.DataflowAnalysis, Traits.Dataflow.PointsToAnalysis)]
    [Trait(Traits.DataflowAnalysis, Traits.Dataflow.PredicateAnalysis)]
    public class ValidateArgumentsOfPublicMethodsTests
    {
        private static DiagnosticResult GetCSharpResultAt(int line, int column, string methodSignature, string parameterName)
            => VerifyCS.Diagnostic()
                .WithLocation(line, column)
                .WithArguments(methodSignature, parameterName);

        private static DiagnosticResult GetBasicResultAt(int line, int column, string methodSignature, string parameterName)
            => VerifyVB.Diagnostic()
                .WithLocation(line, column)
                .WithArguments(methodSignature, parameterName);

        [Fact]
        public async Task ValueTypeParameter_NoDiagnostic()
        {
            await VerifyCS.VerifyAnalyzerAsync(@"
public struct C
{
    public int X;
}

public class Test
{
    public int M1(C c)
    {
        return c.X;
    }
}
");

            await VerifyVB.VerifyAnalyzerAsync(@"
Public Structure C
    Public X As Integer
End Structure

Public Class Test
    Public Function M1(c As C) As Integer
        Return c.X
    End Function
End Class");
        }

        [Fact]
        public async Task ReferenceTypeParameter_NoUsages_NoDiagnostic()
        {
            await VerifyCS.VerifyAnalyzerAsync(@"
public class Test
{
    public void M1(string str)
    {
    }
}
");

            await VerifyVB.VerifyAnalyzerAsync(@"
Public Class Test
    Public Sub M1(str As String)
    End Sub
End Class");
        }

        [Fact]
        public async Task ReferenceTypeParameter_NoHazardousUsages_NoDiagnostic()
        {
            await VerifyCS.VerifyAnalyzerAsync(@"
public class Test
{
    public void M1(string str)
    {
        var x = str;
        M2(str);
    }

    private void M2(string str)
    {
    }
}
");

            await VerifyVB.VerifyAnalyzerAsync(@"
Public Class Test
    Public Sub M1(str As String)
        Dim x = str
        M2(str)
    End Sub

    Private Sub M2(str As String)
    End Sub
End Class");
        }

        [Fact]
        public async Task NonExternallyVisibleMethod_NoDiagnostic()
        {
            await VerifyCS.VerifyAnalyzerAsync(@"
public class C
{
    public int X;
}

public class Test
{
    private int M1(C c)
    {
        return c.X;
    }

    internal int M2(C c)
    {
        return c.X;
    }
}

internal class Test2
{
    public int M1(C c)
    {
        return c.X;
    }

    protected int M2(C c)
    {
        return c.X;
    }

    internal int M3(C c)
    {
        return c.X;
    }
}
");

            await VerifyVB.VerifyAnalyzerAsync(@"
Public Class C
    Public X As Integer
End Class

Public Class Test
    Private Function M1(c As C) As Integer
        Return c.X
    End Function

    Friend Function M2(c As C) As Integer
        Return c.X
    End Function
End Class

Friend Class Test2
    Public Function M1(c As C) As Integer
        Return c.X
    End Function

    Protected Function M2(c As C) As Integer
        Return c.X
    End Function

    Friend Function M3(c As C) As Integer
        Return c.X
    End Function
End Class");
        }

        [Fact]
        public async Task HazardousUsage_MethodReference_Diagnostic()
        {
            await VerifyCS.VerifyAnalyzerAsync(@"
public class Test
{
    public void M1(string str)
    {
        var x = str.ToString();
    }
}
",
            // Test0.cs(6,17): warning CA1062: In externally visible method 'void Test.M1(string str)', validate parameter 'str' is non-null before using it. If appropriate, throw an ArgumentNullException when the argument is null or add a Code Contract precondition asserting non-null argument.
            GetCSharpResultAt(6, 17, "void Test.M1(string str)", "str"));

            await VerifyVB.VerifyAnalyzerAsync(@"
Public Class Test
    Public Sub M1(str As String)
        Dim x = str.ToString()
    End Sub
End Class
",
            // Test0.vb(4,17): warning CA1062: In externally visible method 'Sub Test.M1(str As String)', validate parameter 'str' is non-null before using it. If appropriate, throw an ArgumentNullException when the argument is null or add a Code Contract precondition asserting non-null argument.
            GetBasicResultAt(4, 17, "Sub Test.M1(str As String)", "str"));
        }

        [Fact]
        public async Task HazardousUsage_FieldReference_Diagnostic()
        {
            await VerifyCS.VerifyAnalyzerAsync(@"
public class C
{
    public int X;
}

public class Test
{
    public void M1(C c)
    {
        var x = c.X;
    }
}
",
            // Test0.cs(11,17): warning CA1062: In externally visible method 'void Test.M1(C c)', validate parameter 'c' is non-null before using it. If appropriate, throw an ArgumentNullException when the argument is null or add a Code Contract precondition asserting non-null argument.
            GetCSharpResultAt(11, 17, "void Test.M1(C c)", "c"));

            await VerifyVB.VerifyAnalyzerAsync(@"
Public Class C
    Public X As Integer
End Class

Public Class Test
    Public Sub M1(c As C)
        Dim x = c.X
    End Sub
End Class
",
            // Test0.vb(8,17): warning CA1062: In externally visible method 'Sub Test.M1(c As C)', validate parameter 'c' is non-null before using it. If appropriate, throw an ArgumentNullException when the argument is null or add a Code Contract precondition asserting non-null argument.
            GetBasicResultAt(8, 17, "Sub Test.M1(c As C)", "c"));
        }

        [Fact]
        public async Task HazardousUsage_PropertyReference_Diagnostic()
        {
            await VerifyCS.VerifyAnalyzerAsync(@"
public class C
{
    public int X { get; }
}

public class Test
{
    public void M1(C c)
    {
        var x = c.X;
    }
}
",
            // Test0.cs(11,17): warning CA1062: In externally visible method 'void Test.M1(C c)', validate parameter 'c' is non-null before using it. If appropriate, throw an ArgumentNullException when the argument is null or add a Code Contract precondition asserting non-null argument.
            GetCSharpResultAt(11, 17, "void Test.M1(C c)", "c"));

            await VerifyVB.VerifyAnalyzerAsync(@"
Public Class C
    Public ReadOnly Property X As Integer
End Class

Public Class Test
    Public Sub M1(c As C)
        Dim x = c.X
    End Sub
End Class
",
            // Test0.vb(8,17): warning CA1062: In externally visible method 'Sub Test.M1(c As C)', validate parameter 'c' is non-null before using it. If appropriate, throw an ArgumentNullException when the argument is null or add a Code Contract precondition asserting non-null argument.
            GetBasicResultAt(8, 17, "Sub Test.M1(c As C)", "c"));
        }

        [Fact]
        public async Task HazardousUsage_EventReference_Diagnostic()
        {
            await VerifyCS.VerifyAnalyzerAsync(@"
public class C
{
    public delegate void MyDelegate();
    public event MyDelegate X;
}

public class Test
{
    public void M1(C c)
    {
        c.X += MyHandler;
    }

    private void MyHandler()
    {
    }
}
",
            // Test0.cs(12,9): warning CA1062: In externally visible method 'void Test.M1(C c)', validate parameter 'c' is non-null before using it. If appropriate, throw an ArgumentNullException when the argument is null or add a Code Contract precondition asserting non-null argument.
            GetCSharpResultAt(12, 9, "void Test.M1(C c)", "c"));

            await VerifyVB.VerifyAnalyzerAsync(@"
Public Class C
    Public Event X()
End Class

Public Class Test
    Public Sub M1(c As C)
        AddHandler c.X, AddressOf MyHandler
    End Sub

    Private Sub MyHandler()
    End Sub
End Class
",
            // Test0.vb(8,20): warning CA1062: In externally visible method 'Sub Test.M1(c As C)', validate parameter 'c' is non-null before using it. If appropriate, throw an ArgumentNullException when the argument is null or add a Code Contract precondition asserting non-null argument.
            GetBasicResultAt(8, 20, "Sub Test.M1(c As C)", "c"));
        }

        [Fact]
        public async Task HazardousUsage_ArrayElementReference_Diagnostic()
        {
            await VerifyCS.VerifyAnalyzerAsync(@"
public class Test
{
    public void M1(Test[] tArray)
    {
        var x = tArray[0];
    }
}
",
            // Test0.cs(6,17): warning CA1062: In externally visible method 'void Test.M1(Test[] tArray)', validate parameter 'tArray' is non-null before using it. If appropriate, throw an ArgumentNullException when the argument is null or add a Code Contract precondition asserting non-null argument.
            GetCSharpResultAt(6, 17, "void Test.M1(Test[] tArray)", "tArray"));

            await VerifyVB.VerifyAnalyzerAsync(@"
Public Class Test
    Public Sub M1(tArray As Test())
        Dim x = tArray(0)
    End Sub
End Class
",
            // Test0.vb(4,17): warning CA1062: In externally visible method 'Sub Test.M1(tArray As Test())', validate parameter 'tArray' is non-null before using it. If appropriate, throw an ArgumentNullException when the argument is null or add a Code Contract precondition asserting non-null argument.
            GetBasicResultAt(4, 17, "Sub Test.M1(tArray As Test())", "tArray"));
        }

        [Fact]
        public async Task HazardousUsage_ReferenceInConditiona_Diagnostic()
        {
            await VerifyCS.VerifyAnalyzerAsync(@"
public class C
{
    public bool X;
}

public class Test
{
    public void M1(C c)
    {
        if (c.X)
        {
        }
    }
}
",
            // Test0.cs(11,13): warning CA1062: In externally visible method 'void Test.M1(C c)', validate parameter 'c' is non-null before using it. If appropriate, throw an ArgumentNullException when the argument is null or add a Code Contract precondition asserting non-null argument.
            GetCSharpResultAt(11, 13, "void Test.M1(C c)", "c"));

            await VerifyVB.VerifyAnalyzerAsync(@"
Public Class C
    Public X As Boolean
End Class

Public Class Test
    Public Sub M1(c As C)
        If c.X Then
        End If
    End Sub
End Class
",
            // Test0.vb(8,12): warning CA1062: In externally visible method 'Sub Test.M1(c As C)', validate parameter 'c' is non-null before using it. If appropriate, throw an ArgumentNullException when the argument is null or add a Code Contract precondition asserting non-null argument.
            GetBasicResultAt(8, 12, "Sub Test.M1(c As C)", "c"));
        }

        [Fact]
        public async Task MultipleHazardousUsages_OneReportPerParameter_Diagnostic()
        {
            await VerifyCS.VerifyAnalyzerAsync(@"
public class C
{
    public int X;
    public int Y;    
}

public class Test
{
    public void M1(C c1, C c2)
    {
        var x = c1.X;   // Diagnostic
        var y = c1.Y;
        var x2 = c1.X;

        var x3 = c2.X;   // Diagnostic
        var y2 = c2.Y;
        var x4 = c2.X;
    }
}
",
        // Test0.cs(12,17): warning CA1062: In externally visible method 'void Test.M1(C c1, C c2)', validate parameter 'c1' is non-null before using it. If appropriate, throw an ArgumentNullException when the argument is null or add a Code Contract precondition asserting non-null argument.
        GetCSharpResultAt(12, 17, "void Test.M1(C c1, C c2)", "c1"),
        // Test0.cs(16,18): warning CA1062: In externally visible method 'void Test.M1(C c1, C c2)', validate parameter 'c2' is non-null before using it. If appropriate, throw an ArgumentNullException when the argument is null or add a Code Contract precondition asserting non-null argument.
        GetCSharpResultAt(16, 18, "void Test.M1(C c1, C c2)", "c2"));

            await VerifyVB.VerifyAnalyzerAsync(@"
Public Class C
    Public X As Integer
    Public Y As Integer
End Class

Public Class Test

    Public Sub M1(c1 As C, c2 As C)
        Dim x = c1.X    ' Diagnostic
        Dim y = c1.Y
        Dim x2 = c1.X

        Dim x3 = c2.X    ' Diagnostic
        Dim y2 = c2.Y
        Dim x4 = c2.X
    End Sub
End Class
",
            // Test0.vb(10,17): warning CA1062: In externally visible method 'Sub Test.M1(c1 As C, c2 As C)', validate parameter 'c1' is non-null before using it. If appropriate, throw an ArgumentNullException when the argument is null or add a Code Contract precondition asserting non-null argument.
            GetBasicResultAt(10, 17, "Sub Test.M1(c1 As C, c2 As C)", "c1"),
            // Test0.vb(14,18): warning CA1062: In externally visible method 'Sub Test.M1(c1 As C, c2 As C)', validate parameter 'c2' is non-null before using it. If appropriate, throw an ArgumentNullException when the argument is null or add a Code Contract precondition asserting non-null argument.
            GetBasicResultAt(14, 18, "Sub Test.M1(c1 As C, c2 As C)", "c2"));
        }

        [Fact]
        public async Task HazardousUsage_OptionalParameter_Diagnostic()
        {
            await VerifyCS.VerifyAnalyzerAsync(@"
public class Test
{
    private const string _constStr = """";
    public void M1(string str = _constStr)
    {
        var x = str.ToString();
    }
}
",
            // Test0.cs(7,17): warning CA1062: In externally visible method 'void Test.M1(string str = "")', validate parameter 'str' is non-null before using it. If appropriate, throw an ArgumentNullException when the argument is null or add a Code Contract precondition asserting non-null argument.
            GetCSharpResultAt(7, 17, @"void Test.M1(string str = """")", "str"));

            await VerifyVB.VerifyAnalyzerAsync(@"
Public Class Test
    Private Const _constStr As String = """"
    Public Sub M1(Optional str As String = _constStr)
        Dim x = str.ToString()
    End Sub
End Class
",
            // Test0.vb(5,17): warning CA1062: In externally visible method 'Sub Test.M1(str As String = "")', validate parameter 'str' is non-null before using it. If appropriate, throw an ArgumentNullException when the argument is null or add a Code Contract precondition asserting non-null argument.
            GetBasicResultAt(5, 17, @"Sub Test.M1(str As String = """")", "str"));
        }

        [Fact]
        public async Task ConditionalAccessUsages_NoDiagnostic()
        {
            await VerifyCS.VerifyAnalyzerAsync(@"
public class C
{
    public int X;
}

public class Test
{
    public void M1(string str, C c)
    {
        var x = str;
        var y = x?.ToString();
        
        var z = c?.X;
    }
}
");

            await VerifyVB.VerifyAnalyzerAsync(@"
Public Class C
    Public X As Integer
End Class

Public Class Test
    Public Sub M1(str As String, c As C)
        Dim x = str
        Dim y = x?.ToString()

        Dim z = c?.X
    End Sub
End Class");
        }

        [Fact]
        public async Task ValidatedNonNullAttribute_PossibleNullRefUsage_NoDiagnostic()
        {
            await VerifyCS.VerifyAnalyzerAsync(@"
public class ValidatedNotNullAttribute : System.Attribute
{
}

public class Test
{
    public void M1([ValidatedNotNullAttribute]string str)
    {
        var x = str.ToString();
    }
}
");

            await VerifyVB.VerifyAnalyzerAsync(@"
Public Class ValidatedNotNullAttribute
    Inherits System.Attribute
End Class

Public Class Test
    Public Sub M1(<ValidatedNotNullAttribute>str As String)
        Dim x = str.ToString()
    End Sub
End Class
");
        }

        [Fact]
        public async Task ValidatedNonNullAttribute_PossibleNullRefUsageOnDifferentParam_Diagnostic()
        {
            await VerifyCS.VerifyAnalyzerAsync(@"
public class ValidatedNotNullAttribute : System.Attribute
{
}

public class Test
{
    public void M1([ValidatedNotNullAttribute]string str, string str2)
    {
        var x = str.ToString() + str2.ToString();
    }
}
",
            // Test0.cs(10,34): warning CA1062: In externally visible method 'void Test.M1(string str, string str2)', validate parameter 'str2' is non-null before using it. If appropriate, throw an ArgumentNullException when the argument is null or add a Code Contract precondition asserting non-null argument.
            GetCSharpResultAt(10, 34, "void Test.M1(string str, string str2)", "str2"));

            await VerifyVB.VerifyAnalyzerAsync(@"
Public Class ValidatedNotNullAttribute
    Inherits System.Attribute
End Class

Public Class Test
    Public Sub M1(<ValidatedNotNullAttribute>str As String, str2 As String)
        Dim x = str.ToString() + str2.ToString()
    End Sub
End Class
",
            // Test0.vb(8,34): warning CA1062: In externally visible method 'Sub Test.M1(str As String, str2 As String)', validate parameter 'str2' is non-null before using it. If appropriate, throw an ArgumentNullException when the argument is null or add a Code Contract precondition asserting non-null argument.
            GetBasicResultAt(8, 34, "Sub Test.M1(str As String, str2 As String)", "str2"));
        }

        [Fact]
        public async Task DefiniteSimpleAssignment_BeforeHazardousUsages_NoDiagnostic()
        {
            await VerifyCS.VerifyAnalyzerAsync(@"
public class C
{
    public int X;
}

public class Test
{
    public void M1(string str, C c)
    {
        var x = str;
        x = ""newString"";
        var y = x.ToString();

        c = new C();
        var z = c.X;
    }
}
");

            await VerifyVB.VerifyAnalyzerAsync(@"
Public Class C
    Public X As Integer
End Class

Public Class Test
    Public Sub M1(str As String, c As C)
        Dim x = str
        x = ""newString""
        Dim y = x.ToString()

        c = New C()
        Dim z = c.X
    End Sub
End Class");
        }

        [Fact]
        public async Task AssignedToFieldAndValidated_BeforeHazardousUsages_NoDiagnostic()
        {
            await VerifyCS.VerifyAnalyzerAsync(@"
using System;

public class C
{
    public int X;
}

public class Test
{
    private C _c;
    private Test _t;
    public void M1(C c)
    {
        _c = c;
        _t._c = c;
        if (c == null)
        {
            throw new ArgumentNullException(nameof(c));
        }

        var z = _c.X + _t._c.X + c.X;
    }
}
");

            await VerifyVB.VerifyAnalyzerAsync(@"
Imports System

Public Class C
    Public X As Integer
End Class

Public Class Test
    Private _c As C
    Private _t As Test
    Public Sub M1(c As C)
        _c = c
        _t._c = c
        If c Is Nothing Then
            Throw New ArgumentNullException(NameOf(c))
        End If

        Dim z = _c.X + _t._c.X + c.X
    End Sub
End Class");
        }

        [Theory]
        [InlineData(null)]
        [InlineData(PointsToAnalysisKind.None)]
        [InlineData(PointsToAnalysisKind.PartialWithoutTrackingFieldsAndProperties)]
        [InlineData(PointsToAnalysisKind.Complete)]
        public async Task AssignedToFieldAndNotValidated_BeforeHazardousUsages_Diagnostic(PointsToAnalysisKind? pointsToAnalysisKind)
        {
            var editorConfig = pointsToAnalysisKind.HasValue ?
                $"dotnet_code_quality.CA1062.points_to_analysis_kind = {pointsToAnalysisKind}" :
                string.Empty;

            var csCode = @"
using System;

public class C
{
    public int X;
}

public class Test
{
    private C _c;
    private Test _t;
    public void M1(C c)
    {
        _t._c = c;
        var z = _t._c.X;
        if (c == null)
        {
            throw new ArgumentNullException(nameof(c));
        }
    }

    public void M2(C c)
    {
        _c = c;
        _t._c = c;
        var z = _c.X + _t._c.X;
        if (c == null)
        {
            throw new ArgumentNullException(nameof(c));
        }
    }
}";
            var csTest = new VerifyCS.Test()
            {
                TestCode = csCode,
                AnalyzerConfigDocument = editorConfig
            };

            if (pointsToAnalysisKind == PointsToAnalysisKind.Complete)
            {
                csTest.ExpectedDiagnostics.AddRange(new[]
                {
                    // Test0.cs(16,17): warning CA1062: In externally visible method 'void Test.M1(C c)', validate parameter 'c' is non-null before using it. If appropriate, throw an ArgumentNullException when the argument is null or add a Code Contract precondition asserting non-null argument.
                    GetCSharpResultAt(16, 17, "void Test.M1(C c)", "c"),
                    // Test0.cs(27,17): warning CA1062: In externally visible method 'void Test.M2(C c)', validate parameter 'c' is non-null before using it. If appropriate, throw an ArgumentNullException when the argument is null or add a Code Contract precondition asserting non-null argument.
                    GetCSharpResultAt(27, 17, "void Test.M2(C c)", "c")
                });
            }

            await csTest.RunAsync();

            var vbCode = @"
Imports System

Public Class C
    Public X As Integer
End Class

Public Class Test
    Private _c As C
    Private _t As Test
    Public Sub M1(c As C)
        _t._c = c
        Dim z = _t._c.X
        If c Is Nothing Then
            Throw New ArgumentNullException(NameOf(c))
        End If
    End Sub

    Public Sub M2(c As C)
        _c = c
        _t._c = c
        Dim z = _c.X + _t._c.X
        If c Is Nothing Then
            Throw New ArgumentNullException(NameOf(c))
        End If
    End Sub
End Class";

            var vbTest = new VerifyVB.Test()
            {
                TestCode = vbCode,
                AnalyzerConfigDocument = editorConfig
            };

            if (pointsToAnalysisKind == PointsToAnalysisKind.Complete)
            {
                vbTest.ExpectedDiagnostics.AddRange(new[]
                {
                    // Test0.vb(13,17): warning CA1062: In externally visible method 'Sub Test.M1(c As C)', validate parameter 'c' is non-null before using it. If appropriate, throw an ArgumentNullException when the argument is null or add a Code Contract precondition asserting non-null argument.
                    GetBasicResultAt(13, 17, "Sub Test.M1(c As C)", "c"),
                    // Test0.vb(22,17): warning CA1062: In externally visible method 'Sub Test.M2(c As C)', validate parameter 'c' is non-null before using it. If appropriate, throw an ArgumentNullException when the argument is null or add a Code Contract precondition asserting non-null argument.
                    GetBasicResultAt(22, 17, "Sub Test.M2(c As C)", "c")
                });
            }

            await vbTest.RunAsync();
        }

        [Fact]
        public async Task MayBeAssigned_BeforeHazardousUsages_Diagnostic()
        {
            await VerifyCS.VerifyAnalyzerAsync(@"
public class C
{
    public int X;
}

public class Test
{
    public void M1(string str, C c, bool flag)
    {
        var x = str;
        if (flag)
        {
            x = ""newString"";
            c = new C();
        }

        // Below may or may not cause null refs
        var y = x.ToString();
        var z = c.X;
    }
}
",
            // Test0.cs(19,17): warning CA1062: In externally visible method 'void Test.M1(string str, C c, bool flag)', validate parameter 'str' is non-null before using it. If appropriate, throw an ArgumentNullException when the argument is null or add a Code Contract precondition asserting non-null argument.
            GetCSharpResultAt(19, 17, "void Test.M1(string str, C c, bool flag)", "str"),
            // Test0.cs(20,17): warning CA1062: In externally visible method 'void Test.M1(string str, C c, bool flag)', validate parameter 'c' is non-null before using it. If appropriate, throw an ArgumentNullException when the argument is null or add a Code Contract precondition asserting non-null argument.
            GetCSharpResultAt(20, 17, "void Test.M1(string str, C c, bool flag)", "c"));

            await VerifyVB.VerifyAnalyzerAsync(@"
Public Class C
    Public X As Integer
End Class

Public Class Test
    Public Sub M1(str As String, c As C, flag As Boolean)
        Dim x = str

        If flag Then
            x = ""newString""
            c = New C()
        End If

        ' Below may or may not cause null refs
        Dim y = x.ToString()
        Dim z = c.X
    End Sub
End Class",
            // Test0.vb(16,17): warning CA1062: In externally visible method 'Sub Test.M1(str As String, c As C, flag As Boolean)', validate parameter 'str' is non-null before using it. If appropriate, throw an ArgumentNullException when the argument is null or add a Code Contract precondition asserting non-null argument.
            GetBasicResultAt(16, 17, "Sub Test.M1(str As String, c As C, flag As Boolean)", "str"),
            // Test0.vb(17,17): warning CA1062: In externally visible method 'Sub Test.M1(str As String, c As C, flag As Boolean)', validate parameter 'c' is non-null before using it. If appropriate, throw an ArgumentNullException when the argument is null or add a Code Contract precondition asserting non-null argument.
            GetBasicResultAt(17, 17, "Sub Test.M1(str As String, c As C, flag As Boolean)", "c"));
        }

        [Fact]
        public async Task ConditionalButDefiniteNonNullAssigned_BeforeHazardousUsages_NoDiagnostic_CopyAnalysis()
        {
            await new VerifyCS.Test
            {
                TestState =
                {
                    Sources =
                    {
                        @"
public class C
{
    public int X;
}

public class Test
{
    public void M1(string str, C c, bool flag)
    {
        var x = str;
        if (str == null || c == null)
        {
            x = ""newString"";
            c = new C();
        }

        // x and c are both non-null here.
        var y = x.ToString();
        var z = c.X;
    }

    public void M2(string str, C c, bool flag)
    {
        var x = str;
        if (str == null)
        {
            x = ""newString"";
        }

        if (c == null)
        {
            c = new C();
        }

        // x and c are both non-null here.
        var y = x.ToString();
        var z = c.X;
    }

    public void M3(string str, C c, bool flag)
    {
        var x = str ?? ""newString"";
        c = c ?? new C();

        // x and c are both non-null here.
        var y = x.ToString();
        var z = c.X;
    }

    public void M4(string str, C c, bool flag)
    {
        var x = str != null ? str : ""newString"";
        c = c != null ? c : new C();

        // x and c are both non-null here.
        var y = x.ToString();
        var z = c.X;
    }
}
"
                    },
                    AdditionalFiles = { (".editorconfig", "dotnet_code_quality.copy_analysis = true") }
                }
            }.RunAsync();

            await new VerifyVB.Test
            {
                TestState =
                {
                    Sources =
                    {
                        @"
Public Class C
    Public X As Integer
End Class

Public Class Test
    Public Sub M1(ByVal str As String, ByVal c As C, ByVal flag As Boolean)
        Dim x = str
        If str Is Nothing OrElse c Is Nothing Then
            x = ""newString""
            c = New C()
        End If

        ' x and c are both non-null here.
        Dim y = x.ToString()
        Dim z = c.X
    End Sub

    Public Sub M2(ByVal str As String, ByVal c As C, ByVal flag As Boolean)
        Dim x = str
        If str Is Nothing Then
            x = ""newString""
        End If

        If c Is Nothing Then
            c = New C()
        End If

        ' x and c are both non-null here.
        Dim y = x.ToString()
        Dim z = c.X
    End Sub

    Public Sub M3(ByVal str As String, ByVal c As C, ByVal flag As Boolean)
        Dim x = If(str, ""newString"")
        c = If(c, New C())

        ' x and c are both non-null here.
        Dim y = x.ToString()
        Dim z = c.X
    End Sub

    Public Sub M4(ByVal str As String, ByVal c As C, ByVal flag As Boolean)
        Dim x = If(str IsNot Nothing, str, ""newString"")
        c = If(c IsNot Nothing, c, New C())

        ' x and c are both non-null here.
        Dim y = x.ToString()
        Dim z = c.X
    End Sub

End Class"
                    },
                    AdditionalFiles = { (".editorconfig", "dotnet_code_quality.copy_analysis = true") }
                }
            }.RunAsync();
        }

        [Fact]
        public async Task ThrowOnNull_BeforeHazardousUsages_NoDiagnostic()
        {
            await VerifyCS.VerifyAnalyzerAsync(@"
using System;

public class C
{
    public int X;
}

public class Test
{
    public void M1(string str, C c)
    {
        var x = str;
        if (str == null)
        {
            throw new ArgumentNullException(nameof(str));
        }

        if (c == null)
        {
            throw new ArgumentNullException(nameof(c));
        }

        var y = x.ToString();
        var z = c.X;
    }

    public void M2(string str, C c)
    {
        var x = str;
        if (str == null || c == null)
        {
            throw new ArgumentException();
        }

        var y = x.ToString();
        var z = c.X;
    }
}
");

            await VerifyVB.VerifyAnalyzerAsync(@"
Imports System

Public Class C
    Public X As Integer
End Class

Public Class Test
    Public Sub M1(ByVal str As String, ByVal c As C)
        Dim x = str
        If str Is Nothing Then
            Throw New ArgumentNullException(NameOf(str))
        End If

        If c Is Nothing Then
            Throw New ArgumentNullException(NameOf(c))
        End If

        Dim y = x.ToString()
        Dim z = c.X
    End Sub

    Public Sub M2(ByVal str As String, ByVal c As C)
        Dim x = str
        If str Is Nothing OrElse c Is Nothing Then
            Throw New ArgumentException()
        End If

        Dim y = x.ToString()
        Dim z = c.X
    End Sub
End Class");
        }

        [Fact]
        public async Task ThrowOnNullForSomeParameter_HazardousUsageForDifferentParameter_Diagnostic()
        {
            await VerifyCS.VerifyAnalyzerAsync(@"
public class C
{
    public int X;
}

public class Test
{
    public void M1(string str, C c)
    {
        if (str == null)
        {
            throw new System.ArgumentNullException(nameof(str));
        }

        var x = str;
        var y = x.ToString();

        var z = c.X;
    }

    public void M2(string str, C c)
    {
        var x = str;
        if (str == null)
        {
            if (c == null)
            {
                throw new System.ArgumentNullException(nameof(c));
            }

            throw new System.ArgumentNullException(nameof(str));
        }

        var y = x.ToString();

        var z = c.X;
    }
}
",
            // Test0.cs(19,17): warning CA1062: In externally visible method 'void Test.M1(string str, C c)', validate parameter 'c' is non-null before using it. If appropriate, throw an ArgumentNullException when the argument is null or add a Code Contract precondition asserting non-null argument.
            GetCSharpResultAt(19, 17, "void Test.M1(string str, C c)", "c"),
            // Test0.cs(37,17): warning CA1062: In externally visible method 'void Test.M2(string str, C c)', validate parameter 'c' is non-null before using it. If appropriate, throw an ArgumentNullException when the argument is null or add a Code Contract precondition asserting non-null argument.
            GetCSharpResultAt(37, 17, "void Test.M2(string str, C c)", "c"));

            await VerifyVB.VerifyAnalyzerAsync(@"
Public Class C
    Public X As Integer
End Class

Public Class Test
    Public Sub M1(str As String, c As C)
        If str Is Nothing Then
            Throw New System.ArgumentNullException(NameOf(str))
        End If

        Dim x = str
        Dim y = x.ToString()

        Dim z = c.X
    End Sub

    Public Sub M2(str As String, c As C)
        Dim x = str
        If str Is Nothing Then
            If c Is Nothing Then
                Throw New System.ArgumentNullException(NameOf(c))
            End If

            Throw New System.ArgumentNullException(NameOf(str))
        End If

        Dim y = x.ToString()

        Dim z = c.X
    End Sub
End Class
",
            // Test0.vb(15,17): warning CA1062: In externally visible method 'Sub Test.M1(str As String, c As C)', validate parameter 'c' is non-null before using it. If appropriate, throw an ArgumentNullException when the argument is null or add a Code Contract precondition asserting non-null argument.
            GetBasicResultAt(15, 17, "Sub Test.M1(str As String, c As C)", "c"),
            // Test0.vb(30,17): warning CA1062: In externally visible method 'Sub Test.M2(str As String, c As C)', validate parameter 'c' is non-null before using it. If appropriate, throw an ArgumentNullException when the argument is null or add a Code Contract precondition asserting non-null argument.
            GetBasicResultAt(30, 17, "Sub Test.M2(str As String, c As C)", "c"));
        }

        [Fact]
        public async Task ThrowOnNull_AfterHazardousUsages_Diagnostic()
        {
            await VerifyCS.VerifyAnalyzerAsync(@"
public class C
{
    public int X;
}

public class Test
{
    public void M1(C c)
    {
        var z = c.X;
        if (c == null)
        {
            throw new System.ArgumentNullException(nameof(c));
        }
    }
}
",
            // Test0.cs(11,17): warning CA1062: In externally visible method 'void Test.M1(C c)', validate parameter 'c' is non-null before using it. If appropriate, throw an ArgumentNullException when the argument is null or add a Code Contract precondition asserting non-null argument.
            GetCSharpResultAt(11, 17, "void Test.M1(C c)", "c"));

            await VerifyVB.VerifyAnalyzerAsync(@"
Public Class C
    Public X As Integer
End Class

Public Class Test
    Public Sub M1(c As C)
        Dim z = c.X
        If c Is Nothing Then
            Throw New System.ArgumentNullException(NameOf(c))
        End If
    End Sub
End Class
",
            // Test0.vb(8,17): warning CA1062: In externally visible method 'Sub Test.M1(c As C)', validate parameter 'c' is non-null before using it. If appropriate, throw an ArgumentNullException when the argument is null or add a Code Contract precondition asserting non-null argument.
            GetBasicResultAt(8, 17, "Sub Test.M1(c As C)", "c"));
        }

        [Fact]
        public async Task NullCoalescingThrowExpressionOnNull_BeforeHazardousUsages_NoDiagnostic()
        {
            await VerifyCS.VerifyAnalyzerAsync(@"
using System;

public class C
{
    public int X;
}

public class Test
{
    public void M1(string str, C c)
    {
        var x = str ?? throw new ArgumentNullException(nameof(str));
        var y = x.ToString();

        c = c ?? throw new ArgumentNullException(nameof(c));
        var z = c.X;
    }
}
");
            // Throw expression not supported for VB.
        }

        [Fact]
        public async Task ThrowOnNull_UncommonNullCheckSyntax_BeforeHazardousUsages_NoDiagnostic()
        {
            await VerifyCS.VerifyAnalyzerAsync(@"
using System;

public class C
{
    public int X;
}

public class Test
{
    public void M1(string str, C c)
    {
        var x = str;
        if (null == str)
        {
            throw new ArgumentNullException(nameof(str));
        }

        if (null == c)
        {
            throw new ArgumentNullException(nameof(c));
        }

        var y = x.ToString();
        var z = c.X;
    }

    public void M2(string str, C c)
    {
        var x = str;
        if ((object)str == null)
        {
            throw new ArgumentNullException(nameof(str));
        }

        if (null == (object)c)
        {
            throw new ArgumentNullException(nameof(c));
        }

        var y = x.ToString();
        var z = c.X;
    }

    public void M3(string str, C c)
    {
        var x = str;
        object myNullObject = null;
        if (str == myNullObject || myNullObject == c)
        {
            throw new ArgumentException();
        }

        var y = x.ToString();
        var z = c.X;
    }
}
");

            await VerifyVB.VerifyAnalyzerAsync(@"
Imports System

Public Class C
    Public X As Integer
End Class

Public Class Test
    Public Sub M1(ByVal str As String, ByVal c As C)
        Dim x = str
        If Nothing Is str Then
            Throw New ArgumentNullException(NameOf(str))
        End If

        If Nothing Is c Then
            Throw New ArgumentNullException(NameOf(c))
        End If

        Dim y = x.ToString()
        Dim z = c.X
    End Sub

    Public Sub M2(ByVal str As String, ByVal c As C)
        Dim x = str
        If DirectCast(str, System.Object) Is Nothing Then
            Throw New ArgumentNullException(NameOf(str))
        End If

        If Nothing Is CType(c, System.Object) Then
            Throw New ArgumentNullException(NameOf(c))
        End If

        Dim y = x.ToString()
        Dim z = c.X
    End Sub

    Public Sub M3(ByVal str As String, ByVal c As C)
        Dim x = str
        Dim myNullObject As System.Object = Nothing
        If str Is myNullObject OrElse myNullObject Is c Then
            Throw New ArgumentException()
        End If

        Dim y = x.ToString()
        Dim z = c.X
    End Sub
End Class");
        }

        [Fact]
        public async Task ContractCheck_NoDiagnostic_CopyAnalysis()
        {
            await new VerifyCS.Test
            {
                TestState =
                {
                    Sources =
                    {
                        @"
public class C
{
    public int X;
}

public class Test
{
    public void M1(string str, C c)
    {
        var x = str;
        System.Diagnostics.Contracts.Contract.Requires(x != null);
        System.Diagnostics.Contracts.Contract.Requires(c != null);
        var y = str.ToString();
        var z = c.X;
    }

    public void M2(string str, C c)
    {
        var x = str;
        System.Diagnostics.Contracts.Contract.Requires(x != null && c != null);
        var y = str.ToString();
        var z = c.X;
    }

    public void M3(C c1, C c2)
    {
        System.Diagnostics.Contracts.Contract.Requires(c1 != null && c1 == c2);
        var z = c1.X + c2.X;
    }

    void M4_Assume(C c)
    {
        System.Diagnostics.Contracts.Contract.Assume(c != null);
        var z = c.X;
    }

    void M5_Assert(C c)
    {
        System.Diagnostics.Contracts.Contract.Assert(c != null);
        var z = c.X;
    }
}
"
                    },
                    AdditionalFiles = { (".editorconfig", "dotnet_code_quality.copy_analysis = true") }
                }
            }.RunAsync();

            await new VerifyVB.Test
            {
                TestState =
                {
                    Sources =
                    {
                        @"
Public Class C

    Public X As Integer
End Class

Public Class Test

    Public Sub M1(str As String, c As C)
        Dim x = str
        System.Diagnostics.Contracts.Contract.Requires(x IsNot Nothing)
        System.Diagnostics.Contracts.Contract.Requires(c IsNot Nothing)
        Dim y = str.ToString()
        Dim z = c.X
    End Sub

    Public Sub M2(str As String, c As C)
        Dim x = str
        System.Diagnostics.Contracts.Contract.Requires(x IsNot Nothing AndAlso c IsNot Nothing)
        Dim y = str.ToString()
        Dim z = c.X
    End Sub

    Public Sub M3(c1 As C, c2 As C)
        System.Diagnostics.Contracts.Contract.Requires(c1 IsNot Nothing AndAlso c1 Is c2)
        Dim z = c1.X + c2.X
    End Sub

    Private Sub M4_Assume(c As C)
        System.Diagnostics.Contracts.Contract.Assume(c IsNot Nothing)
        Dim z = c.X
    End Sub

    Private Sub M5_Assert(c As C)
        System.Diagnostics.Contracts.Contract.Assert(c IsNot Nothing)
        Dim z = c.X
    End Sub
End Class
"
                    },
                    AdditionalFiles = { (".editorconfig", "dotnet_code_quality.copy_analysis = true") }
                }
            }.RunAsync();
        }

        [Trait(Traits.DataflowAnalysis, Traits.Dataflow.PredicateAnalysis)]
        [Fact]
        public async Task ContractCheck_Diagnostic()
        {
            await VerifyCS.VerifyAnalyzerAsync(@"
public class C
{
    public int X;
}

public class Test
{
    private C _c;
    public void M1(string str, C c)
    {
        var x = str;
        System.Diagnostics.Contracts.Contract.Requires(x == null);
        System.Diagnostics.Contracts.Contract.Requires(c == _c);
        var y = str.ToString();
        var z = c.X;
    }

    public void M2(string str, C c)
    {
        var x = str;
        System.Diagnostics.Contracts.Contract.Requires(x != null || c != null);
        var y = str.ToString();
        var z = c.X;
    }

    public void M3(C c1, C c2)
    {
        System.Diagnostics.Contracts.Contract.Requires(c1 == null && c1 == c2);
        var z = c2.X;
    }

    public void M4(C c1, C c2)
    {
        System.Diagnostics.Contracts.Contract.Requires(c1 == null && c1 == c2 && c2 != null);   // Infeasible condition
        var z = c2.X;
    }
}
",
            // Test0.cs(15,17): warning CA1062: In externally visible method 'void Test.M1(string str, C c)', validate parameter 'str' is non-null before using it. If appropriate, throw an ArgumentNullException when the argument is null or add a Code Contract precondition asserting non-null argument.
            GetCSharpResultAt(15, 17, "void Test.M1(string str, C c)", "str"),
            // Test0.cs(16,17): warning CA1062: In externally visible method 'void Test.M1(string str, C c)', validate parameter 'c' is non-null before using it. If appropriate, throw an ArgumentNullException when the argument is null or add a Code Contract precondition asserting non-null argument.
            GetCSharpResultAt(16, 17, "void Test.M1(string str, C c)", "c"),
            // Test0.cs(23,17): warning CA1062: In externally visible method 'void Test.M2(string str, C c)', validate parameter 'str' is non-null before using it. If appropriate, throw an ArgumentNullException when the argument is null or add a Code Contract precondition asserting non-null argument.
            GetCSharpResultAt(23, 17, "void Test.M2(string str, C c)", "str"),
            // Test0.cs(24,17): warning CA1062: In externally visible method 'void Test.M2(string str, C c)', validate parameter 'c' is non-null before using it. If appropriate, throw an ArgumentNullException when the argument is null or add a Code Contract precondition asserting non-null argument.
            GetCSharpResultAt(24, 17, "void Test.M2(string str, C c)", "c"),
            // Test0.cs(30,17): warning CA1062: In externally visible method 'void Test.M3(C c1, C c2)', validate parameter 'c2' is non-null before using it. If appropriate, throw an ArgumentNullException when the argument is null or add a Code Contract precondition asserting non-null argument.
            GetCSharpResultAt(30, 17, "void Test.M3(C c1, C c2)", "c2"));

            await VerifyVB.VerifyAnalyzerAsync(@"
Public Class C

    Public X As Integer
End Class

Public Class Test

    Private _c As C

    Public Sub M1(str As String, c As C)
        Dim x = str
        System.Diagnostics.Contracts.Contract.Requires(x Is Nothing)
        System.Diagnostics.Contracts.Contract.Requires(c Is _c)
        Dim y = str.ToString()
        Dim z = c.X
    End Sub

    Public Sub M2(str As String, c As C)
        Dim x = str
        System.Diagnostics.Contracts.Contract.Requires(x IsNot Nothing OrElse c IsNot Nothing)
        Dim y = str.ToString()
        Dim z = c.X
    End Sub

    Public Sub M3(c1 As C, c2 As C)
        System.Diagnostics.Contracts.Contract.Requires(c1 Is Nothing AndAlso c1 Is c2)
        Dim z = c2.X
    End Sub

    Public Sub M4(c1 As C, c2 As C)
        System.Diagnostics.Contracts.Contract.Requires(c1 Is Nothing AndAlso c1 Is c2 AndAlso c2 IsNot Nothing) ' Infeasible condition
        Dim z = c2.X
    End Sub
End Class",
            // Test0.vb(15,17): warning CA1062: In externally visible method 'Sub Test.M1(str As String, c As C)', validate parameter 'str' is non-null before using it. If appropriate, throw an ArgumentNullException when the argument is null or add a Code Contract precondition asserting non-null argument.
            GetBasicResultAt(15, 17, "Sub Test.M1(str As String, c As C)", "str"),
            // Test0.vb(16,17): warning CA1062: In externally visible method 'Sub Test.M1(str As String, c As C)', validate parameter 'c' is non-null before using it. If appropriate, throw an ArgumentNullException when the argument is null or add a Code Contract precondition asserting non-null argument.
            GetBasicResultAt(16, 17, "Sub Test.M1(str As String, c As C)", "c"),
            // Test0.vb(22,17): warning CA1062: In externally visible method 'Sub Test.M2(str As String, c As C)', validate parameter 'str' is non-null before using it. If appropriate, throw an ArgumentNullException when the argument is null or add a Code Contract precondition asserting non-null argument.
            GetBasicResultAt(22, 17, "Sub Test.M2(str As String, c As C)", "str"),
            // Test0.vb(23,17): warning CA1062: In externally visible method 'Sub Test.M2(str As String, c As C)', validate parameter 'c' is non-null before using it. If appropriate, throw an ArgumentNullException when the argument is null or add a Code Contract precondition asserting non-null argument.
            GetBasicResultAt(23, 17, "Sub Test.M2(str As String, c As C)", "c"),
            // Test0.vb(28,17): warning CA1062: In externally visible method 'Sub Test.M3(c1 As C, c2 As C)', validate parameter 'c2' is non-null before using it. If appropriate, throw an ArgumentNullException when the argument is null or add a Code Contract precondition asserting non-null argument.
            GetBasicResultAt(28, 17, "Sub Test.M3(c1 As C, c2 As C)", "c2"));
        }

        [Fact]
        public async Task ReturnOnNull_BeforeHazardousUsages_NoDiagnostic()
        {
            await VerifyCS.VerifyAnalyzerAsync(@"
public class C
{
    public int X;
}

public class Test
{
    public void M1(string str, C c)
    {
        if (str == null)
        {
            return;
        }

        if (c == null)
        {
            return;
        }

        var x = str;
        var y = x.ToString();

        var z = c.X;
    }

    public void M2(string str, C c)
    {
        if (str == null || c == null)
        {
            return;
        }

        var x = str;
        var y = x.ToString();

        var z = c.X;
    }

    public void M3(string str, C c)
    {
        if (str == null || c == null)
        {
            return;
        }
        else
        {
            var x = str;
            var y = x.ToString();

            var z = c.X;
        }
    }
}
");

            await VerifyVB.VerifyAnalyzerAsync(@"
Public Class C
    Public X As Integer
End Class

Public Class Test
    Public Sub M1(str As String, c As C)
        If str Is Nothing Then
            Return
        End If

        If c Is Nothing Then
            Return
        End If

        Dim x = str
        Dim y = x.ToString()

        Dim z = c.X
    End Sub

    Public Sub M2(str As String, c As C)
        If str Is Nothing OrElse c Is Nothing Then
            Return
        End If

        Dim x = str
        Dim y = x.ToString()

        Dim z = c.X
    End Sub

    Public Sub M3(str As String, c As C)
        If str Is Nothing OrElse c Is Nothing Then
            Return
        Else
            Dim x = str
            Dim y = x.ToString()

            Dim z = c.X
        End If
    End Sub
End Class
");
        }

        [Fact]
        public async Task ReturnOnNullForSomeParameter_HazardousUsageForDifferentParameter_Diagnostic()
        {
            await VerifyCS.VerifyAnalyzerAsync(@"
public class C
{
    public int X;
}

public class Test
{
    public void M1(string str, C c)
    {
        if (str == null)
        {
            return;
        }

        var x = str;
        var y = x.ToString();

        var z = c.X;
    }

    public void M2(string str, C c)
    {
        var x = str;
        if (str == null)
        {
            if (c == null)
            {
                return;
            }

            return;
        }

        var y = x.ToString();

        var z = c.X;
    }
}
",
            // Test0.cs(19,17): warning CA1062: In externally visible method 'void Test.M1(string str, C c)', validate parameter 'c' is non-null before using it. If appropriate, throw an ArgumentNullException when the argument is null or add a Code Contract precondition asserting non-null argument.
            GetCSharpResultAt(19, 17, "void Test.M1(string str, C c)", "c"),
            // Test0.cs(37,17): warning CA1062: In externally visible method 'void Test.M2(string str, C c)', validate parameter 'c' is non-null before using it. If appropriate, throw an ArgumentNullException when the argument is null or add a Code Contract precondition asserting non-null argument.
            GetCSharpResultAt(37, 17, "void Test.M2(string str, C c)", "c"));

            await VerifyVB.VerifyAnalyzerAsync(@"
Public Class C
    Public X As Integer
End Class

Public Class Test
    Public Sub M1(str As String, c As C)
        If str Is Nothing Then
            Return
        End If

        Dim x = str
        Dim y = x.ToString()

        Dim z = c.X
    End Sub

    Public Sub M2(str As String, c As C)
        Dim x = str
        If str Is Nothing Then
            If c Is Nothing Then
                Return
            End If

            Return
        End If

        Dim y = x.ToString()

        Dim z = c.X
    End Sub
End Class
",
            // Test0.vb(15,17): warning CA1062: In externally visible method 'Sub Test.M1(str As String, c As C)', validate parameter 'c' is non-null before using it. If appropriate, throw an ArgumentNullException when the argument is null or add a Code Contract precondition asserting non-null argument.
            GetBasicResultAt(15, 17, "Sub Test.M1(str As String, c As C)", "c"),
            // Test0.vb(30,17): warning CA1062: In externally visible method 'Sub Test.M2(str As String, c As C)', validate parameter 'c' is non-null before using it. If appropriate, throw an ArgumentNullException when the argument is null or add a Code Contract precondition asserting non-null argument.
            GetBasicResultAt(30, 17, "Sub Test.M2(str As String, c As C)", "c"));
        }

        [Fact]
        public async Task StringIsNullCheck_BeforeHazardousUsages_NoDiagnostic()
        {
            await VerifyCS.VerifyAnalyzerAsync(@"
public class Test
{
    public void M1(string str)
    {
        if (!string.IsNullOrEmpty(str))
        {
            var y = str.ToString();
        }
    }
}
");

            await VerifyVB.VerifyAnalyzerAsync(@"
Public Class Test
    Public Sub M1(ByVal str As String)
        If Not String.IsNullOrEmpty(str) Then
            Dim y = str.ToString()
        End If
    End Sub
End Class");
        }

        [Fact]
        public async Task StringIsNullCheck_WithCopyAnalysis_BeforeHazardousUsages_NoDiagnostic()
        {
            await VerifyCS.VerifyAnalyzerAsync(@"
public class Test
{
    public void M1(string str)
    {
        var x = str;
        if (!string.IsNullOrEmpty(str))
        {
            var y = x.ToString();
        }
    }
}
");

            await VerifyVB.VerifyAnalyzerAsync(@"
Public Class Test
    Public Sub M1(ByVal str As String)
        Dim x = str
        If Not String.IsNullOrEmpty(str) Then
            Dim y = x.ToString()
        End If
    End Sub
End Class");
        }

        [Fact]
        public async Task SpecialCase_ExceptionGetObjectData_NoDiagnostic()
        {
            await VerifyCS.VerifyAnalyzerAsync(@"
using System;
using System.Runtime.Serialization;

public class MyException : Exception
{
    public MyException(SerializationInfo info, StreamingContext context)
        : base(info, context)
    {
    }

    public override void GetObjectData(SerializationInfo info, StreamingContext context)
    {
    }
}

public class Test
{
    public void M1(MyException ex, SerializationInfo info, StreamingContext context)
    {
        if (ex != null)
        {
            ex.GetObjectData(info, context);
            var name = info.AssemblyName;
        }
    }

    public void M2(SerializationInfo info, StreamingContext context)
    {
        var ex = new MyException(info, context);
        var name = info.AssemblyName;
    }
}
");

            await VerifyVB.VerifyAnalyzerAsync(@"
Imports System
Imports System.Runtime.Serialization

Public Class MyException
    Inherits Exception
    Public Sub New(info As SerializationInfo, context As StreamingContext)
        MyBase.New(info, context)
    End Sub

    Public Overrides Sub GetObjectData(info As SerializationInfo, context As StreamingContext)
    End Sub
End Class

Public Class Test
    Public Sub M1(ex As MyException, info As SerializationInfo, context As StreamingContext)
        If ex IsNot Nothing Then
            ex.GetObjectData(info, context)
            Dim name = info.AssemblyName
        End If
    End Sub

    Public Sub M2(info As SerializationInfo, context As StreamingContext)
        Dim ex = New MyException(info, context)
        Dim name = info.AssemblyName
    End Sub
End Class
");
        }

        [Fact]
        public async Task NullCheckWithNegationBasedCondition_BeforeHazardousUsages_NoDiagnostic()
        {
            await VerifyCS.VerifyAnalyzerAsync(@"
using System;

public class C
{
    public int X;
}

public class Test
{
    public void M1(string str, C c)
    {
        var x = str;
        if (!(str == null || !(null != c)))
        {
            var y = x.ToString();
            var z = c.X;
        }        
    }
}
");

            await VerifyVB.VerifyAnalyzerAsync(@"
Imports System

Public Class C
    Public X As Integer
End Class

Public Class Test
    Public Sub M1(ByVal str As String, ByVal c As C)
        Dim x = str
        If Not (str Is Nothing OrElse Not (Nothing IsNot c)) Then
            Dim y = x.ToString()
            Dim z = c.X
        End If
    End Sub
End Class");
        }

        [Fact]
        public async Task HazardousUsageInInvokedMethod_PrivateMethod_Diagnostic()
        {
            await VerifyCS.VerifyAnalyzerAsync(@"
public class C
{
    public int X;
}

public class Test
{
    public void M1(C c1, C c2)
    {
        M2(c1); // No diagnostic
        M3(c2); // Diagnostic
    }

    private static void M2(C c)
    {
    }

    private static void M3(C c)
    {
        var x = c.X;
    }
}
",
            // Test0.cs(12,12): warning CA1062: In externally visible method 'void Test.M1(C c1, C c2)', validate parameter 'c2' is non-null before using it. If appropriate, throw an ArgumentNullException when the argument is null or add a Code Contract precondition asserting non-null argument.
            GetCSharpResultAt(12, 12, "void Test.M1(C c1, C c2)", "c2"));

            await VerifyVB.VerifyAnalyzerAsync(@"
Public Class C
    Public X As Integer
End Class

Public Class Test
    Public Sub M1(c1 As C, c2 As C)
        M2(c1) ' No diagnostic
        M3(c2) ' Diagnostic
    End Sub

    Private Shared Sub M2(c As C)
    End Sub

    Private Shared Sub M3(c As C)
        Dim x = c.X
    End Sub
End Class
",
            // Test0.vb(9,12): warning CA1062: In externally visible method 'Sub Test.M1(c1 As C, c2 As C)', validate parameter 'c2' is non-null before using it. If appropriate, throw an ArgumentNullException when the argument is null or add a Code Contract precondition asserting non-null argument.
            GetBasicResultAt(9, 12, "Sub Test.M1(c1 As C, c2 As C)", "c2"));
        }

        [Theory]
        [InlineData(@"dotnet_code_quality.interprocedural_analysis_kind = None")]
        [InlineData(@"dotnet_code_quality.max_interprocedural_method_call_chain = 0")]
        [InlineData(@"dotnet_code_quality.interprocedural_analysis_kind = ContextSensitive
                      dotnet_code_quality.max_interprocedural_method_call_chain = 0")]
        public async Task HazardousUsageInInvokedMethod_PrivateMethod_EditorConfig_NoInterproceduralAnalysis_NoDiagnostic(string editorConfigText)
        {
            await new VerifyCS.Test
            {
                TestState =
                {
                    Sources =
                    {
                        @"
public class C
{
    public int X;
}

public class Test
{
    public void M1(C c1, C c2)
    {
        M2(c1); // No diagnostic
        M3(c2); // Diagnostic
    }

    private static void M2(C c)
    {
    }

    private static void M3(C c)
    {
        var x = c.X;
    }
}
"
                    },
                    AdditionalFiles = { (".editorconfig", editorConfigText) }
                }
            }.RunAsync();

            await new VerifyVB.Test
            {
                TestState =
                {
                    Sources =
                    {
                        @"
Public Class C
    Public X As Integer
End Class

Public Class Test
    Public Sub M1(c1 As C, c2 As C)
        M2(c1) ' No diagnostic
        M3(c2) ' Diagnostic
    End Sub

    Private Shared Sub M2(c As C)
    End Sub

    Private Shared Sub M3(c As C)
        Dim x = c.X
    End Sub
End Class
"
                    },
                    AdditionalFiles = { (".editorconfig", editorConfigText) }
                }
            }.RunAsync();
        }

        [Theory, WorkItem(2525, "https://github.com/dotnet/roslyn-analyzers/issues/2525")]
        [InlineData(@"dotnet_code_quality.interprocedural_analysis_kind = None")]
        [InlineData(@"dotnet_code_quality.max_interprocedural_method_call_chain = 0")]
        [InlineData(@"dotnet_code_quality.interprocedural_analysis_kind = ContextSensitive
                      dotnet_code_quality.max_interprocedural_method_call_chain = 0")]
        public async Task ValidatedNotNullAttributeInInvokedMethod_EditorConfig_NoInterproceduralAnalysis_NoDiagnostic(string editorConfigText)
        {
            await new VerifyCS.Test
            {
                TestState =
                {
                    Sources =
                    {
                        @"
public class ValidatedNotNullAttribute : System.Attribute
{
}

public class C
{
    public void M1(C c1, C c2)
    {
        Validate(c1);
        var x = c1.ToString(); // No diagnostic

        NoValidate(c2);
        x = c2.ToString(); // Diagnostic
    }

    private static void Validate([ValidatedNotNullAttribute]C c)
    {
    }

    private static void NoValidate(C c)
    {
    }
}
"
                    },
                    AdditionalFiles = { (".editorconfig", editorConfigText) }
                },
                ExpectedDiagnostics =
                {
                    // Test0.cs(14,13): warning CA1062: In externally visible method 'void C.M1(C c1, C c2)', validate parameter 'c2' is non-null before using it. If appropriate, throw an ArgumentNullException when the argument is null or add a Code Contract precondition asserting non-null argument.
                    GetCSharpResultAt(14, 13, "void C.M1(C c1, C c2)", "c2"),
                }
            }.RunAsync();
        }

        [Fact, WorkItem(2525, "https://github.com/dotnet/roslyn-analyzers/issues/2525")]
        public async Task ValidatedNotNullAttributeInInvokedMethod_EditorConfig_NoInterproceduralAnalysis_NoDiagnostic_02()
        {
            await VerifyCS.VerifyAnalyzerAsync(@"
using System;
using System.Collections.Generic;
using System.Linq;

[AttributeUsage(AttributeTargets.Parameter)]
internal sealed class ValidatedNotNullAttribute : Attribute { }

internal static class Param
{
    public static void RequireNotNull([ValidatedNotNull] object value)
    {
    }
}

public class DataThing
{
    public IList<object> Items { get; }
}

public static class Issue2578Test
{
    public static void DoSomething(DataThing input)
    {
        Param.RequireNotNull(input);

        // This line still generates a CA1062 error.
        SomeMethod(input);
    }

    private static void SomeMethod(DataThing input)
    {
        input.Items.Any();
    }
}
");
        }

        [Fact, WorkItem(2525, "https://github.com/dotnet/roslyn-analyzers/issues/2525")]
        public async Task ValidatedNotNullAttributeInInvokedMethod_EditorConfig_NoInterproceduralAnalysis_NoDiagnostic_03()
        {
            await VerifyCS.VerifyAnalyzerAsync(@"
using System;
using System.Collections.Generic;
using System.Linq;

[AttributeUsage(AttributeTargets.Parameter)]
internal sealed class ValidatedNotNullAttribute : Attribute { }

internal static class Param
{
    public static void RequireNotNull([ValidatedNotNull] object value)
    {
        Param.RequireNotNull2(value);
    }

    public static void RequireNotNull2([ValidatedNotNull] object value)
    {
        if (value == null)
        {
            throw new ArgumentNullException(nameof(value));
        }
    }
}

public class DataThing
{
    public IList<object> Items { get; }
}

public static class Issue2578Test
{
    public static void DoSomething(DataThing input)
    {
        Param.RequireNotNull(input);

        // This line still generates a CA1062 error.
        SomeMethod(input);
    }

    private static void SomeMethod(DataThing input)
    {
        input.Items.Any();
    }
}
");
        }

        [Theory, WorkItem(2578, "https://github.com/dotnet/roslyn-analyzers/issues/2578")]
        // Match by method name
        [InlineData(@"dotnet_code_quality.interprocedural_analysis_kind = None
                      dotnet_code_quality.null_check_validation_methods = Validate")]
        // Match multiple methods by method documentation ID
        [InlineData(@"dotnet_code_quality.interprocedural_analysis_kind = None
                      dotnet_code_quality.null_check_validation_methods = C.Validate(C)|Helper`1.Validate(C)|Helper`1.Validate``1(C,``0)")]
        // Match multiple methods by method documentation ID with "M:" prefix
        [InlineData(@"dotnet_code_quality.interprocedural_analysis_kind = None
                      dotnet_code_quality.null_check_validation_methods = M:C.Validate(C)|M:Helper`1.Validate(C)|M:Helper`1.Validate``1(C,``0)")]
        public async Task NullCheckValidationMethod_ConfiguredInEditorConfig_NoInterproceduralAnalysis_NoDiagnostic(string editorConfigText)
        {
            await new VerifyCS.Test
            {
                TestState =
                {
                    Sources =
                    {
                        @"
public class C
{
    public void M1(C c1, C c2, C c3, C c4, C c5, C c6)
    {
        Validate(c1);
        var x = c1.ToString(); // No diagnostic

        Helper<int>.Validate(c2);
        x = c2.ToString(); // No diagnostic

        Helper<int>.Validate<object>(c3, null);
        x = c3.ToString(); // No diagnostic

        NoValidate(c4);
        x = c4.ToString(); // Diagnostic

        Helper<int>.NoValidate(c5);
        x = c5.ToString(); // Diagnostic

        Helper<int>.NoValidate<object>(c6, null);
        x = c6.ToString(); // Diagnostic
    }

    private static void Validate(C c)
    {
    }

    private static void NoValidate(C c)
    {
    }
}

internal static class Helper<T>
{
    internal static void Validate(C c)
    {
    }

    internal static void NoValidate(C c)
    {
    }

    internal static void Validate<U>(C c, U u)
    {
    }

    internal static void NoValidate<U>(C c, U u)
    {
    }
}
"
},
                    AdditionalFiles = { (".editorconfig", editorConfigText) }
                },
                ExpectedDiagnostics =
                {
                    // Test0.cs(16,13): warning CA1062: In externally visible method 'void C.M1(C c1, C c2, C c3, C c4, C c5, C c6)', validate parameter 'c4' is non-null before using it. If appropriate, throw an ArgumentNullException when the argument is null or add a Code Contract precondition asserting non-null argument.
                    GetCSharpResultAt(16, 13, "void C.M1(C c1, C c2, C c3, C c4, C c5, C c6)", "c4"),
                    // Test0.cs(19,13): warning CA1062: In externally visible method 'void C.M1(C c1, C c2, C c3, C c4, C c5, C c6)', validate parameter 'c5' is non-null before using it. If appropriate, throw an ArgumentNullException when the argument is null or add a Code Contract precondition asserting non-null argument.
                    GetCSharpResultAt(19, 13, "void C.M1(C c1, C c2, C c3, C c4, C c5, C c6)", "c5"),
                    // Test0.cs(22,13): warning CA1062: In externally visible method 'void C.M1(C c1, C c2, C c3, C c4, C c5, C c6)', validate parameter 'c6' is non-null before using it. If appropriate, throw an ArgumentNullException when the argument is null or add a Code Contract precondition asserting non-null argument.
                    GetCSharpResultAt(22, 13, "void C.M1(C c1, C c2, C c3, C c4, C c5, C c6)", "c6"),
                }
            }.RunAsync();
        }

        [Fact, WorkItem(1707, "https://github.com/dotnet/roslyn-analyzers/issues/1707")]
        public async Task HazardousUsageInInvokedMethod_PrivateMethod_Generic_Diagnostic()
        {
            await VerifyCS.VerifyAnalyzerAsync(@"
public class C
{
    public int X;
}

public class Test
{
    public void M1(C c1, C c2)
    {
        M2(c1); // No diagnostic
        M3(c2); // Diagnostic
    }

    private static void M2<T>(T c) where T: C
    {
    }

    private static void M3<T>(T c) where T: C
    {
        var x = c.X;
    }
}
",
            // Test0.cs(12,12): warning CA1062: In externally visible method 'void Test.M1(C c1, C c2)', validate parameter 'c2' is non-null before using it. If appropriate, throw an ArgumentNullException when the argument is null or add a Code Contract precondition asserting non-null argument.
            GetCSharpResultAt(12, 12, "void Test.M1(C c1, C c2)", "c2"));

            await VerifyVB.VerifyAnalyzerAsync(@"
Public Class C
    Public X As Integer
End Class

Public Class Test
    Public Sub M1(c1 As C, c2 As C)
        M2(c1) ' No diagnostic
        M3(c2) ' Diagnostic
    End Sub

    Private Shared Sub M2(Of T As C)(c As T)
    End Sub

    Private Shared Sub M3(Of T As C)(c As T)
        Dim x = c.X
    End Sub
End Class
",
            // Test0.vb(9,12): warning CA1062: In externally visible method 'Sub Test.M1(c1 As C, c2 As C)', validate parameter 'c2' is non-null before using it. If appropriate, throw an ArgumentNullException when the argument is null or add a Code Contract precondition asserting non-null argument.
            GetBasicResultAt(9, 12, "Sub Test.M1(c1 As C, c2 As C)", "c2"));
        }

        [Fact]
        public async Task HazardousUsageInInvokedMethod_PublicMethod_Diagnostic()
        {
            await VerifyCS.VerifyAnalyzerAsync(@"
public class C
{
    public int X;
}

public class Test
{
    public void M1(C c1, C c2)
    {
        M2(c1); // No diagnostic
        M3(c2); // No diagnostic here, diagnostic in M3
    }

    public void M2(C c)
    {
    }

    public void M3(C c)
    {
        var x = c.X;    // Diagnostic
    }
}
",
            // Test0.cs(21,17): warning CA1062: In externally visible method 'void Test.M3(C c)', validate parameter 'c' is non-null before using it. If appropriate, throw an ArgumentNullException when the argument is null or add a Code Contract precondition asserting non-null argument.
            GetCSharpResultAt(21, 17, "void Test.M3(C c)", "c"));

            await VerifyVB.VerifyAnalyzerAsync(@"
Public Class C
    Public X As Integer
End Class

Public Class Test
    Public Sub M1(c1 As C, c2 As C)
        M2(c1) ' No diagnostic
        M3(c2) ' No diagnostic here, diagnostic in M3
    End Sub

    Public Sub M2(c As C)
    End Sub

    Public Sub M3(c As C)
        Dim x = c.X     ' Diagnostic
    End Sub
End Class
",
            // Test0.vb(16,17): warning CA1062: In externally visible method 'Sub Test.M3(c As C)', validate parameter 'c' is non-null before using it. If appropriate, throw an ArgumentNullException when the argument is null or add a Code Contract precondition asserting non-null argument.
            GetBasicResultAt(16, 17, "Sub Test.M3(c As C)", "c"));
        }

        [Fact, WorkItem(1707, "https://github.com/dotnet/roslyn-analyzers/issues/1707")]
        public async Task HazardousUsageInInvokedMethod_PublicMethod_Generic_Diagnostic()
        {
            await VerifyCS.VerifyAnalyzerAsync(@"
public class C
{
    public int X;
}

public class Test
{
    public void M1(C c1, C c2)
    {
        M2(c1); // No diagnostic
        M3(c2); // No diagnostic here, diagnostic in M3
    }

    public void M2<T>(T c) where T: C
    {
    }

    public void M3<T>(T c) where T: C
    {
        var x = c.X;    // Diagnostic
    }
}
",
            // Test0.cs(21,17): warning CA1062: In externally visible method 'void Test.M3<T>(T c)', validate parameter 'c' is non-null before using it. If appropriate, throw an ArgumentNullException when the argument is null or add a Code Contract precondition asserting non-null argument.
            GetCSharpResultAt(21, 17, "void Test.M3<T>(T c)", "c"));

            await VerifyVB.VerifyAnalyzerAsync(@"
Public Class C
    Public X As Integer
End Class

Public Class Test
    Public Sub M1(c1 As C, c2 As C)
        M2(c1) ' No diagnostic
        M3(c2) ' No diagnostic here, diagnostic in M3
    End Sub

    Public Sub M2(Of T As C)(c As T)
    End Sub

    Public Sub M3(Of T As C)(c As T)
        Dim x = c.X
    End Sub
End Class
",
            // Test0.vb(16,17): warning CA1062: In externally visible method 'Sub Test.M3(Of T)(c As T)', validate parameter 'c' is non-null before using it. If appropriate, throw an ArgumentNullException when the argument is null or add a Code Contract precondition asserting non-null argument.
            GetBasicResultAt(16, 17, "Sub Test.M3(Of T)(c As T)", "c"));
        }

        [Fact]
        public async Task HazardousUsageInInvokedMethod_PrivateMethod_MultipleLevelsDown_NoDiagnostic()
        {
            await VerifyCS.VerifyAnalyzerAsync(@"
public class C
{
    public int X;
}

public class Test
{
    public void M1(C c)
    {
        M2(c); // No diagnostic, currently we do not analyze invocations in invoked method.
    }

    private static void M2(C c)
    {
        M3(c);
    }

    private static void M3(C c)
    {
        var x = c.X;
    }
}
");

            await VerifyVB.VerifyAnalyzerAsync(@"
Public Class C
    Public X As Integer
End Class

Public Class Test
    Public Sub M1(c As C)
        M2(c) ' No diagnostic, currently we do not analyze invocations in invoked method.
    End Sub

    Private Shared Sub M2(c As C)
        M3(c)
    End Sub

    Private Shared Sub M3(c As C)
        Dim x = c.X
    End Sub
End Class
");
        }

        [Fact]
        public async Task HazardousUsageInInvokedMethod_WithInvocationCycles_Diagnostic()
        {
            // Code with cyclic call graph to verify we don't analyze indefinitely.
            await VerifyCS.VerifyAnalyzerAsync(@"
public class C
{
    public int X;
}

public class Test
{
    public void M1(C c1, C c2)
    {
        M2(c1); // No diagnostic
        M3(c2); // Diagnostic
    }

    private static void M2(C c)
    {
        M3(c);
    }

    private static void M3(C c)
    {
        M2(c);
        var x = c.X;
    }
}
",
            // Test0.cs(12,12): warning CA1062: In externally visible method 'void Test.M1(C c1, C c2)', validate parameter 'c2' is non-null before using it. If appropriate, throw an ArgumentNullException when the argument is null or add a Code Contract precondition asserting non-null argument.
            GetCSharpResultAt(12, 12, "void Test.M1(C c1, C c2)", "c2"));

            await VerifyVB.VerifyAnalyzerAsync(@"
Public Class C
    Public X As Integer
End Class

Public Class Test
    Public Sub M1(c1 As C, c2 As C)
        M2(c1) ' No diagnostic
        M3(c2) ' Diagnostic
    End Sub

    Private Shared Sub M2(c As C)
    End Sub

    Private Shared Sub M3(c As C)
        Dim x = c.X
    End Sub
End Class
",
            // Test0.vb(9,12): warning CA1062: In externally visible method 'Sub Test.M1(c1 As C, c2 As C)', validate parameter 'c2' is non-null before using it. If appropriate, throw an ArgumentNullException when the argument is null or add a Code Contract precondition asserting non-null argument.
            GetBasicResultAt(9, 12, "Sub Test.M1(c1 As C, c2 As C)", "c2"));
        }

        [Fact]
        public async Task HazardousUsageInInvokedMethod_InvokedAfterValidation_NoDiagnostic()
        {
            await VerifyCS.VerifyAnalyzerAsync(@"
public class C
{
    public int X;
}

public class Test
{
    public void M1(C c)
    {
        if (c != null)
        {
            M2(c); // No diagnostic
        }
    }

    private static void M2(C c)
    {
        var x = c.X;
    }
}
");

            await VerifyVB.VerifyAnalyzerAsync(@"
Public Class C
    Public X As Integer
End Class

Public Class Test
    Public Sub M1(c As C)
        If c IsNot Nothing Then
            M2(c) ' No diagnostic
        End If
    End Sub

    Private Shared Sub M2(c As C)
        Dim x = c.X
    End Sub
End Class
");
        }

        [Fact]
        public async Task ValidatedInInvokedMethod_NoDiagnostic()
        {
            await VerifyCS.VerifyAnalyzerAsync(@"
using System;

public class C
{
    public int X;
}

public class Test
{
    public void M1(C c)
    {
        M2(c); // Validation method
        var x = c.X;    // No diagnostic here.
    }

    private static void M2(C c)
    {
        if (c == null)
        {
            throw new ArgumentNullException(nameof(c));
        }
    }
}
");

            await VerifyVB.VerifyAnalyzerAsync(@"
Imports System

Public Class C
    Public X As Integer
End Class

Public Class Test
    Public Sub M1(c As C)
        M2(c) ' Validation method
        Dim x = c.X
    End Sub

    Private Shared Sub M2(c As C)
        If c Is Nothing Then
            Throw New ArgumentNullException(NameOf(c))
        End If
    End Sub
End Class");
        }

        [Fact, WorkItem(1707, "https://github.com/dotnet/roslyn-analyzers/issues/1707")]
        public async Task ValidatedInInvokedMethod_Generic_NoDiagnostic()
        {
            await VerifyCS.VerifyAnalyzerAsync(@"
using System;

public class C
{
    public int X;
}

public class Test
{
    public void M1(C c)
    {
        M2(c); // Validation method
        var x = c.X;    // No diagnostic here.
    }

    private static void M2<T>(T c) where T: class
    {
        if (c == null)
        {
            throw new ArgumentNullException(nameof(c));
        }
    }
}
");

            await VerifyVB.VerifyAnalyzerAsync(@"
Imports System

Public Class C
    Public X As Integer
End Class

Public Class Test
    Public Sub M1(c As C)
        M2(c) ' Validation method
        Dim x = c.X    ' No diagnostic here.
    End Sub

    Private Shared Sub M2(Of T As Class)(c As T)
        If c Is Nothing Then
            Throw New ArgumentNullException(NameOf(c))
        End If
    End Sub
End Class");
        }

        [Fact, WorkItem(2504, "https://github.com/dotnet/roslyn-analyzers/issues/2504")]
        public async Task ValidatedInInvokedMethod_Generic_02_NoDiagnostic()
        {
            await VerifyCS.VerifyAnalyzerAsync(@"
using System;

public class C
{
    public int X;
}

public class Test
{
    public void M1(C c)
    {
        M2(c); // Validation method
        var x = c.X;    // No diagnostic here.
    }

    private static T M2<T>(T c)
    {
        if (c == null)
        {
            throw new ArgumentNullException(nameof(c));
        }

        return c;
    }
}
");
        }

        [Fact]
        public async Task MaybeValidatedInInvokedMethod_Diagnostic()
        {
            await VerifyCS.VerifyAnalyzerAsync(@"
using System;

public class C
{
    public int X;
}

public class Test
{
    private bool _flag;

    public void M1(C c)
    {
        M2(c); // Validation method - validates 'c' on some paths.
        var x = c.X;    // Diagnostic.
    }

    private void M2(C c)
    {
        if (_flag && c == null)
        {
            throw new ArgumentNullException(nameof(c));
        }
    }
}
",
            // Test0.cs(16,17): warning CA1062: In externally visible method 'void Test.M1(C c)', validate parameter 'c' is non-null before using it. If appropriate, throw an ArgumentNullException when the argument is null or add a Code Contract precondition asserting non-null argument.
            GetCSharpResultAt(16, 17, "void Test.M1(C c)", "c"));

            await VerifyVB.VerifyAnalyzerAsync(@"
Imports System

Public Class C
    Public X As Integer
End Class

Public Class Test
    Private _flag As Boolean

    Public Sub M1(c As C)
        M2(c) ' Validation method - validates 'c' on some paths.
        Dim x = c.X     ' Diagnostic
    End Sub

    Private Sub M2(c As C)
        If _flag AndAlso c Is Nothing Then
            Throw New ArgumentNullException(NameOf(c))
        End If
    End Sub
End Class",
            // Test0.vb(13,17): warning CA1062: In externally visible method 'Sub Test.M1(c As C)', validate parameter 'c' is non-null before using it. If appropriate, throw an ArgumentNullException when the argument is null or add a Code Contract precondition asserting non-null argument.
            GetBasicResultAt(13, 17, "Sub Test.M1(c As C)", "c"));
        }

        [Fact]
        public async Task ValidatedButNoExceptionThrownInInvokedMethod_Diagnostic()
        {
            await VerifyCS.VerifyAnalyzerAsync(@"
using System;

public class C
{
    public int X;
}

public class Test
{
    public void M1(C c)
    {
        M2(c);
        var x = c.X;    // Diagnostic.
    }

    public void M2(C c)
    {
        if (c == null)
        {
            return;
        }

        var x = c.X;    // No Diagnostic.
    }
}
",
            // Test0.cs(14,17): warning CA1062: In externally visible method 'void Test.M1(C c)', validate parameter 'c' is non-null before using it. If appropriate, throw an ArgumentNullException when the argument is null or add a Code Contract precondition asserting non-null argument.
            GetCSharpResultAt(14, 17, "void Test.M1(C c)", "c"));

            await VerifyVB.VerifyAnalyzerAsync(@"
Imports System

Public Class C
    Public X As Integer
End Class

Public Class Test
    Public Sub M1(c As C)
        M2(c)
        Dim x = c.X     ' Diagnostic
    End Sub

    Public Sub M2(c As C)
        If c Is Nothing Then
            Return
        End If

        Dim x = c.X     ' No Diagnostic
    End Sub
End Class",
            // Test0.vb(11,17): warning CA1062: In externally visible method 'Sub Test.M1(c As C)', validate parameter 'c' is non-null before using it. If appropriate, throw an ArgumentNullException when the argument is null or add a Code Contract precondition asserting non-null argument.
            GetBasicResultAt(11, 17, "Sub Test.M1(c As C)", "c"));
        }

        [Fact]
        public async Task ValidatedInInvokedMethod_AfterHazardousUsage_Diagnostic()
        {
            await VerifyCS.VerifyAnalyzerAsync(@"
using System;

public class C
{
    public int X;
}

public class Test
{
    public void M1(C c)
    {
        var x = c.X;    // Diagnostic.
        M2(c); // Validation method
    }

    private static void M2(C c)
    {
        if (c == null)
        {
            throw new ArgumentNullException(nameof(c));
        }
    }
}
",
            // Test0.cs(13,17): warning CA1062: In externally visible method 'void Test.M1(C c)', validate parameter 'c' is non-null before using it. If appropriate, throw an ArgumentNullException when the argument is null or add a Code Contract precondition asserting non-null argument.
            GetCSharpResultAt(13, 17, "void Test.M1(C c)", "c"));

            await VerifyVB.VerifyAnalyzerAsync(@"
Imports System

Public Class C
    Public X As Integer
End Class

Public Class Test
    Public Sub M1(c As C)
        Dim x = c.X     ' Diagnostic
        M2(c) ' Validation method
    End Sub

    Private Shared Sub M2(c As C)
        If c Is Nothing Then
            Throw New ArgumentNullException(NameOf(c))
        End If
    End Sub
End Class",
            // Test0.vb(10,17): warning CA1062: In externally visible method 'Sub Test.M1(c As C)', validate parameter 'c' is non-null before using it. If appropriate, throw an ArgumentNullException when the argument is null or add a Code Contract precondition asserting non-null argument.
            GetBasicResultAt(10, 17, "Sub Test.M1(c As C)", "c"));
        }

        [Fact]
        public async Task WhileLoop_NullCheckInCondition_NoDiagnostic()
        {
            await VerifyCS.VerifyAnalyzerAsync(@"
public class C
{
    public int X;
}

public class Test
{
    public void M1(string str, C c)
    {
        var x = str;
        while (str != null && c != null)
        {
            var y = x.ToString();
            var z = c.X;
        }
    }
}
");

            await VerifyVB.VerifyAnalyzerAsync(@"
Public Class C
    Public X As Integer
End Class

Public Class Test
    Sub M1(str As String, c As C)
        Dim x = str
        While str IsNot Nothing AndAlso c IsNot Nothing
            Dim y = x.ToString()
            Dim z = c.X
        End While
    End Sub
End Class");
        }

        [Fact]
        public async Task WhileLoop_NullCheckInCondition_HazardousUsageOnExit_Diagnostic()
        {
            await VerifyCS.VerifyAnalyzerAsync(@"
public class C
{
    public int X;
}

public class Test
{
    public void M1(string str, C c)
    {
        var x = str;
        while (str != null && c != null)
        {
            var y = x.ToString();
            var z = c.X;
        }

        x = str.ToString();
        var z2 = c.X;
    }
}
",
            // Test0.cs(18,13): warning CA1062: In externally visible method 'void Test.M1(string str, C c)', validate parameter 'str' is non-null before using it. If appropriate, throw an ArgumentNullException when the argument is null or add a Code Contract precondition asserting non-null argument.
            GetCSharpResultAt(18, 13, "void Test.M1(string str, C c)", "str"),
            // Test0.cs(19,18): warning CA1062: In externally visible method 'void Test.M1(string str, C c)', validate parameter 'c' is non-null before using it. If appropriate, throw an ArgumentNullException when the argument is null or add a Code Contract precondition asserting non-null argument.
            GetCSharpResultAt(19, 18, "void Test.M1(string str, C c)", "c"));

            await VerifyVB.VerifyAnalyzerAsync(@"
Public Class C
    Public X As Integer
End Class

Public Class Test
    Public Sub M1(str As String, c As C)
        Dim x = str
        While str IsNot Nothing AndAlso c IsNot Nothing
            Dim y = x.ToString()
            Dim z = c.X
        End While

        x = str.ToString()
        Dim z2 = c.X
    End Sub
End Class",
            // Test0.vb(14,13): warning CA1062: In externally visible method 'Sub Test.M1(str As String, c As C)', validate parameter 'str' is non-null before using it. If appropriate, throw an ArgumentNullException when the argument is null or add a Code Contract precondition asserting non-null argument.
            GetBasicResultAt(14, 13, "Sub Test.M1(str As String, c As C)", "str"),
            // Test0.vb(15,18): warning CA1062: In externally visible method 'Sub Test.M1(str As String, c As C)', validate parameter 'c' is non-null before using it. If appropriate, throw an ArgumentNullException when the argument is null or add a Code Contract precondition asserting non-null argument.
            GetBasicResultAt(15, 18, "Sub Test.M1(str As String, c As C)", "c"));
        }

        [Fact]
        public async Task ForLoop_NullCheckInCondition_NoDiagnostic()
        {
            await VerifyCS.VerifyAnalyzerAsync(@"
public class C
{
    public int X;
}

public class Test
{
    public void M1(string str, C c)
    {
        for (var x = str; str != null && c != null;)
        {
            var y = x.ToString();
            var z = c.X;
        }
    }
}
");
        }

        [Fact]
        public async Task ForLoop_NullCheckInCondition_HazardousUsageOnExit_Diagnostic()
        {
            await VerifyCS.VerifyAnalyzerAsync(@"
public class C
{
    public int X;
}

public class Test
{
    public void M1(string str, C c)
    {
        for (var x = str; str != null;)
        {
            var y = x.ToString();
            var z = c.X;    // Diagnostic
        }

        var x2 = str.ToString();    // Diagnostic
        var z2 = c.X;
    }
}
",
            // Test0.cs(14,21): warning CA1062: In externally visible method 'void Test.M1(string str, C c)', validate parameter 'c' is non-null before using it. If appropriate, throw an ArgumentNullException when the argument is null or add a Code Contract precondition asserting non-null argument.
            GetCSharpResultAt(14, 21, "void Test.M1(string str, C c)", "c"),
            // Test0.cs(17,18): warning CA1062: In externally visible method 'void Test.M1(string str, C c)', validate parameter 'str' is non-null before using it. If appropriate, throw an ArgumentNullException when the argument is null or add a Code Contract precondition asserting non-null argument.
            GetCSharpResultAt(17, 18, "void Test.M1(string str, C c)", "str"));
        }

        [Fact]
        public async Task LocalFunctionInvocation_EmptyBody_Diagnostic()
        {
            await VerifyCS.VerifyAnalyzerAsync(@"
public class C
{
    public int X;
}

public class Test
{
    public void M1(string str, C c)
    {
        var x = str;

        void MyLocalFunction()
        {
        };

        MyLocalFunction();    // This should not change state of parameters.
        var y = x.ToString();
        var z = c.X;
    }
}
",
            // Test0.cs(18,17): warning CA1062: In externally visible method 'void Test.M1(string str, C c)', validate parameter 'str' is non-null before using it. If appropriate, throw an ArgumentNullException when the argument is null or add a Code Contract precondition asserting non-null argument.
            GetCSharpResultAt(18, 17, "void Test.M1(string str, C c)", "str"),
            // Test0.cs(19,17): warning CA1062: In externally visible method 'void Test.M1(string str, C c)', validate parameter 'c' is non-null before using it. If appropriate, throw an ArgumentNullException when the argument is null or add a Code Contract precondition asserting non-null argument.
            GetCSharpResultAt(19, 17, "void Test.M1(string str, C c)", "c"));

            // VB has no local functions.
        }

        [Fact]
        public async Task LocalFunction_HazardousUsagesInBody_Diagnostic()
        {
            await VerifyCS.VerifyAnalyzerAsync(@"
public class C
{
    public int X;
}

public class Test
{
    public void M1(string str, C c)
    {
        var x = str;

        void MyLocalFunction()
        {
            // Below should fire diagnostics.
            var y = x.ToString();
            var z = c.X;
        };

        MyLocalFunction();
        MyLocalFunction(); // Do not fire duplicate diagnostics
    }
}
",
            // Test0.cs(16,21): warning CA1062: In externally visible method 'void Test.M1(string str, C c)', validate parameter 'str' is non-null before using it. If appropriate, throw an ArgumentNullException when the argument is null or add a Code Contract precondition asserting non-null argument.
            GetCSharpResultAt(16, 21, "void Test.M1(string str, C c)", "str"),
            // Test0.cs(17,21): warning CA1062: In externally visible method 'void Test.M1(string str, C c)', validate parameter 'c' is non-null before using it. If appropriate, throw an ArgumentNullException when the argument is null or add a Code Contract precondition asserting non-null argument.
            GetCSharpResultAt(17, 21, "void Test.M1(string str, C c)", "c"));

            // VB has no local functions.
        }

        [Fact]
        public async Task LambdaInvocation_EmptyBody_Diagnostic()
        {
            await VerifyCS.VerifyAnalyzerAsync(@"
public class C
{
    public int X;
}

public class Test
{
    public void M1(string str, C c)
    {
        var x = str;

        System.Action myLambda = () =>
        {
        };

        myLambda();    // This should not change state of parameters.
        var y = x.ToString();
        var z = c.X;
    }
}
",
            // Test0.cs(18,17): warning CA1062: In externally visible method 'void Test.M1(string str, C c)', validate parameter 'str' is non-null before using it. If appropriate, throw an ArgumentNullException when the argument is null or add a Code Contract precondition asserting non-null argument.
            GetCSharpResultAt(18, 17, "void Test.M1(string str, C c)", "str"),
            // Test0.cs(19,17): warning CA1062: In externally visible method 'void Test.M1(string str, C c)', validate parameter 'c' is non-null before using it. If appropriate, throw an ArgumentNullException when the argument is null or add a Code Contract precondition asserting non-null argument.
            GetCSharpResultAt(19, 17, "void Test.M1(string str, C c)", "c"));

            await VerifyVB.VerifyAnalyzerAsync(@"
Public Class C
    Public X As Integer
End Class

Public Class Test
    Public Sub M1(str As String, c As C)
        Dim x = str

        Dim myLambda As System.Action = Sub()
                                        End Sub

        myLambda()      ' This should not change state of parameters.
        Dim y = x.ToString()
        Dim z = c.X
    End Sub
End Class",
            // Test0.vb(14,17): warning CA1062: In externally visible method 'Sub Test.M1(str As String, c As C)', validate parameter 'str' is non-null before using it. If appropriate, throw an ArgumentNullException when the argument is null or add a Code Contract precondition asserting non-null argument.
            GetBasicResultAt(14, 17, "Sub Test.M1(str As String, c As C)", "str"),
            // Test0.vb(15,17): warning CA1062: In externally visible method 'Sub Test.M1(str As String, c As C)', validate parameter 'c' is non-null before using it. If appropriate, throw an ArgumentNullException when the argument is null or add a Code Contract precondition asserting non-null argument.
            GetBasicResultAt(15, 17, "Sub Test.M1(str As String, c As C)", "c"));
        }

        [Fact]
        public async Task Lambda_HazardousUsagesInBody_Diagnostic()
        {
            await VerifyCS.VerifyAnalyzerAsync(@"
public class C
{
    public int X;
}

public class Test
{
    public void M1(string str, C c)
    {
        var x = str;

        System.Action myLambda = () =>
        {
            // Below should fire diagnostics.
            var y = x.ToString();
            var z = c.X;
        };

        myLambda();
        myLambda(); // Do not fire duplicate diagnostics
    }
}
",
            // Test0.cs(16,21): warning CA1062: In externally visible method 'void Test.M1(string str, C c)', validate parameter 'str' is non-null before using it. If appropriate, throw an ArgumentNullException when the argument is null or add a Code Contract precondition asserting non-null argument.
            GetCSharpResultAt(16, 21, "void Test.M1(string str, C c)", "str"),
            // Test0.cs(17,21): warning CA1062: In externally visible method 'void Test.M1(string str, C c)', validate parameter 'c' is non-null before using it. If appropriate, throw an ArgumentNullException when the argument is null or add a Code Contract precondition asserting non-null argument.
            GetCSharpResultAt(17, 21, "void Test.M1(string str, C c)", "c"));

            await VerifyVB.VerifyAnalyzerAsync(@"
Public Class C
    Public X As Integer
End Class

Public Class Test
    Public Sub M1(str As String, c As C)
        Dim x = str

        Dim myLambda As System.Action = Sub()
                                            ' Below should fire diagnostics.
                                            Dim y = x.ToString()
                                            Dim z = c.X
                                        End Sub

        myLambda()
        myLambda() ' Do not fire duplicate diagnostics
    End Sub
End Class",
            // Test0.vb(12,53): warning CA1062: In externally visible method 'Sub Test.M1(str As String, c As C)', validate parameter 'str' is non-null before using it. If appropriate, throw an ArgumentNullException when the argument is null or add a Code Contract precondition asserting non-null argument.
            GetBasicResultAt(12, 53, "Sub Test.M1(str As String, c As C)", "str"),
            // Test0.vb(13,53): warning CA1062: In externally visible method 'Sub Test.M1(str As String, c As C)', validate parameter 'c' is non-null before using it. If appropriate, throw an ArgumentNullException when the argument is null or add a Code Contract precondition asserting non-null argument.
            GetBasicResultAt(13, 53, "Sub Test.M1(str As String, c As C)", "c"));
        }

        [Fact]
        public async Task DelegateInvocation_ValidatedArguments_NoDiagnostic()
        {
            await VerifyCS.VerifyAnalyzerAsync(@"
using System;

public class C
{
    public int X;
}

public class Test
{
    public void M1(string str, C c)
    {
        var x = str;

        System.Action<string, C> myDelegate = M2;
        myDelegate(x, c);

        var y = x.ToString();
        var z = c.X;
    }

    private void M2(string x, C c)
    {
        if (x == null)
        {
            throw new ArgumentNullException(nameof(x));
        }

        if (c == null)
        {
            throw new ArgumentNullException(nameof(c));
        }
    }
}
");

            await VerifyVB.VerifyAnalyzerAsync(@"
Imports System

Public Class C
    Public X As Integer
End Class

Public Class Test
    Public Sub M1(str As String, c As C)
        Dim x = str

        Dim myDelegate As System.Action(Of String, C) = AddressOf M2
        myDelegate(x, c)

        Dim y = x.ToString()
        Dim z = c.X
    End Sub

    Private Sub M2(x As String, c As C)
        If x Is Nothing Then
            Throw New System.ArgumentNullException(NameOf(x))
        End If

        If c Is Nothing Then
            Throw New System.ArgumentNullException(NameOf(c))
        End If
    End Sub
End Class");
        }

        [Fact]
        public async Task DelegateInvocation_EmptyBody_Diagnostic()
        {
            await VerifyCS.VerifyAnalyzerAsync(@"
public class C
{
    public int X;
}

public class Test
{
    public void M1(string str, C c)
    {
        var x = str;

        System.Action<string, C> myDelegate = M2;
        myDelegate(x, c);

        var y = x.ToString();
        var z = c.X;
    }

    private void M2(string x, C c)
    {
    }
}
",
            // Test0.cs(16,17): warning CA1062: In externally visible method 'void Test.M1(string str, C c)', validate parameter 'str' is non-null before using it. If appropriate, throw an ArgumentNullException when the argument is null or add a Code Contract precondition asserting non-null argument.
            GetCSharpResultAt(16, 17, "void Test.M1(string str, C c)", "str"),
            // Test0.cs(17,17): warning CA1062: In externally visible method 'void Test.M1(string str, C c)', validate parameter 'c' is non-null before using it. If appropriate, throw an ArgumentNullException when the argument is null or add a Code Contract precondition asserting non-null argument.
            GetCSharpResultAt(17, 17, "void Test.M1(string str, C c)", "c"));

            await VerifyVB.VerifyAnalyzerAsync(@"
Public Class C
    Public X As Integer
End Class

Public Class Test
    Public Sub M1(str As String, c As C)
        Dim x = str

        Dim myDelegate As System.Action(Of String, C) = AddressOf M2
        myDelegate(x, c)

        Dim y = x.ToString()
        Dim z = c.X
    End Sub

    Private Sub M2(x As String, c As C)
    End Sub
End Class",
            // Test0.vb(13,17): warning CA1062: In externally visible method 'Sub Test.M1(str As String, c As C)', validate parameter 'str' is non-null before using it. If appropriate, throw an ArgumentNullException when the argument is null or add a Code Contract precondition asserting non-null argument.
            GetBasicResultAt(13, 17, "Sub Test.M1(str As String, c As C)", "str"),
            // Test0.vb(14,17): warning CA1062: In externally visible method 'Sub Test.M1(str As String, c As C)', validate parameter 'c' is non-null before using it. If appropriate, throw an ArgumentNullException when the argument is null or add a Code Contract precondition asserting non-null argument.
            GetBasicResultAt(14, 17, "Sub Test.M1(str As String, c As C)", "c"));
        }

        [Fact]
        public async Task DelegateInvocation_HazardousUsagesInBody_Diagnostic()
        {
            await VerifyCS.VerifyAnalyzerAsync(@"
public class C
{
    public int X;
}

public class Test
{
    public void M1(string str, C c)
    {
        var x = str;

        System.Action<string, C> myDelegate = M2;
        myDelegate(x, c);
    }

    private void M2(string x, C c)
    {
        var y = x.ToString();
        var z = c.X;
    }
}
",
            // Test0.cs(14,20): warning CA1062: In externally visible method 'void Test.M1(string str, C c)', validate parameter 'str' is non-null before using it. If appropriate, throw an ArgumentNullException when the argument is null or add a Code Contract precondition asserting non-null argument.
            GetCSharpResultAt(14, 20, "void Test.M1(string str, C c)", "str"),
            // Test0.cs(14,23): warning CA1062: In externally visible method 'void Test.M1(string str, C c)', validate parameter 'c' is non-null before using it. If appropriate, throw an ArgumentNullException when the argument is null or add a Code Contract precondition asserting non-null argument.
            GetCSharpResultAt(14, 23, "void Test.M1(string str, C c)", "c"));

            await VerifyVB.VerifyAnalyzerAsync(@"
Public Class C
    Public X As Integer
End Class

Public Class Test
    Public Sub M1(str As String, c As C)
        Dim x = str

        Dim myDelegate As System.Action(Of String, C) = AddressOf M2
        myDelegate(x, c)
    End Sub

    Private Sub M2(x As String, c As C)
        Dim y = x.ToString()
        Dim z = c.X
    End Sub
End Class",
            // Test0.vb(11,20): warning CA1062: In externally visible method 'Sub Test.M1(str As String, c As C)', validate parameter 'str' is non-null before using it. If appropriate, throw an ArgumentNullException when the argument is null or add a Code Contract precondition asserting non-null argument.
            GetBasicResultAt(11, 20, "Sub Test.M1(str As String, c As C)", "str"),
            // Test0.vb(11,23): warning CA1062: In externally visible method 'Sub Test.M1(str As String, c As C)', validate parameter 'c' is non-null before using it. If appropriate, throw an ArgumentNullException when the argument is null or add a Code Contract precondition asserting non-null argument.
            GetBasicResultAt(11, 23, "Sub Test.M1(str As String, c As C)", "c"));
        }

        [Fact]
        public async Task TryCast_NoDiagnostic()
        {
            await VerifyCS.VerifyAnalyzerAsync(@"
public class A
{
}

public class B : A
{
}

public class Test
{
    public void M1(A a)
    {
        if (a is B)
        {
        }

        if (a is B b)
        {
        }

        var c = a as B;
    }
}
");

            await VerifyVB.VerifyAnalyzerAsync(@"
Public Class A
End Class

Public Class B
    Inherits A
End Class
Public Class Test
    Public Sub M1(a As A)
        If TypeOf(a) Is B Then
        End If

        Dim b = TryCast(a, b)
    End Sub
End Class");
        }

        [Fact]
        public async Task DirectCastToObject_BeforeNullCheck_NoDiagnostic()
        {
            await VerifyCS.VerifyAnalyzerAsync(@"
public class C
{
    public int X;
}

public class Test
{
    public void M1(C c)
    {
        if ((object)c == null)
        {
            return;
        }

        var x = c.X;
    }
}
");

            await VerifyVB.VerifyAnalyzerAsync(@"
Public Class C
    Public X As Integer
End Class

Public Class Test
    Public Sub M1(c As C)
        If DirectCast(c, Object) Is Nothing Then
            Return
        End If

        Dim x = c.X
    End Sub
End Class");
        }

        [Fact]
        public async Task StaticObjectReferenceEquals_BeforeHazardousUsages_NoDiagnostic()
        {
            await VerifyCS.VerifyAnalyzerAsync(@"
public class C
{
    public int X;
}

public class Test
{
    public void M1(C c)
    {
        if (ReferenceEquals(c, null))
        {
            return;
        }

        var x = c.X;
    }
}
");

            await VerifyVB.VerifyAnalyzerAsync(@"
Public Class C
    Public X As Integer
End Class

Public Class Test
    Public Sub M1(c As C)
        If ReferenceEquals(c, Nothing) Then
            Return
        End If

        Dim x = c.X
    End Sub
End Class");
        }

        [Fact]
        public async Task StaticObjectEquals_BeforeHazardousUsages_NoDiagnostic()
        {
            await VerifyCS.VerifyAnalyzerAsync(@"
public class C
{
    public int X;
}

public class Test
{
    public void M1(C c)
    {
        if (object.Equals(c, null))
        {
            return;
        }

        var x = c.X;
    }
}
");

            await VerifyVB.VerifyAnalyzerAsync(@"
Public Class C
    Public X As Integer
End Class

Public Class Test
    Public Sub M1(c As C)
        If Object.Equals(c, Nothing) Then
            Return
        End If

        Dim x = c.X
    End Sub
End Class");
        }

        [Fact]
        public async Task ObjectEquals_BeforeHazardousUsages_NoDiagnostic()
        {
            await VerifyCS.VerifyAnalyzerAsync(@"
public class C
{
    public int X;
}

public class Test
{
    public void M1(C c, C c2)
    {
        if (c == null || !c.Equals(c2))
        {
            return;
        }

        var x = c2.X;
    }
}
");

            await VerifyVB.VerifyAnalyzerAsync(@"
Public Class C
    Public X As Integer
End Class

Public Class Test
    Public Sub M1(c As C, c2 As C)
        If c Is Nothing OrElse Not c.Equals(c2) Then
            Return
        End If

        Dim x = c2.X
    End Sub
End Class");
        }

        [Fact]
        public async Task ObjectEqualsOverride_BeforeHazardousUsages_NoDiagnostic()
        {
            await VerifyCS.VerifyAnalyzerAsync(@"
public class C
{
    public int X;

    public override bool Equals(object other) => true;
}

public class Test
{
    public void M1(C c, C c2)
    {
        if (c == null || !c.Equals(c2))
        {
            return;
        }

        var x = c2.X;
    }
}
");

            await VerifyVB.VerifyAnalyzerAsync(@"
Public Class C
    Public X As Integer

    Public Overrides Function Equals(other As Object) As Boolean
        Return True
    End Function
End Class

Public Class Test
    Public Sub M1(c As C, c2 As C)
        If c Is Nothing OrElse Not c.Equals(c2) Then
            Return
        End If

        Dim x = c2.X
    End Sub
End Class");
        }

        [Fact]
        public async Task IEquatableEquals_ExplicitImplementation_BeforeHazardousUsages_NoDiagnostic()
        {
            await VerifyCS.VerifyAnalyzerAsync(@"
using System;

public class C : IEquatable<C>
{
    public int X;

    bool IEquatable<C>.Equals(C other) => true;
}

public class Test
{
    public void M1(C c, C c2)
    {
        if (c == null || !c.Equals(c2))
        {
            return;
        }

        var x = c2.X;
    }
}
");

            await VerifyVB.VerifyAnalyzerAsync(@"
Imports System

Public Class C
    Implements IEquatable(Of C)

    Public X As Integer
    Public Function Equals(other As C) As Boolean Implements IEquatable(Of C).Equals
        Return True
    End Function
End Class

Public Class Test
    Public Sub M1(c As C, c2 As C)
        If c Is Nothing OrElse Not c.Equals(c2) Then
            Return
        End If

        Dim x = c2.X
    End Sub
End Class");
        }

        [Fact]
        public async Task IEquatableEquals_ImplicitImplementation_BeforeHazardousUsages_NoDiagnostic()
        {
            await VerifyCS.VerifyAnalyzerAsync(@"
using System;

public class C : IEquatable<C>
{
    public int X;

    public bool Equals(C other) => true;
}

public class Test
{
    public void M1(C c, C c2)
    {
        if (c == null || !c.Equals(c2))
        {
            return;
        }

        var x = c2.X;
    }
}
");
        }

        [Fact]
        public async Task IEquatableEquals_Override_BeforeHazardousUsages_NoDiagnostic()
        {
            await VerifyCS.VerifyAnalyzerAsync(@"
using System;

public abstract class MyEquatable<T> : IEquatable<T>
{
    public abstract bool Equals(T other);
}

public class C : MyEquatable<C>
{
    public int X;
    public override bool Equals(C other) => true;
}

public class Test
{
    public void M1(C c, C c2)
    {
        if (c == null || !c.Equals(c2))
        {
            return;
        }

        var x = c2.X;
    }
}
");
        }

        [Fact, WorkItem(1852, "https://github.com/dotnet/roslyn-analyzers/issues/1852")]
        public async Task Issue1852()
        {
            await VerifyCS.VerifyAnalyzerAsync(@"
using System;
using System.IO;
using System.Runtime.Serialization;
using System.Runtime.Serialization.Formatters.Binary;

namespace Blah
{
    public class Program
    {
        delegate object Des(Stream s);

        public object Deserialize(byte[] bytes)
        {
            BinaryFormatter formatter = new BinaryFormatter();
            return DoDeserialization(formatter.Deserialize, new MemoryStream(bytes));
        }

        private object DoDeserialization(Des des, Stream stream)
        {
            return des(stream);
        }
    }
}");
        }

        [Fact, WorkItem(1856, "https://github.com/dotnet/roslyn-analyzers/issues/1856")]
        public async Task PointsToDataFlowOperationVisitor_VisitInstanceReference_Assert()
        {
            await VerifyCS.VerifyAnalyzerAsync(@"
using System;
using System.Xml.Linq;
 namespace Blah
{
    public class ContentContext
    {
        public XElement Data { get; set; }
         public XElement Element(string elementName)
        {
            var element = Data.Element(elementName);
            if (element == null)
            {
                element = new XElement(elementName);
                Data.Add(element);
            }
            return element;
        }
    }
     public interface IDef
    {
        string Name { get; }
    }
     public interface IContent
    {
        T As<T>();
        IDef Definition { get; }
    }
     public class Container
    {
        private XElement _element;
         private void SetElement(XElement value)
        {
            _element = value;
        }
         public XElement Element
        {
            get
            {
                return _element ?? (_element = new XElement(""Data""));
            }
        }
         public string Data
        {
            get
            {
                return _element == null ? null : Element.ToString(SaveOptions.DisableFormatting);
            }
            set
            {
                SetElement(string.IsNullOrEmpty(value) ? null : XElement.Parse(value, LoadOptions.PreserveWhitespace));
            }
        }
    }
     public class ContainerPart
    {
        public Container Container;
        public Container VersionContainer;
    }
     public abstract class Idk<TContent> where TContent : IContent, new()
    {
        public static void ExportInfo(TContent part, ContentContext context)
        {
            var containerPart = part.As<ContainerPart>();
             if (containerPart == null)
            {
                return;
            }
             Action<XElement, bool> exportInfo = (element, versioned) => {
                if (element == null)
                {
                    return;
                }
                 var elementName = GetContainerXmlElementName(part, versioned);
                foreach (var attribute in element.Attributes())
                {
                    context.Element(elementName).SetAttributeValue(attribute.Name, attribute.Value);
                }
            };
             exportInfo(containerPart.VersionContainer.Element.Element(part.Definition.Name), true);
            exportInfo(containerPart.Container.Element.Element(part.Definition.Name), false);
        }
         private static string GetContainerXmlElementName(TContent part, bool versioned)
        {
            return part.Definition.Name + ""-"" + (versioned ? ""VersionInfoset"" : ""Infoset"");
        }
    }
}",
                // Test0.cs(77,21): warning CA1062: In externally visible method 'void Idk<TContent>.ExportInfo(TContent part, ContentContext context)', validate parameter 'context' is non-null before using it. If appropriate, throw an ArgumentNullException when the argument is null or add a Code Contract precondition asserting non-null argument.
                GetCSharpResultAt(77, 21, "void Idk<TContent>.ExportInfo(TContent part, ContentContext context)", "context"));
        }

        [Fact, WorkItem(1856, "https://github.com/dotnet/roslyn-analyzers/issues/1856")]
        public async Task InvocationThroughAnUninitializedLocalInstance()
        {
            await VerifyCS.VerifyAnalyzerAsync(@"
public class C
{
    private int _field;
    public void M(C c)
    {
        C c2;
        {|CS0165:c2|}.M2(c);
    }

    private void M2(C c)
    {
        var x = c._field;
    }
}
",
            // Test0.cs(8,15): warning CA1062: In externally visible method 'void C.M(C c)', validate parameter 'c' is non-null before using it. If appropriate, throw an ArgumentNullException when the argument is null or add a Code Contract precondition asserting non-null argument.
            GetCSharpResultAt(8, 15, "void C.M(C c)", "c"));
        }

        [Fact, WorkItem(1870, "https://github.com/dotnet/roslyn-analyzers/issues/1870")]
        public async Task Issue1870()
        {
            await VerifyCS.VerifyAnalyzerAsync(@"
using System;
using System.Collections.Generic;
using System.Dynamic;
using System.Runtime.CompilerServices;
using System.Reflection;
 namespace ANamespace {
    public interface IInterface {
    }
     public class PropConvert {
        public static IInterface ToSettings(object o) {
            if (IsATypeOfSomeSort(o.GetType())) {
                dynamic b = new PropBag();
                 foreach (var p in o.GetType().GetProperties()) {
                    b[p.Name] = p.GetValue(o, null);
                }
                 return b;
            }
             return null;
        }
         private static bool IsATypeOfSomeSort(Type type) {
            return type.IsGenericType
                && Attribute.IsDefined(type, typeof(CompilerGeneratedAttribute), false);
        }
    }
     public class PropBag : DynamicObject, IInterface {
        internal readonly Dictionary<string, IInterface> _properties = new Dictionary<string, IInterface>();
         public static dynamic New() {
            return new PropBag();
        }
         public void SetMember(string name, object value) {
            if (value == null && _properties.ContainsKey(name)) {
                _properties.Remove(name);
            }
            else {
                _properties[name] = PropConvert.ToSettings(value);
            }
        }
    }
}",
            // Test0.cs(12,35): warning CA1062: In externally visible method 'IInterface PropConvert.ToSettings(object o)', validate parameter 'o' is non-null before using it. If appropriate, throw an ArgumentNullException when the argument is null or add a Code Contract precondition asserting non-null argument.
            GetCSharpResultAt(12, 35, "IInterface PropConvert.ToSettings(object o)", "o"));
        }

        [Fact, WorkItem(1870, "https://github.com/dotnet/roslyn-analyzers/issues/1870")]
        public async Task Issue1870_02()
        {
            await VerifyCS.VerifyAnalyzerAsync(@"
using System;
using System.Collections.Generic;

namespace ANamespace
{
    public static class SomeExtensions
    {
        public static Dictionary<string, string> Merge(this Dictionary<string, string> dictionary, Dictionary<string, string> dictionaryToMerge) {
            if (dictionaryToMerge == null)
                return dictionary;

            var newDictionary = new Dictionary<string, string>(dictionary);

            foreach (var valueDictionary in dictionaryToMerge)
                newDictionary[valueDictionary.Key] = valueDictionary.Value;

            return newDictionary;
        }
    }
}");
        }

        [Fact, WorkItem(1886, "https://github.com/dotnet/roslyn-analyzers/issues/1886")]
        public async Task Issue1886()
        {
            await VerifyCS.VerifyAnalyzerAsync(@"
public enum Status
{
    Status1,
    Status2,
}

public class C1
{
    public Status MyStatus { get; set; }
}

public class C2
{
    public static void M(C1 c, bool f)
    {
        if (c== null)
        {
            return;
        }

        c.MyStatus = f ? Status.Status1 : Status.Status2;
    }
}");
        }

        [Fact, WorkItem(1891, "https://github.com/dotnet/roslyn-analyzers/issues/1891")]
        public async Task Issue1891()
        {
            await new VerifyCS.Test
            {
                ReferenceAssemblies = AdditionalMetadataReferences.DefaultWithSystemWeb,
                TestState =
                {
                    Sources =
                    {
                        @"
using System;
using System.IO;
using System.Threading;
using System.Web;

public interface IContext
{
    HttpContext HttpContext { get; }
}

public class CaptureStream : Stream
{
    public CaptureStream(Stream innerStream)
    {
        _innerStream = innerStream;
        _captureStream = new MemoryStream();
    }

    private readonly Stream _innerStream;
    private readonly MemoryStream _captureStream;

    public override bool CanRead
    {
        get { return _innerStream.CanRead; }
    }

    public override bool CanSeek
    {
        get { return _innerStream.CanSeek; }
    }

    public override bool CanWrite
    {
        get { return _innerStream.CanWrite; }
    }

    public override long Length
    {
        get { return _innerStream.Length; }
    }

    public override long Position
    {
        get { return _innerStream.Position; }
        set { _innerStream.Position = value; }
    }

    public override long Seek(long offset, SeekOrigin direction)
    {
        return _innerStream.Seek(offset, direction);
    }

    public override void SetLength(long length)
    {
        _innerStream.SetLength(length);
    }

    public override void Close()
    {
        _innerStream.Close();
    }

    public override void Flush()
    {
        if (_captureStream.Length > 0)
        {
            OnCaptured();
            _captureStream.SetLength(0);
        }

        _innerStream.Flush();
    }

    public override int Read(byte[] buffer, int offset, int count)
    {
        return _innerStream.Read(buffer, offset, count);
    }

    public override void Write(byte[] buffer, int offset, int count)
    {
        _captureStream.Write(buffer, offset, count);
        _innerStream.Write(buffer, offset, count);
    }

    public event Action<byte[]> Captured;

    protected virtual void OnCaptured()
    {
        Captured(_captureStream.ToArray());
    }
}

public class Class1
{
    private string AField;
    private bool ASwitch;

    public void Method(IContext aContext)
    {
        var captureHandlerIsAttached = false;

        try
        {
            if (!ASwitch)
                return;

            Console.WriteLine(AField);

            if (!HasUrl(aContext))
            {
                return;
            }

            var response = aContext.HttpContext.Response;
            var captureStream = new CaptureStream(null);
            response.Filter = captureStream;

            captureStream.Captured += (output) => {
                try
                {
                    if (response.StatusCode != 200)
                    {
                        Console.WriteLine(AField);
                        return;
                    }

                    Console.WriteLine(aContext.HttpContext.Request.Url.AbsolutePath);
                }
                finally
                {
                    ReleaseTheLock();
                }
            };

            captureHandlerIsAttached = true;
        }
        finally
        {
            if (!captureHandlerIsAttached)
                ReleaseTheLock();
        }
    }

    private void ReleaseTheLock()
    {
        if (AField != null && Monitor.IsEntered(AField))
        {
            Monitor.Exit(AField);
            AField = null;
        }
    }

    protected virtual bool HasUrl(IContext filterContext)
    {
        if (filterContext.HttpContext.Request.Url == null)
        {
            return false;
        }
        return true;
    }
}"
                    },
                },
                ExpectedDiagnostics =
                {
                    // Test0.cs(115,28): warning CA1062: In externally visible method 'void Class1.Method(IContext aContext)', validate parameter 'aContext' is non-null before using it. If appropriate, throw an ArgumentNullException when the argument is null or add a Code Contract precondition asserting non-null argument.
                    GetCSharpResultAt(115, 28, "void Class1.Method(IContext aContext)", "aContext"),
                    // Test0.cs(156,13): warning CA1062: In externally visible method 'bool Class1.HasUrl(IContext filterContext)', validate parameter 'filterContext' is non-null before using it. If appropriate, throw an ArgumentNullException when the argument is null or add a Code Contract precondition asserting non-null argument.
                    GetCSharpResultAt(156, 13, "bool Class1.HasUrl(IContext filterContext)", "filterContext"),
                }
            }.RunAsync();
        }

        [Fact]
        public async Task MakeNullAndMakeMayBeNullAssert()
        {
            await VerifyCS.VerifyAnalyzerAsync(@"
using System;
using System.Collections;
using System.Collections.Generic;

public class Class1
{
    public virtual void M1(Class1 node, bool flag1, bool flag2)
    {
        foreach (var child in node.M2())
        {
            if (flag1)
            {
                if (flag2)
                {
                    M1(child);
                }
            }
            else if (flag2)
            {
                if (!flag1)
                {
                    M3(child);
                }
            }
        }
    }

    public virtual void M1(Class1 node)
    {
    }

    private Enumerator M2() => default(Enumerator);

    private void M3(object o) { }

    private struct Enumerator : IReadOnlyList<Class1>
    {
        public Class1 this[int index] => throw new NotImplementedException();

        public int Count => throw new NotImplementedException();

        public IEnumerator<Class1> GetEnumerator()
        {
            throw new NotImplementedException();
        }

        IEnumerator IEnumerable.GetEnumerator()
        {
            throw new NotImplementedException();
        }
    }
}",
            // Test0.cs(10,31): warning CA1062: In externally visible method 'void Class1.M1(Class1 node, bool flag1, bool flag2)', validate parameter 'node' is non-null before using it. If appropriate, throw an ArgumentNullException when the argument is null or add a Code Contract precondition asserting non-null argument.
            GetCSharpResultAt(10, 31, "void Class1.M1(Class1 node, bool flag1, bool flag2)", "node"));
        }

        [Fact]
        public async Task OutParameterAssert()
        {
            await VerifyCS.VerifyAnalyzerAsync(@"
public class C
{
    public void M(string s, bool b)
    {
        C2.M(s, b);
    }
}

internal class C2
{
    public static void M(string s, bool b)
    {
        char? unused;
        M(s, b, out unused);
    }

    public static void M(string s, bool b, out char? ch)
    {
        ch = null;
        while (b)
        {
            if (!string.IsNullOrEmpty(s))
            {
                ch = s[0];
            }
        }
    }
}");
        }

        [Fact]
        public async Task OutParameterAssert_02()
        {
            await VerifyCS.VerifyAnalyzerAsync(@"
using System.Diagnostics;
using System.IO;
using System.Text;

public class C
{
    public void M(Encoding encoding, Stream stream)
    {
        EncodingExtensions.GetMaxCharCountOrThrowIfHuge(encoding, stream);
    }
}

internal static class EncodingExtensions
{
    internal static int GetMaxCharCountOrThrowIfHuge(this Encoding encoding, Stream stream)
    {
        Debug.Assert(stream.CanSeek);
        long length = stream.Length;

        int maxCharCount;
        if (encoding.TryGetMaxCharCount(length, out maxCharCount))
        {
            return maxCharCount;
        }

        return 0;
    }

    internal static bool TryGetMaxCharCount(this Encoding encoding, long length, out int maxCharCount)
    {
        maxCharCount = 0;
        return false;
    }
}",
            // Test0.cs(10,67): warning CA1062: In externally visible method 'void C.M(Encoding encoding, Stream stream)', validate parameter 'stream' is non-null before using it. If appropriate, throw an ArgumentNullException when the argument is null or add a Code Contract precondition asserting non-null argument.
            GetCSharpResultAt(10, 67, "void C.M(Encoding encoding, Stream stream)", "stream"));
        }

        [Fact]
        public async Task GetValueOrDefaultAssert()
        {
            await VerifyCS.VerifyAnalyzerAsync(@"
public struct S
{
    public bool Flag;
    public object Old;
    public object New;

    public bool Equals(S other)
    {
        return this.Flag == other.Flag
            && (this.Old == null ? other.Old == null : this.Old.Equals(other.Old))
            && (this.New == null ? other.New == null : this.New.Equals(other.New));
    }
 
    public override bool Equals(object obj)
    {
        return obj is S && Equals((S)obj);
    }
}");
        }

        [Fact]
        public async Task GetValueOrDefaultAssert_02()
        {
            await VerifyCS.VerifyAnalyzerAsync(@"
public struct S
{
    public object Node;
    public int Index;
    public S2 Token;

    public bool Equals(S other)
    {
        return Node == other.Node && Index == other.Index && Token.Equals(other.Token);
    }

    public override bool Equals(object obj)
    {
        return obj is S && Equals((S)obj);
    }
}

public struct S2
{
    public object Parent { get; } 
    internal object Node { get; } 
    internal int Index { get; } 
    internal int Position { get; }

    public bool Equals(S2 other)
    {
        return Parent == other.Parent &&
            Node == other.Node &&
            Position == other.Position &&
            Index == other.Index;
    }
}");
        }

        [Fact]
        public async Task GetValueAssert()
        {
            await VerifyCS.VerifyAnalyzerAsync(@"
public struct S
{
    public int Major { get; }
    public int Minor { get; }
    public static S None = new S();
    
    public bool Equals(S other)
    {
        return this.Major == other.Major && this.Minor == other.Minor;
    }

    public override bool Equals(object obj)
    {
        return obj is S && Equals((S)obj);
    }

    public bool IsValid => true;
}

public struct S2
{
    public S s { get; private set; }

    public bool IsNone(object o)
    {
        if (!s.Equals(S.None) && !s.IsValid)
        {
        }

        return true;
    }
}");
        }

        [Fact]
        public async Task SameFlowCaptureIdAcrossInterproceduralMethod()
        {
            await VerifyCS.VerifyAnalyzerAsync(@"
public class C
{
    public bool Flag;
    public void M(C c, bool flag)
    {
        c = c ?? Create(flag);
    }

    public C Create(bool flag)
    {
        if (Flag == flag)
        {
            return this;
        }

        return new C() { Flag = flag };
    }
}");
        }

        [Fact]
        public async Task HashCodeClashForUnequalPointsToAbstractValues()
        {
            await VerifyCS.VerifyAnalyzerAsync(@"
using System.Diagnostics;

internal static class FileUtilities
{
    internal static string ResolveRelativePath(string path, string baseDirectory)
    {
        return ResolveRelativePath(path, null, baseDirectory);
    }

    internal static string ResolveRelativePath(string path, string basePath, string baseDirectory)
    {
        Debug.Assert(baseDirectory == null || PathUtilities.IsAbsolute(baseDirectory));
        return ResolveRelativePath(PathKind.Empty, path, basePath, baseDirectory);
    }
 
    private static string ResolveRelativePath(PathKind kind, string path, string basePath, string baseDirectory)
    {
        baseDirectory = GetBaseDirectory(basePath, baseDirectory);
        return baseDirectory;
    }
 
    private static string GetBaseDirectory(string basePath, string baseDirectory)
    {
        string resolvedBasePath = ResolveRelativePath(basePath, baseDirectory);
        if (resolvedBasePath == null)
        {
            return baseDirectory;
        }

        return resolvedBasePath;
    }
}

internal enum PathKind
{
    Empty,
    Relative,
}

internal static class PathUtilities
{
    public static bool IsAbsolute(string path) => true;
}

public class C
{
    private string _baseDirectory;
    public string ResolveReference(string path, string baseFilePath, bool flag)
    {
        string resolvedPath;
 
        if (baseFilePath != null)
        {
            resolvedPath = FileUtilities.ResolveRelativePath(path, baseFilePath, _baseDirectory);
            Debug.Assert(resolvedPath == null || PathUtilities.IsAbsolute(resolvedPath));
            if (flag)
            {
                return resolvedPath;
            }
        }

        return null;
    }
}");
        }

        [Fact]
        public async Task AssignmentInTry_CatchWithThrow()
        {
            await VerifyCS.VerifyAnalyzerAsync(@"
using System;
using System.IO;

public class C
{
    private C2 _c;

    private readonly Func<C2> _createC2;

    public void M1(C2 c1, bool flag)
    {
        C2 c2;
        try
        {
            c2 = (_createC2 != null) ? _createC2() : null;
        }
        catch (IOException ex) when (ex != null)
        {
            var message = flag ? null : """";
            throw new Exception(message);
        }

        _c = c2;
    }
}

public class C2
{
}
");
        }

        [Fact]
        public async Task AnalysisEntityWithIndexAssert()
        {
            await VerifyCS.VerifyAnalyzerAsync(@"
public struct C1
{
    public void M1(int index, C2 c2)
    {
        for (int i = 0; i < index; i++)
        {
            c2.M2(this[i]);
        }
    }

    public S this[int i]
    {
        get { return new S(); }
    }
}

public class C2
{
    public void M2(S s) { }
}

public struct S { }
",
            // Test0.cs(8,13): warning CA1062: In externally visible method 'void C1.M1(int index, C2 c2)', validate parameter 'c2' is non-null before using it. If appropriate, throw an ArgumentNullException when the argument is null or add a Code Contract precondition asserting non-null argument.
            GetCSharpResultAt(8, 13, "void C1.M1(int index, C2 c2)", "c2"));
        }

        [Fact]
        public async Task NonMonotonicMergeAssert_FieldAllocatedInCallee()
        {
            await VerifyCS.VerifyAnalyzerAsync(@"
using System;
using System.Collections.Generic;

public class C1
{
    public void M1(int index, int index2, C2 c2, S[] items)
    {
        for (int i = 0; i < index; i++)
        {
            c2.Add(this[i]);
        }

        c2.AddRange(items);

        for (int i = index; i < index2; i++)
        {
            c2.Add(this[i]);
        }
    }

    public S this[int i]
    {
        get { return new S(); }
    }
}

public class C2
{
    private S[] _nodes;
    private int _count;

    internal void AddRange(IEnumerable<S> items)
    {
        if (items != null)
        {
            foreach (var item in items)
            {
                this.Add(item);
            }
        }
    }
 
    internal void Add(S item)
    {
        if (_nodes == null || _count >= _nodes.Length)
        {
            this.Grow(_count == 0 ? 8 : _nodes.Length * 2);
        }
 
        _nodes[_count++] = item;
    }

    private void Grow(int size)
    {
        var tmp = new S[size];
        Array.Copy(_nodes, tmp, _nodes.Length);
        _nodes = tmp;
    }
}

public struct S { }
",
            // Test0.cs(11,13): warning CA1062: In externally visible method 'void C1.M1(int index, int index2, C2 c2, S[] items)', validate parameter 'c2' is non-null before using it. If appropriate, throw an ArgumentNullException when the argument is null or add a Code Contract precondition asserting non-null argument.
            GetCSharpResultAt(11, 13, "void C1.M1(int index, int index2, C2 c2, S[] items)", "c2"));
        }

        [Fact]
        public async Task NonMonotonicMergeAssert_LValueFlowCatpure_ResetAcrossInterproceduralCall()
        {
            await VerifyCS.VerifyAnalyzerAsync(@"
using System.Threading;

public class C<T> where T : class
{
    internal delegate T Factory();
    private readonly Factory _factory;

    public void M(string s, object o)
    {
        o = o ?? new object();
        AllocateSlow(s);
        var x = [|s|].Length;
    }

    private T AllocateSlow(string s)
    {
        if (s != null)
        {
            return null;
        }

        return _factory();
    }
}");
        }

        [Fact]
        public async Task YieldReturn_WithinLoop()
        {
            await VerifyCS.VerifyAnalyzerAsync(@"
using System.Collections.Generic;

public class C
{
    public string Path;
    public C[] Array;

    public IEnumerable<object> M(object o)
    {
        foreach (C item in Array)
        {
            yield return M2(item, o) ?? (C)new E(item.Path);
        }
    }

    private D M2(C item, object o)
    {
        var resolved = item.Path;
        if (resolved != null)
        {
            return new D();
        }

        return null;
    }
}

public class D : C
{
}

public class E : C
{
    public E(string s)
    {
        if (s == null)
        {
            throw new System.ArgumentNullException(nameof(s));
        }
    }
}");
        }

        [Fact]
        public async Task NonMonotonicMergeAssert_UnknownValueMerge()
        {
            await VerifyCS.VerifyAnalyzerAsync(@"
using System.Collections.Generic;
using System.IO;

public class B
{
    internal C Node;

    public void WriteTo(TextWriter writer)
    {
        Node?.WriteTo(writer);
    }
}

public class C
{
    internal void WriteTo(TextWriter writer)
    {
        var stack = new Stack<(C node, bool leading, bool trailing)>();
        ProcessStack(writer, stack);
    }

    private static void ProcessStack(TextWriter writer, Stack<(C node, bool leading, bool trailing)> stack)
    {
        while (stack.Count > 0)
        {
            var current = stack.Pop();
            var currentNode = current.node;
            var currentLeading = current.leading;
            var currentTrailing = current.trailing;
        }
    }
}
");
        }

        [Fact]
        public async Task NonMonotonicMergeAssert_DefaultEntityEntryMissing()
        {
            await VerifyCS.VerifyAnalyzerAsync(@"
using System.Collections.Generic;

public class C
{
    private IEnumerable<Reference> References { get; }
    private string BaseDirectory { get; }
    public IEnumerable<BaseResolvedReference> ResolveReferences(Loader loader)
    {
        foreach (var reference in References)
        {
            yield return ResolveReference(reference, loader)
                ?? (BaseResolvedReference)new UnresolvedReference(reference.FilePath);
        }
    }

    private ResolvedReference ResolveReference(Reference reference, Loader loader)
    {
        string resolvedPath = FileUtilities.ResolveRelativePath(reference.FilePath);
        if (resolvedPath != null)
        {
            resolvedPath = FileUtilities.TryNormalizeAbsolutePath(resolvedPath);
        }

        if (resolvedPath != null)
        {
            return new ResolvedReference(resolvedPath, loader);
        }

        return null;
    }
}

public abstract class BaseResolvedReference { }
public class ResolvedReference : BaseResolvedReference {  public ResolvedReference(string path, Loader loader) { } }
public class UnresolvedReference : BaseResolvedReference { public UnresolvedReference(string path) { } }
public class Reference { public string FilePath { get; } }
public class Loader { }
internal static class FileUtilities
{
    public static string ResolveRelativePath(string path) => path.Length > 0 ? path : ""newPath"";
    public static string TryNormalizeAbsolutePath(string path) => ""newPath"";
}
");
        }

        [Fact]
        public async Task NonMonotonicMergeAssert_DefaultEntityEntryMissing_02()
        {
            await VerifyCS.VerifyAnalyzerAsync(@"
using System;
using System.Collections.Generic;

public class C
{
    private GreenNode[] _nodes;
    private int _count;

    public void Add(IEnumerable<SyntaxNodeOrToken> nodeOrTokens)
    {
        foreach (var n in nodeOrTokens)
        {
            this.Add(n);
        }
    }

    private void Add(SyntaxNodeOrToken item)
    {
        var x = item.Token;
    }
}

public struct SyntaxNodeOrToken
{
    internal GreenNode Token { get; }
}

public class GreenNode { }
",
            // Test0.cs(12,27): warning CA1062: In externally visible method 'void C.Add(IEnumerable<SyntaxNodeOrToken> nodeOrTokens)', validate parameter 'nodeOrTokens' is non-null before using it. If appropriate, throw an ArgumentNullException when the argument is null or add a Code Contract precondition asserting non-null argument.
            GetCSharpResultAt(12, 27, "void C.Add(IEnumerable<SyntaxNodeOrToken> nodeOrTokens)", "nodeOrTokens"));
        }

        [Fact]
        public async Task ComparisonOfValueTypeCastToObjectWithNull()
        {
            await VerifyCS.VerifyAnalyzerAsync(@"
public class C
{
    public void M(object p)
    {
        var s = new S();
        var o = (object)s;
        var y = o != null ? o.GetType().ToString() : p.ToString();
    }
}

public struct S { }",
            // Test0.cs(8,54): warning CA1062: In externally visible method 'void C.M(object p)', validate parameter 'p' is non-null before using it. If appropriate, throw an ArgumentNullException when the argument is null or add a Code Contract precondition asserting non-null argument.
            GetCSharpResultAt(8, 54, "void C.M(object p)", "p"));
        }

        [Fact]
        public async Task InvalidParentInstanceAssertForAnalysisEntity()
        {
            await VerifyCS.VerifyAnalyzerAsync(@"
using System.Threading;

public struct S
{
    private readonly CancellationToken _cancellationToken;
    public void M(object obj, C c)
    {
        c?.M2(obj, _cancellationToken);
    }
}

public class C
{
    public void M2(object obj, CancellationToken cancellationToken)
    {
        cancellationToken.ThrowIfCancellationRequested();
        var x = obj.ToString();
    }
}",
            // Test0.cs(18,17): warning CA1062: In externally visible method 'void C.M2(object obj, CancellationToken cancellationToken)', validate parameter 'obj' is non-null before using it. If appropriate, throw an ArgumentNullException when the argument is null or add a Code Contract precondition asserting non-null argument.
            GetCSharpResultAt(18, 17, "void C.M2(object obj, CancellationToken cancellationToken)", "obj"));
        }

        [Fact]
        public async Task InvalidParentInstanceAssertForAnalysisEntity_02()
        {
            await VerifyCS.VerifyAnalyzerAsync(@"
using System.Threading;

public struct S
{
    private readonly CancellationToken _cancellationToken;
    public void M(object obj)
    {
        C.M2(obj, _cancellationToken);
    }
}

internal static class C
{
    public static void M2(object obj, CancellationToken cancellationToken)
    {
        cancellationToken.ThrowIfCancellationRequested();
        var x = obj.ToString();
    }
}",
            // Test0.cs(9,14): warning CA1062: In externally visible method 'void S.M(object obj)', validate parameter 'obj' is non-null before using it. If appropriate, throw an ArgumentNullException when the argument is null or add a Code Contract precondition asserting non-null argument.
            GetCSharpResultAt(9, 14, "void S.M(object obj)", "obj"));
        }

        [Fact]
        public async Task IndexedEntityInstanceLocationMergeAssert()
        {
            await VerifyCS.VerifyAnalyzerAsync(@"
using System.Collections.Generic;
using System.Threading;

public class C
{
    public void M(string id, List<object> containers, int index, bool flag)
    {
        M2(id, containers, index, flag);
    }

    private void M2(string id, List<object> containers, int index, bool flag)
    {
        M3(id, containers, index, flag);
    }

    private void M3(string id, List<object> containers, int index, bool flag)
    {
        for (int i = 0, n = containers.Count; i < n; i++)
        {
            if (flag)
            {
                index++;
                var returnType = ParseTypeSymbol(id);

                if (returnType != null)
                {
                }
            }
        }
    }

    private object ParseTypeSymbol(string id)
    {
        var results = Allocate();
        try
        {
            M3(results);
            if (results.Count == 0)
            {
                return null;
            }
            else
            {
                return results[0];
            }
        }
        finally
        {
            Free(results);
        }
    }

    private void M3(List<object> results)
    {
        results.AddRange(new object[] { 1, 2 });
    }

    private struct Element
    {
        internal List<object> Value;
    }

    internal delegate List<object> Factory();
    private readonly Factory _factory;

    private List<object> _firstItem;
    private readonly Element[] _items;

    private List<object> Allocate()
    {
        var inst = _firstItem;
        if (inst == null || inst != Interlocked.CompareExchange(ref _firstItem, null, inst))
        {
            inst = AllocateSlow();
        }

        return inst;
    }

    private List<object> AllocateSlow()
    {
        var items = _items;

        for (int i = 0; i < items.Length; i++)
        {
            List<object> inst = items[i].Value;
            if (inst != null)
            {
                if (inst == Interlocked.CompareExchange(ref items[i].Value, null, inst))
                {
                    return inst;
                }
            }
        }

        return CreateInstance();
    }

    private List<object> CreateInstance()
    {
        var inst = _factory();
        return inst;
    }

    private static void Free(List<object> results) { }
}");
        }

        [Fact]
        public async Task CopyValueMergeAssert()
        {
            await VerifyCS.VerifyAnalyzerAsync(@"
public class C
{
    public void M(object obj, ref int index)
    {
        var startIndex = index;
        var endIndex = index;

        for (int i = 0; i < 10; i++)
        {
            for (int j = 0; j < 10; j++)
            {
                index = startIndex;

                if (i > j)
                {
                    endIndex = index;
                }
            }

            index = endIndex;
        }
    }
}");
        }

        [Fact]
        public async Task CopyValueInvalidResetDataAssert()
        {
            await VerifyCS.VerifyAnalyzerAsync(@"
using System;

public class C
{
    public Func<bool> Predicate { get; }

    public void M(object o)
    {
        M2(this, Predicate);
    }

    private static void M2(C c, Func<bool> predicate)
    {
        M3(c, predicate);
    }

    private static void M3(C c, Func<bool> predicate)
    {
        M4(c, predicate);
    }

    private static void M4(C c, Func<bool> predicate)
    {
        for (int i = 0; i < 10; i++)
        {
            if (predicate())
            {
                return;
            }
        }
    }
}");
        }

        [Fact]
        public async Task CopyValueAddressSharedEntityAssert()
        {
            await VerifyCS.VerifyAnalyzerAsync(@"
using System;

public class C
{
    public void M(object o)
    {
        int xLocal;
        M2(o, out xLocal);
    }

    private void M2(object o, out int xParam)
    {
        xParam = 0;
        var x = o.ToString();
    }
}",
            // Test0.cs(9,12): warning CA1062: In externally visible method 'void C.M(object o)', validate parameter 'o' is non-null before using it. If appropriate, throw an ArgumentNullException when the argument is null or add a Code Contract precondition asserting non-null argument.
            GetCSharpResultAt(9, 12, "void C.M(object o)", "o"));
        }

        [Fact]
        public async Task CopyValueAddressSharedEntityAssert_RecursiveInvocations()
        {
            await VerifyCS.VerifyAnalyzerAsync(@"
using System;

public class C
{
    public void M(object o, int param)
    {
        int xLocal;
        int param2 = param;
        M2(o, out xLocal, ref param2);
    }

    private void M2(object o, out int xParam, ref int param2)
    {
        xParam = 0;
        if (param2 < 10)
        {
            param2++;
            M2(o, out xParam, ref param2);
        }

        var x = o.ToString();
    }
}",
            // Test0.cs(10,12): warning CA1062: In externally visible method 'void C.M(object o, int param)', validate parameter 'o' is non-null before using it. If appropriate, throw an ArgumentNullException when the argument is null or add a Code Contract precondition asserting non-null argument.
            GetCSharpResultAt(10, 12, "void C.M(object o, int param)", "o"));
        }

        [Fact]
        public async Task CopyValueTrackingEntityWithUnknownInstanceLocationAssert()
        {
            await VerifyCS.VerifyAnalyzerAsync(@"
using System;
using System.Collections.Generic;

public struct S { }
public class D
{
    public S S;
}

public class C
{
    public D D;
    private List<C> list;

    public void M(object o)
    {
        foreach (C c in list)
        {
            LocalFunction(ref c.D);
        }

        return;

        void LocalFunction(ref D d)
        {
            LocalFunction2(ref d.S);
        }

        void LocalFunction2(ref S s)
        {
        }
    }
}");
        }

        [Fact]
        public async Task RecursiveLocalFunctionInvocation()
        {
            await VerifyCS.VerifyAnalyzerAsync(@"
using System;
using System.Collections.Generic;

public class C
{
    public int Field;
    public object M(C c)
    {
        c = LocalFunction(c);
        return c;

        C LocalFunction(C c2)
        {
            if (c2.Field > 0)
            {
                c2 = LocalFunction(new C());
            }

            return c2;
        }
    }
}",
            // Test0.cs(15,17): warning CA1062: In externally visible method 'object C.M(C c)', validate parameter 'c' is non-null before using it. If appropriate, throw an ArgumentNullException when the argument is null or add a Code Contract precondition asserting non-null argument.
            GetCSharpResultAt(15, 17, "object C.M(C c)", "c"));
        }

        [Fact]
        public async Task MultiChainedLocalFunctionInvocations()
        {
            await VerifyCS.VerifyAnalyzerAsync(@"
using System;
using System.Collections.Generic;

public class C
{
    public int Field;
    public object M(C c)
    {
        c = LocalFunction1(c);
        return c;

        C LocalFunction1(C c2)
        {
            return LocalFunction2(c2);
        }

        C LocalFunction2(C c2)
        {
            return LocalFunction3(c2);
        }

        C LocalFunction3(C c2)
        {
            if (c2.Field > 0)
            {
                c2 = LocalFunction3(new C());
            }

            return c2;
        }
    }
}");
        }

        [Fact]
        public async Task MultiChainedLambdaInvocations()
        {
            await VerifyCS.VerifyAnalyzerAsync(@"
using System;

public class C
{
    public object M(C c)
    {
        Func<C, C> lambda1 = (C c2) =>
        {
            return c2;
        };

        Func<C, C> lambda2 = (C c2) =>
        {
            return lambda1(c2);
        };

        Func<C, C> lambda3 = (C c2) =>
        {
            return lambda2(c2);
        };

        c = lambda3(c);
        return c;
    }
}");
        }

        [Fact]
        public async Task IsPatterExpression_UndefinedValueAssert()
        {
            await VerifyCS.VerifyAnalyzerAsync(@"
using System;
public class C
{
    public void M(C c)
    {
        if (c is D d)
        {
            M2(d);
        }
    }

    private void M2(D d)
    {
    }
}

public class D : C { }
");
        }

        [WorkItem(1939, "https://github.com/dotnet/roslyn-analyzers/issues/1939")]
        [Fact]
        public async Task Issue1939()
        {
            await VerifyCS.VerifyAnalyzerAsync(@"
using System;

public class Test
{
    public void M(bool b, int maxR, int maxC, object o)
    {
        Func<int, int, int> l = (r, c) => r * maxC + c;
        if (!b)
            l = (r, c) => c * maxR + r;
        for (int r = 0; r < maxR; r++)
        {
            for (int c = 0; c < maxC; c++)
            {
                int i = l(r, c);
            }
        }
    }
}
");
        }

        [Fact]
        public async Task CopyAnalysisGetTrimmedDataAssert()
        {
            await VerifyCS.VerifyAnalyzerAsync(@"
using System;

public class C
{
    public int Length { get; set; }
    public void M(C c)
    {
        int length1 = c.Length;
        M2(c);
    }

    private void M2(C c)
    {
        int length2 = c.Length;
        Console.WriteLine(length2);
    }
}",
            // Test0.cs(9,23): warning CA1062: In externally visible method 'void C.M(C c)', validate parameter 'c' is non-null before using it. If appropriate, throw an ArgumentNullException when the argument is null or add a Code Contract precondition asserting non-null argument.
            GetCSharpResultAt(9, 23, "void C.M(C c)", "c"));
        }

        [Fact]
        public async Task CopyAnalysisGetTrimmedDataAssert_02()
        {
            await VerifyCS.VerifyAnalyzerAsync(@"
using System;
using System.IO;
using System.Text;

public class C
{
    public static C M(Stream stream)
    {
        var x = M2(stream);
        if (x >= 1000)
        {
            return M1(stream);
        }

        return null;
    }

    internal static C M1(Stream stream)
    {
        long longLength = stream.Length;
        M2(stream);
        return null;
    }

    internal static int M2(Stream stream)
    {
        long length = stream.Length;
        return 0;
    }
}
",
            // Test0.cs(10,20): warning CA1062: In externally visible method 'C C.M(Stream stream)', validate parameter 'stream' is non-null before using it. If appropriate, throw an ArgumentNullException when the argument is null or add a Code Contract precondition asserting non-null argument.
            GetCSharpResultAt(10, 20, "C C.M(Stream stream)", "stream"));
        }

        [Fact]
        public async Task CopyAnalysisFlowCaptureReturnValueAssert()
        {
            await VerifyCS.VerifyAnalyzerAsync(@"
using System;

public class C
{
    public int Length { get; set; }
    public void M(S s1, S s2, bool flag, object obj)
    {
        switch (M2(s1, flag))
        {
            case Kind.Kind1:
                break;
            default:
                throw new Exception();
        }

        switch (M2(s2, flag))
        {
            case Kind.Kind2:
                break;
            default:
                throw new Exception();
        }
    }

    private static Kind M2(S s, bool flag)
    {
        return flag ? s.Kind : default(Kind);
    }
}

public struct S
{
    public Kind Kind { get; }
}

public enum Kind
{
    Kind1,
    Kind2
}");
        }

        [Fact]
        public async Task CopyAnalysisFlowCaptureReturnValueAssert_02()
        {
            await VerifyCS.VerifyAnalyzerAsync(@"
using System;

public class C
{
    public int Length { get; set; }
    public void M(S s1, S s2, bool flag, object obj)
    {
        switch (M2(s1, flag))
        {
            case Kind.Kind1:
                break;
            default:
                throw new Exception();
        }

        switch (M2(s2, flag))
        {
            case Kind.Kind2:
                break;
            default:
                throw new Exception();
        }
    }

    private static Kind M2(S s, bool flag)
    {
        var x = flag ? s.Kind : default(Kind);
        return x;
    }
}

public struct S
{
    public Kind Kind { get; }
}

public enum Kind
{
    Kind1,
    Kind2
}");
        }

        [WorkItem(1943, "https://github.com/dotnet/roslyn-analyzers/issues/1943")]
        [Fact]
        public async Task Issue1943()
        {
            await new VerifyCS.Test
            {
                ReferenceAssemblies = AdditionalMetadataReferences.DefaultWithSystemWeb,
                TestState =
                {
                    Sources =
                    {
                        @"
using System.IO;
using System.Web;

namespace MyComments
{
    public interface ISomething
    {
        string Action(string s1, string s2, object o1);
    }

    public class Class
    {
        public static ISomething Something;
        public delegate string MyDelegate(string d, params object[] p);
        public MyDelegate T;

        public void M(HttpContext httpContext, TextWriter Output, int id, int count, int pendingCount)
        {
            var text = """";

            if (id != 0)
            {
                var totalCount = count + pendingCount;
                var totalText = T(""1 count"", ""{0} counts"", totalCount);
                if (totalCount == 0)
                {
                    text += totalText.ToString();
                }
                else
                {
                    text +=
                        Something.Action(
                            totalText.ToString(),
                            ""Details"",
                            new
                            {
                                id = id,
                                returnUrl = [|httpContext|].Request.Url
                            });
                }

                if (pendingCount > 0)
                {
                    text += "" "" + Something.Action(
                        T(""({0} pending)"", pendingCount).ToString(),
                        ""Details"",
                        new
                        {
                            id = id,
                            returnUrl = httpContext.Request.Url
                        });
                }
            }

            [|Output|].Write(text);
        }
    }
}
"
                    },
                }
            }.RunAsync();
        }

        [Trait(Traits.DataflowAnalysis, Traits.Dataflow.NullAnalysis)]
        [Trait(Traits.DataflowAnalysis, Traits.Dataflow.CopyAnalysis)]
        [Fact]
        public async Task CopyAnalysisAssert_AddressSharedOutParam()
        {
            await VerifyCS.VerifyAnalyzerAsync(@"
public class C
{
    public void M(C c)
    {
        M(out c);

        if (c == default(C))
        {
        }
    }

    private void M<T>(out T t)
    {
        t = default(T);
    }
}");
        }

        [Trait(Traits.DataflowAnalysis, Traits.Dataflow.NullAnalysis)]
        [Trait(Traits.DataflowAnalysis, Traits.Dataflow.CopyAnalysis)]
        [Fact]
        public async Task CopyAnalysisAssert_ApplyInterproceduralResult()
        {
            await VerifyCS.VerifyAnalyzerAsync(@"
public class SyntaxNode
{
    public SyntaxNode Parent { get; }
    private bool _flag;
    private bool M2() => _flag;
    public int RawKind { get; }

    public static bool M(SyntaxNode node)
    {
        var parent = node.Parent;
        if (parent == null || !node.M2())
        {
            return false;
        }

        switch (parent.Kind())
        {
            case SyntaxKind.Kind1:
                var d = (QualifiedNameSyntax)parent;
                return d.Right == node ? M(parent) : false;

            case SyntaxKind.Kind2:
                var e = (AliasQualifiedNameSyntax)parent;
                return e.Name == node ? M(parent) : false;
        }

        var f = node.Parent as AttributeSyntax;
        return f != null && f.Name == node;
    }
}

public static class Extensions
{
    public static SyntaxKind Kind(this SyntaxNode node)
    {
        var rawKind = node.RawKind;
        return IsCSharpKind(rawKind) ? (SyntaxKind)rawKind : SyntaxKind.Kind4;
    }

    private static bool IsCSharpKind(int rawKind)
        => rawKind > 0;
}

public enum SyntaxKind
{
    Kind1,
    Kind2,
    Kind3,
    Kind4
}

public class NameSyntax : SyntaxNode
{
}

public class SimpleNameSyntax : NameSyntax
{
}

public class QualifiedNameSyntax : NameSyntax
{
    public SimpleNameSyntax Right { get; }
}

public class AliasQualifiedNameSyntax : NameSyntax
{
    public SimpleNameSyntax Name { get; }
}

public class AttributeSyntax : CSharpSyntaxNode
{
    public SimpleNameSyntax Name { get; }
}

public class CSharpSyntaxNode : SyntaxNode
{
}
",
            // Test0.cs(11,22): warning CA1062: In externally visible method 'bool SyntaxNode.M(SyntaxNode node)', validate parameter 'node' is non-null before using it. If appropriate, throw an ArgumentNullException when the argument is null or add a Code Contract precondition asserting non-null argument.
            GetCSharpResultAt(11, 22, "bool SyntaxNode.M(SyntaxNode node)", "node"),
            // Test0.cs(37,23): warning CA1062: In externally visible method 'SyntaxKind Extensions.Kind(SyntaxNode node)', validate parameter 'node' is non-null before using it. If appropriate, throw an ArgumentNullException when the argument is null or add a Code Contract precondition asserting non-null argument.
            GetCSharpResultAt(37, 23, "SyntaxKind Extensions.Kind(SyntaxNode node)", "node"));
        }

        [Trait(Traits.DataflowAnalysis, Traits.Dataflow.NullAnalysis)]
        [Fact, WorkItem(2339, "https://github.com/dotnet/roslyn-analyzers/issues/2339")]
        public async Task ParameterReassignedAfterNullCheck()
        {
            await VerifyCS.VerifyAnalyzerAsync(@"
using System;

public static class C
{
    public static string AsString(this Exception exception)
    {
        if (exception == null)
        {
            return null;
        }

        while (exception.InnerException != null)
        {
            exception = exception.InnerException;
        }

        return exception.Message;
    }
}");
        }

        [Trait(Traits.DataflowAnalysis, Traits.Dataflow.NullAnalysis)]
        [Fact, WorkItem(2327, "https://github.com/dotnet/roslyn-analyzers/issues/2327")]
        public async Task ForEachLoopsAfterNullCheck()
        {
            await VerifyCS.VerifyAnalyzerAsync(@"
using System;
using System.Collections.ObjectModel;

public static class MainClass
{
    public static void Initialize(ModelsCollection models)
    {
        if (models == null) throw new ArgumentNullException(nameof(models));

        foreach (var item in models)
        {
            Console.WriteLine(item.Name);
        }

        foreach (var item in models)
        {
            Console.WriteLine(item.Id);
        }
    }
}

public class ModelsCollection : ObservableCollection<Model>
{
}

public class Model
{
    public int Id { get; set; }
    public string Name { get; set; }
}");
        }

        [Trait(Traits.DataflowAnalysis, Traits.Dataflow.NullAnalysis)]
        [Fact, WorkItem(2280, "https://github.com/dotnet/roslyn-analyzers/issues/2280")]
        public async Task ConditionalAssignmentAfterNullCheck()
        {
            await VerifyCS.VerifyAnalyzerAsync(@"
using System;

public class Node
{
    public Node Parent { get; set; }

    public static Node M(Node node, bool flag)
    {
        if (node == null) { throw new ArgumentNullException(nameof(node)); }

        var parent = flag ? node.Parent : node;
        return parent.Parent; // CA1062 is reported on `parent`
    }
}");
        }

        [Trait(Traits.DataflowAnalysis, Traits.Dataflow.NullAnalysis)]
        [Fact, WorkItem(2276, "https://github.com/dotnet/roslyn-analyzers/issues/2276")]
        public async Task AssignedArrayEmptyOnNullPath()
        {
            await VerifyCS.VerifyAnalyzerAsync(@"
using System;
using System.Data.Common;

public class TableSet
{
    public TableSet(DbDataReader reader, params string[] tableNames)
    {
        if (reader == null)
            throw new ArgumentNullException(nameof(reader));
        if (tableNames == null)
            tableNames = Array.Empty<string>();

        var index = 0;
        do
        {
            var tableName = (index < tableNames.Length) ? tableNames[index] : (""Table "" + index);
            index += 1;
        }
        while (reader.NextResult());
    }
}");
        }

        [Trait(Traits.DataflowAnalysis, Traits.Dataflow.NullAnalysis)]
        [Theory, WorkItem(2275, "https://github.com/dotnet/roslyn-analyzers/issues/2275")]
        [InlineData("IsNullOrWhiteSpace")]
        [InlineData("IsNullOrEmpty")]
        public async Task StringNullCheckApis(string apiName)
        {
            await VerifyCS.VerifyAnalyzerAsync($@"
using System.Globalization;

public class C
{{
    public static readonly char[] s_InvalidCharacters = new[] {{ 'a', 'b' }};

    public string Name {{ get; }}
    public C(string name)
    {{
        Name = M1(name);
    }}

    private static string M1(string name)
    {{
        if (string.{apiName}(name))
            return null;

        string result = name;
        foreach (char c in s_InvalidCharacters)
        {{
            result = result.Replace(c.ToString(CultureInfo.InvariantCulture), """");
        }}

        if (!char.IsLetter(result[0]) && result[0] != '_')
            result = ""_"" + result;

        return result;
    }}
}}");
        }

        [Trait(Traits.DataflowAnalysis, Traits.Dataflow.NullAnalysis)]
        [Theory, WorkItem(2369, "https://github.com/dotnet/roslyn-analyzers/issues/2369")]
        [InlineData("IsNullOrWhiteSpace")]
        [InlineData("IsNullOrEmpty")]
        public async Task StringNullCheckApis_02(string apiName)
        {
            await VerifyCS.VerifyAnalyzerAsync($@"
using System;

public class C
{{
    public static void A(string input)
    {{
        if (string.{apiName}(input))
        {{
            throw new ArgumentException(""Invalid input"", nameof(input));
        }}

        B(input);
    }}

    private static void B(string input)
    {{
        var x = input.Length;
    }}
}}");
        }

        [Trait(Traits.DataflowAnalysis, Traits.Dataflow.NullAnalysis)]
        [Theory, WorkItem(2369, "https://github.com/dotnet/roslyn-analyzers/issues/2369")]
        [InlineData("IsNullOrWhiteSpace")]
        [InlineData("IsNullOrEmpty")]
        public async Task StringNullCheckApis_03(string apiName)
        {
            await VerifyCS.VerifyAnalyzerAsync($@"
using System;

public class C
{{
    public static void A(string input)
    {{
        if (!string.{apiName}(input))
        {{
            B(input);
        }}
    }}

    private static void B(string input)
    {{
        var x = input.Length;
    }}
}}");
        }

        [Trait(Traits.DataflowAnalysis, Traits.Dataflow.NullAnalysis)]
        [Fact, WorkItem(2582, "https://github.com/dotnet/roslyn-analyzers/issues/2582")]
        public async Task StringEmptyFieldIsNonNull()
        {
            await VerifyCS.VerifyAnalyzerAsync($@"
using System;

public class Class1
{{
    public Class1(int num) {{ }}

    public Class1(string name)
        : this((name ?? string.Empty).Length) // Ensure no CA1062 here
    {{
    }}
}}");
        }

        [Trait(Traits.DataflowAnalysis, Traits.Dataflow.NullAnalysis)]
        [Fact, WorkItem(2582, "https://github.com/dotnet/roslyn-analyzers/issues/2582")]
        public async Task ArrayEmptyMethodIsNonNull()
        {
            await VerifyCS.VerifyAnalyzerAsync($@"
using System;

public class Class1
{{
    public Class1(int num) {{ }}

    public Class1(int[] arr)
        : this((arr ?? Array.Empty<int>()).Length) // Ensure no CA1062 here
    {{
    }}
}}");
        }

        [Trait(Traits.DataflowAnalysis, Traits.Dataflow.NullAnalysis)]
        [Fact, WorkItem(2582, "https://github.com/dotnet/roslyn-analyzers/issues/2582")]
        public async Task ImmutableCreationMethodIsNonNull()
        {
            await VerifyCS.VerifyAnalyzerAsync($@"
using System.Collections.Immutable;

public class Class1
{{
    public Class1(int num) {{ }}

    public Class1(ImmutableDictionary<int, int> map)
        : this((map ?? ImmutableDictionary.Create<int, int>()).Count) // Ensure no CA1062 here
    {{
    }}

    public Class1(ImmutableHashSet<int> set)
        : this((set ?? ImmutableHashSet.CreateRange(new[] {{ 1, 2 }})).Count) // Ensure no CA1062 here
    {{
    }}
}}");
        }

        [Trait(Traits.DataflowAnalysis, Traits.Dataflow.NullAnalysis)]
        [Fact]
        public async Task NamedArgumentInDifferentOrder()
        {
            await VerifyCS.VerifyAnalyzerAsync(@"
public class C
{
    public void M(C c1, C c2)
    {
        if (c1 == null)
        {
            return;
        }

        // We known c1 is non-null.
        // But c2 may still be non-null.
        M2(c2: c2, c1: c1);
    }

    private void M2(C c1, C c2)
    {
        // We known c1 is non-null.
        // But c2 may still be non-null.
        c2.M(null, null);
    }
}",
            // Test0.cs(13,12): warning CA1062: In externally visible method 'void C.M(C c1, C c2)', validate parameter 'c2' is non-null before using it. If appropriate, throw an ArgumentNullException when the argument is null or add a Code Contract precondition asserting non-null argument.
            GetCSharpResultAt(13, 12, "void C.M(C c1, C c2)", "c2"));
        }

        [Trait(Traits.DataflowAnalysis, Traits.Dataflow.NullAnalysis)]
        [Fact, WorkItem(2528, "https://github.com/dotnet/roslyn-analyzers/issues/2528")]
        public async Task ParamArrayIsNotFlagged()
        {
            await VerifyCS.VerifyAnalyzerAsync(@"
public class C
{
    public void M(params int[] p)
    {
        var x = p.Length;
    }
}");

            await VerifyVB.VerifyAnalyzerAsync(@"
Public Class C
    Public Sub M(ParamArray p As Integer())
        Dim x = p.Length
    End Sub
End Class
");
        }

        [Trait(Traits.DataflowAnalysis, Traits.Dataflow.NullAnalysis)]
        [Fact, WorkItem(2269, "https://github.com/dotnet/roslyn-analyzers/issues/2269")]
        public async Task ProtectedMemberOfSealedClassNotFlagged()
        {
            await VerifyCS.VerifyAnalyzerAsync(@"
using System;

public abstract class A
{
    public bool CheckMe() => IsType(GetType());

    protected abstract bool IsType(Type type);
}

public sealed class B : A
{
    protected override bool IsType(Type type) => type.Namespace == nameof(System);
}");
        }

        [Trait(Traits.DataflowAnalysis, Traits.Dataflow.NullAnalysis)]
        [Fact, WorkItem(2526, "https://github.com/dotnet/roslyn-analyzers/issues/2526")]
        public async Task CheckedWithConditionalAccess_01()
        {
            await VerifyCS.VerifyAnalyzerAsync(@"
using System.Collections.Generic;

public class C
{
    public bool Flag;
    public void M(C c)
    {
        if (c?.Flag == true)
        {
          var x = c.ToString();
        }
    }
}");
        }

        [Trait(Traits.DataflowAnalysis, Traits.Dataflow.NullAnalysis)]
        [Fact, WorkItem(2526, "https://github.com/dotnet/roslyn-analyzers/issues/2526")]
        public async Task CheckedWithConditionalAccess_02()
        {
            await VerifyCS.VerifyAnalyzerAsync(@"
using System.Collections.Generic;

public class C
{
    public bool M(List<string> list)
    {
        return list?.Count > 5 && list.Count < 10;
    }
}");
        }

        [Trait(Traits.DataflowAnalysis, Traits.Dataflow.NullAnalysis)]
        [Fact, WorkItem(2586, "https://github.com/dotnet/roslyn-analyzers/issues/2586")]
        public async Task CheckedWithConditionalAccess_03()
        {
            await VerifyCS.VerifyAnalyzerAsync(@"
using System.Collections.Generic;

public class C
{
    public bool Flag;
    public void M(C c)
    {
        switch (c?.Flag)
        {
            case true:
                var x = c.ToString();
                break;
            case null:
                var y = c.ToString();
                break;
        }
    }
}");
        }

        [Trait(Traits.DataflowAnalysis, Traits.Dataflow.NullAnalysis)]
        [Fact, WorkItem(2630, "https://github.com/dotnet/roslyn-analyzers/issues/2630")]
        public async Task IsPatternInConditionalExpression_01_NoDiagnostic()
        {
            await VerifyCS.VerifyAnalyzerAsync(@"
public class Class1
{
    public static void DoSomething(object input)
    {
        // Ensure no diagnostic here.
        SomeMethod(input);
    }

    private static void SomeMethod(object input)
    {
        if (input is Class1)
        {
            var c = (Class1)input;
            c.ToString();
        }
    }
}");
        }

        [Trait(Traits.DataflowAnalysis, Traits.Dataflow.NullAnalysis)]
        [Fact, WorkItem(2630, "https://github.com/dotnet/roslyn-analyzers/issues/2630")]
        public async Task IsPatternInConditionalExpression_01_Diagnostic()
        {
            await VerifyCS.VerifyAnalyzerAsync(@"
public class Class1
{
    public static void DoSomething(object input)
    {
        // Ensure diagnostic here.
        SomeMethod(input);
    }

    private static void SomeMethod(object input)
    {
        if (input is Class1)
        {
            var c = (Class1)input;
            c.ToString();
            return;
        }

        var c2 = (Class1)input;
        c2.ToString();
    }
}",
            // Test0.cs(7,13): warning CA1062: In externally visible method 'void Class1.DoSomething(object input)', validate parameter 'input' is non-null before using it. If appropriate, throw an ArgumentNullException when the argument is null or add a Code Contract precondition asserting non-null argument.
            GetCSharpResultAt(7, 20, "void Class1.DoSomething(object input)", "input"));
        }

        [Trait(Traits.DataflowAnalysis, Traits.Dataflow.NullAnalysis)]
        [Fact, WorkItem(2630, "https://github.com/dotnet/roslyn-analyzers/issues/2630")]
        public async Task IsPatternInConditionalExpression_02_NoDiagnostic()
        {
            await VerifyCS.VerifyAnalyzerAsync(@"
public class Class1
{
    public static void DoSomething(object input)
    {
        // Ensure no diagnostic here.
        SomeMethod(input);
    }

    private static void SomeMethod(object input)
    {
        if (input is Class1 c)
        {
            c.ToString();
        }
    }
}");
        }

        [Trait(Traits.DataflowAnalysis, Traits.Dataflow.NullAnalysis)]
        [Theory, CombinatorialData, WorkItem(3716, "https://github.com/dotnet/roslyn-analyzers/issues/3716")]
        public async Task IsPatternInConditionalExpression_03_NoDiagnostic(bool discardPattern)
        {
            var local = discardPattern ? "_" : "c";
            await VerifyCS.VerifyAnalyzerAsync($@"
public class Class1
{{
    public static void M1(object input)
    {{
        if (input is Class1 {local})
        {{
            input.ToString();
        }}
    }}
}}");
        }

        [Trait(Traits.DataflowAnalysis, Traits.Dataflow.NullAnalysis)]
        [Theory, CombinatorialData, WorkItem(3716, "https://github.com/dotnet/roslyn-analyzers/issues/3716")]
        public async Task IsPatternInConditionalExpression_04_NoDiagnostic(bool discardPattern)
        {
            var local1 = discardPattern ? "_" : "c";
            var local2 = discardPattern ? "_" : "d";

            await VerifyCS.VerifyAnalyzerAsync($@"
public class Class1
{{
    public static void M1(object input)
    {{
        if (input is Class1 {local1})
        {{
            input.ToString();
        }}
        else if (input is Class2 {local2})
        {{
            input.ToString();
        }}
    }}
}}

public class Class2 {{ }}");
        }

        [Trait(Traits.DataflowAnalysis, Traits.Dataflow.NullAnalysis)]
        [Theory, CombinatorialData, WorkItem(3716, "https://github.com/dotnet/roslyn-analyzers/issues/3716")]
        public async Task IsPatternInConditionalExpression_05_NoDiagnostic(bool discardPattern)
        {
            var local = discardPattern ? "_" : "c";
            await VerifyCS.VerifyAnalyzerAsync($@"
public class Class1
{{
    public static void M1(object input)
    {{
        if (!(input is Class1 {local}) || input.ToString() == """")
        {{
        }}
    }}
}}");
        }

        [Trait(Traits.DataflowAnalysis, Traits.Dataflow.NullAnalysis)]
        [Fact, WorkItem(3716, "https://github.com/dotnet/roslyn-analyzers/issues/3716")]
        public async Task RecursivePatternInConditionalExpression_NoDiagnostic()
        {
            await new VerifyCS.Test
            {
                TestCode = @"
public class Class1
{
    public int X { get; }
    public static void M1(object input)
    {
        if (input is Class1 { X: 0 })
        {
            input.ToString();
        }
    }
}",
                LanguageVersion = CodeAnalysis.CSharp.LanguageVersion.CSharp8
            }.RunAsync();
        }

        [Fact, WorkItem(3049, "https://github.com/dotnet/roslyn-analyzers/issues/3049")]
        public async Task SwitchStatement_PatternMatchingNullCheck()
        {
            await VerifyCS.VerifyAnalyzerAsync(@"
using System;

public class Test
{
    public static string M(Test test)
    {
        switch (test)
        {
            case null:
                throw new ArgumentNullException(nameof(test));
            default:
                return test.ToString();
        }
    }
}");
        }

        [Fact, WorkItem(3049, "https://github.com/dotnet/roslyn-analyzers/issues/3049")]
        public async Task SwitchExpression_PatternMatchingNullCheck()
        {
            await new VerifyCS.Test
            {
                TestCode = @"
using System;

public class Test
{
    public static string M(Test test)
    {
        return test switch
        {
            null => throw new ArgumentNullException(nameof(test)),
            _ => test.ToString()
        };
    }
}
",
                LanguageVersion = CodeAnalysis.CSharp.LanguageVersion.CSharp8
            }.RunAsync();
        }

        [Theory]
        [InlineData("")]
        [InlineData("dotnet_code_quality.excluded_symbol_names = M1")]
        [InlineData("dotnet_code_quality." + ValidateArgumentsOfPublicMethods.RuleId + ".excluded_symbol_names = M1")]
        [InlineData("dotnet_code_quality.dataflow.excluded_symbol_names = M1")]
        public async Task EditorConfigConfiguration_ExcludedSymbolNamesWithValueOption(string editorConfigText)
        {
            var expected = Array.Empty<DiagnosticResult>();
            if (editorConfigText.Length == 0)
            {
                expected = new[]
                {
                    // Test0.cs(6,17): warning CA1062: In externally visible method 'void Test.M1(string str)', validate parameter 'str' is non-null before using it. If appropriate, throw an ArgumentNullException when the argument is null or add a Code Contract precondition asserting non-null argument.
                    GetCSharpResultAt(6, 17, "void Test.M1(string str)", "str")
                };
            }

            var csTest = new VerifyCS.Test
            {
                TestState =
                {
                    Sources =
                    {
                        @"
public class Test
{
    public void M1(string str)
    {
        var x = str.ToString();
    }
}
"
                    },
                    AdditionalFiles = { (".editorconfig", editorConfigText) }
                },
            };
            csTest.ExpectedDiagnostics.AddRange(expected);
            await csTest.RunAsync();


            expected = Array.Empty<DiagnosticResult>();
            if (editorConfigText.Length == 0)
            {
                expected = new[]
                {
                    // Test0.vb(4,17): warning CA1062: In externally visible method 'Sub Test.M1(str As String)', validate parameter 'str' is non-null before using it. If appropriate, throw an ArgumentNullException when the argument is null or add a Code Contract precondition asserting non-null argument.
                    GetBasicResultAt(4, 17, "Sub Test.M1(str As String)", "str")
                };
            }

            var vbTest = new VerifyVB.Test
            {
                TestState =
                {
                    Sources =
                    {
                        @"
Public Class Test
    Public Sub M1(str As String)
        Dim x = str.ToString()
    End Sub
End Class
"
                    },
                    AdditionalFiles = { (".editorconfig", editorConfigText) }
                }
            };
            vbTest.ExpectedDiagnostics.AddRange(expected);
            await vbTest.RunAsync();
        }

        [Theory]
        [WorkItem(2691, "https://github.com/dotnet/roslyn-analyzers/issues/2691")]
        [InlineData("")]
        [InlineData("dotnet_code_quality.exclude_extension_method_this_parameter = true")]
        [InlineData("dotnet_code_quality." + ValidateArgumentsOfPublicMethods.RuleId + ".exclude_extension_method_this_parameter = true")]
        [InlineData("dotnet_code_quality.dataflow.exclude_extension_method_this_parameter = true")]
        public async Task EditorConfigConfiguration_ExcludeExtensionMethodThisParameterOption(string editorConfigText)
        {
            var expected = Array.Empty<DiagnosticResult>();
            if (editorConfigText.Length == 0)
            {
                expected = new[]
                {
                    // Test0.cs(6,17): warning CA1062: In externally visible method 'void Test.M1(string str)', validate parameter 'str' is non-null before using it. If appropriate, throw an ArgumentNullException when the argument is null or add a Code Contract precondition asserting non-null argument.
                    GetCSharpResultAt(6, 17, "void Test.M1(string str)", "str")
                };
            }

            var csTest = new VerifyCS.Test
            {
                TestState =
                {
                    Sources =
                    {
                        @"
public static class Test
{
    public static void M1(this string str)
    {
        var x = str.ToString();
    }
}
"
                    },
                    AdditionalFiles = { (".editorconfig", editorConfigText) }
                },
            };
            csTest.ExpectedDiagnostics.AddRange(expected);
            await csTest.RunAsync();

            expected = Array.Empty<DiagnosticResult>();
            if (editorConfigText.Length == 0)
            {
                expected = new[]
                {
                    // Test0.vb(7,17): warning CA1062: In externally visible method 'Sub Test.M1(str As String)', validate parameter 'str' is non-null before using it. If appropriate, throw an ArgumentNullException when the argument is null or add a Code Contract precondition asserting non-null argument.
                    GetBasicResultAt(7, 17, "Sub Test.M1(str As String)", "str")
                };
            }

            var vbTest = new VerifyVB.Test
            {
                TestState =
                {
                    Sources =
                    {
                        @"
Imports System.Runtime.CompilerServices

Public Module Test
    <Extension()>
    Public Sub M1(str As String)
        Dim x = str.ToString()
    End Sub
End Module"
                    },
                    AdditionalFiles = { (".editorconfig", editorConfigText) }
                }
            };
            vbTest.ExpectedDiagnostics.AddRange(expected);
            await vbTest.RunAsync();
        }

<<<<<<< HEAD
        [Fact, WorkItem(3437, "https://github.com/dotnet/roslyn-analyzers/issues/3437")]
        public async Task ReDim_FirstInstruction_NoDiagnostic()
        {
            await VerifyVB.VerifyAnalyzerAsync(@"
Public Class C
    Public Sub GetValues(ByRef Values() As String)
        ReDim Values(0)
        Values(0) = ""Test Value""
    End Sub
End Class");
        }

        [Fact, WorkItem(3437, "https://github.com/dotnet/roslyn-analyzers/issues/3437")]
        public async Task ReDim_FirstInstructionMultipleVariables_NoDiagnostic()
        {
            await VerifyVB.VerifyAnalyzerAsync(@"
Public Class C
    Public Sub GetValues(ByRef Values() As String, ByRef OtherValues() As String)
        ReDim Values(0), OtherValues(0)
        Values(0) = ""Test Value""
        OtherValues(0) = Values(0)
    End Sub
End Class");
        }

        [Fact, WorkItem(3437, "https://github.com/dotnet/roslyn-analyzers/issues/3437")]
        public async Task ReDim_ParameterAccessFirst_Diagnostic()
        {
            await VerifyVB.VerifyAnalyzerAsync(@"
Public Class C
    Public Sub GetValues(ByRef Values() As String)
        Values(0) = ""Test Value""
        ReDim Values(0)
        Values(0) = ""Test Value""
    End Sub
End Class",
                GetBasicResultAt(4, 9, "Sub C.GetValues(ByRef Values As String())", "Values"));
=======
        [Fact, WorkItem(2919, "https://github.com/dotnet/roslyn-analyzers/issues/2919")]
        public async Task Interprocedural_DelegateInvocation_NoDiagnostic()
        {
            await VerifyCS.VerifyAnalyzerAsync(@"
using System;

namespace ReproCA1062
{
    public static class Repro
    {
        public static void Test(string foo)
        {
            NotNull(foo, nameof(foo));
            int x = foo.Length; // no warning
            Bar();
            x = foo.Length; // CA1062 on foo
        }

        public static void Bar()
        {
            Action<int> a = x => { };
            a(0);
        }

        public static void NotNull([ValidatedNotNull] object param, string paramName)
        {
            if (param == null)
            {
                throw new ArgumentNullException(paramName);
            }
        }
    }

    [System.AttributeUsage(AttributeTargets.Parameter, AllowMultiple = false, Inherited = true)]
    public sealed class ValidatedNotNullAttribute : Attribute { }
}");
>>>>>>> e993332b
        }
    }
}<|MERGE_RESOLUTION|>--- conflicted
+++ resolved
@@ -6387,7 +6387,44 @@
             await vbTest.RunAsync();
         }
 
-<<<<<<< HEAD
+        [Fact, WorkItem(2919, "https://github.com/dotnet/roslyn-analyzers/issues/2919")]
+        public async Task Interprocedural_DelegateInvocation_NoDiagnostic()
+        {
+            await VerifyCS.VerifyAnalyzerAsync(@"
+using System;
+
+namespace ReproCA1062
+{
+    public static class Repro
+    {
+        public static void Test(string foo)
+        {
+            NotNull(foo, nameof(foo));
+            int x = foo.Length; // no warning
+            Bar();
+            x = foo.Length; // CA1062 on foo
+        }
+
+        public static void Bar()
+        {
+            Action<int> a = x => { };
+            a(0);
+        }
+
+        public static void NotNull([ValidatedNotNull] object param, string paramName)
+        {
+            if (param == null)
+            {
+                throw new ArgumentNullException(paramName);
+            }
+        }
+    }
+
+    [System.AttributeUsage(AttributeTargets.Parameter, AllowMultiple = false, Inherited = true)]
+    public sealed class ValidatedNotNullAttribute : Attribute { }
+}");
+        }
+
         [Fact, WorkItem(3437, "https://github.com/dotnet/roslyn-analyzers/issues/3437")]
         public async Task ReDim_FirstInstruction_NoDiagnostic()
         {
@@ -6425,44 +6462,6 @@
     End Sub
 End Class",
                 GetBasicResultAt(4, 9, "Sub C.GetValues(ByRef Values As String())", "Values"));
-=======
-        [Fact, WorkItem(2919, "https://github.com/dotnet/roslyn-analyzers/issues/2919")]
-        public async Task Interprocedural_DelegateInvocation_NoDiagnostic()
-        {
-            await VerifyCS.VerifyAnalyzerAsync(@"
-using System;
-
-namespace ReproCA1062
-{
-    public static class Repro
-    {
-        public static void Test(string foo)
-        {
-            NotNull(foo, nameof(foo));
-            int x = foo.Length; // no warning
-            Bar();
-            x = foo.Length; // CA1062 on foo
-        }
-
-        public static void Bar()
-        {
-            Action<int> a = x => { };
-            a(0);
-        }
-
-        public static void NotNull([ValidatedNotNull] object param, string paramName)
-        {
-            if (param == null)
-            {
-                throw new ArgumentNullException(paramName);
-            }
-        }
-    }
-
-    [System.AttributeUsage(AttributeTargets.Parameter, AllowMultiple = false, Inherited = true)]
-    public sealed class ValidatedNotNullAttribute : Attribute { }
-}");
->>>>>>> e993332b
         }
     }
 }