--- conflicted
+++ resolved
@@ -16,17 +16,10 @@
     public partial class DoNotUseInsecureDtdProcessingAnalyzerTests
     {
         private static DiagnosticResult GetCA3075DataSetReadXmlCSharpResultAt(int line, int column)
-<<<<<<< HEAD
-            => VerifyCS.Diagnostic().WithLocation(line, column).WithArguments(string.Format(CultureInfo.CurrentCulture, MicrosoftNetFrameworkAnalyzersResources.DoNotUseDtdProcessingOverloadsMessage, "ReadXml"));
-
-        private static DiagnosticResult GetCA3075DataSetReadXmlBasicResultAt(int line, int column)
-            => VerifyVB.Diagnostic().WithLocation(line, column).WithArguments(string.Format(CultureInfo.CurrentCulture, MicrosoftNetFrameworkAnalyzersResources.DoNotUseDtdProcessingOverloadsMessage, "ReadXml"));
-=======
             => VerifyCS.Diagnostic(DoNotUseInsecureDtdProcessingAnalyzer.RuleDoNotUseDtdProcessingOverloads).WithLocation(line, column).WithArguments("ReadXml");
 
         private static DiagnosticResult GetCA3075DataSetReadXmlBasicResultAt(int line, int column)
             => VerifyVB.Diagnostic(DoNotUseInsecureDtdProcessingAnalyzer.RuleDoNotUseDtdProcessingOverloads).WithLocation(line, column).WithArguments("ReadXml");
->>>>>>> 9fcfae4d
 
         [Fact]
         public async Task UseDataSetReadXmlShouldGenerateDiagnostic()
