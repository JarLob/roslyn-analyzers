// Copyright (c) Microsoft.  All Rights Reserved.  Licensed under the Apache License, Version 2.0.  See License.txt in the project root for license information.

using System.Globalization;
using System.Threading.Tasks;
using Microsoft.CodeAnalysis.Testing;
using Xunit;
using VerifyCS = Test.Utilities.CSharpSecurityCodeFixVerifier<
    Microsoft.NetFramework.Analyzers.DoNotUseInsecureXSLTScriptExecutionAnalyzer,
    Microsoft.CodeAnalysis.Testing.EmptyCodeFixProvider>;
using VerifyVB = Test.Utilities.VisualBasicSecurityCodeFixVerifier<
    Microsoft.NetFramework.Analyzers.DoNotUseInsecureXSLTScriptExecutionAnalyzer,
    Microsoft.CodeAnalysis.Testing.EmptyCodeFixProvider>;

namespace Microsoft.NetFramework.Analyzers.UnitTests
{
    public partial class DoNotUseInsecureXSLTScriptExecutionAnalyzerTests
    {
        private static DiagnosticResult GetCA3076LoadCSharpResultAt(int line, int column, string name)
<<<<<<< HEAD
#pragma warning disable RS0030 // Do not used banned APIs
            => VerifyCS.Diagnostic().WithLocation(line, column).WithArguments(string.Format(CultureInfo.CurrentCulture, MicrosoftNetFrameworkAnalyzersResources.XslCompiledTransformLoadInsecureInputMessage, name));
#pragma warning restore RS0030 // Do not used banned APIs

        private static DiagnosticResult GetCA3076LoadBasicResultAt(int line, int column, string name)
#pragma warning disable RS0030 // Do not used banned APIs
            => VerifyVB.Diagnostic().WithLocation(line, column).WithArguments(string.Format(CultureInfo.CurrentCulture, MicrosoftNetFrameworkAnalyzersResources.XslCompiledTransformLoadInsecureInputMessage, name));
#pragma warning restore RS0030 // Do not used banned APIs
=======
        {
            return new DiagnosticResult(DoNotUseInsecureXSLTScriptExecutionAnalyzer.RuleDoNotUseInsecureXSLTScriptExecution).WithLocation(line, column).WithArguments(string.Format(MicrosoftNetFrameworkAnalyzersResources.XslCompiledTransformLoadInsecureInputMessage, name));
        }

        private static DiagnosticResult GetCA3076LoadBasicResultAt(int line, int column, string name)
        {
            return new DiagnosticResult(DoNotUseInsecureXSLTScriptExecutionAnalyzer.RuleDoNotUseInsecureXSLTScriptExecution).WithLocation(line, column).WithArguments(string.Format(MicrosoftNetFrameworkAnalyzersResources.XslCompiledTransformLoadInsecureInputMessage, name));
        }
>>>>>>> de0d9aec

        [Fact]
        public async Task Issue2752()
        {
            await VerifyVB.VerifyAnalyzerAsync(@"
Imports System.Xml.Xsl

Public Module SomeClass
    Friend Sub method()
        Dim internalSettings As New XsltSettings(False, False)
    End Sub
End Module

Public Class MDIMain
    Public Sub New()
    End Sub
End Class");
        }

        [Fact]
        public async Task Issue2752_WorkAround()
        {
            await VerifyVB.VerifyAnalyzerAsync(@"
Imports System.Xml.Xsl

Public Module SomeClass
    Friend Sub method()
        Dim internalSettings As New XsltSettings()
        internalSettings.EnableDocumentFunction = False
        internalSettings.EnableScript = False
    End Sub
End Module

Public Class MDIMain
    Public Sub New()
    End Sub
End Class");
        }

        [Fact]
        public async Task Issue2752_WorkAround2()
        {
            await VerifyVB.VerifyAnalyzerAsync(@"
Imports System.Xml.Xsl

Public Module SomeClass
    Friend Sub method()
        Dim internalSettings = New XsltSettings(False, False)
    End Sub
End Module

Public Class MDIMain
    Public Sub New()
    End Sub
End Class");
        }

        [Fact]
        public async Task UseXslCompiledTransformLoadSecureOverload1ShouldNotGenerateDiagnostic()
        {
            await VerifyCS.VerifyAnalyzerAsync(@"
using System.Xml;
using System.Xml.Xsl;
using System.Xml.XPath;

namespace TestNamespace
{
    class TestClass
    {
        private static void TestMethod(IXPathNavigable stylesheet)
        {
            XslCompiledTransform xslCompiledTransform = new XslCompiledTransform();
            xslCompiledTransform.Load(stylesheet);
        }
    }
}"
            );

            await VerifyVB.VerifyAnalyzerAsync(@"
Imports System.Xml
Imports System.Xml.Xsl
Imports System.Xml.XPath

Namespace TestNamespace
    Class TestClass
        Private Shared Sub TestMethod(stylesheet As IXPathNavigable)
            Dim xslCompiledTransform As New XslCompiledTransform()
            xslCompiledTransform.Load(stylesheet)
        End Sub
    End Class
End Namespace");
        }

        [Fact]
        public async Task UseXslCompiledTransformLoadSecureOverload1InTryBlockShouldNotGenerateDiagnostic()
        {
            await VerifyCS.VerifyAnalyzerAsync(@"
using System.Xml.Xsl;
using System.Xml.XPath;

namespace TestNamespace
{
    class TestClass
    {
        private static void TestMethod(IXPathNavigable stylesheet)
        {
            try
            {
                XslCompiledTransform xslCompiledTransform = new XslCompiledTransform();
                xslCompiledTransform.Load(stylesheet);
            }
            catch { throw; }
            finally { }
        }
    }
}"
            );

            await VerifyVB.VerifyAnalyzerAsync(@"
Imports System.Xml.Xsl
Imports System.Xml.XPath

Namespace TestNamespace
    Class TestClass
        Private Shared Sub TestMethod(stylesheet As IXPathNavigable)
            Try
                Dim xslCompiledTransform As New XslCompiledTransform()
                xslCompiledTransform.Load(stylesheet)
            Catch
                Throw
            Finally
            End Try
        End Sub
    End Class
End Namespace");
        }

        [Fact]
        public async Task UseXslCompiledTransformLoadSecureOverload1InCatchBlockShouldNotGenerateDiagnostic()
        {
            await VerifyCS.VerifyAnalyzerAsync(@"
using System.Xml.Xsl;
using System.Xml.XPath;

namespace TestNamespace
{
    class TestClass
    {
        private static void TestMethod(IXPathNavigable stylesheet)
        {
            try {   }
            catch { 
                XslCompiledTransform xslCompiledTransform = new XslCompiledTransform();
                xslCompiledTransform.Load(stylesheet);
            }
            finally { }
        }
    }
}"
            );

            await VerifyVB.VerifyAnalyzerAsync(@"
Imports System.Xml.Xsl
Imports System.Xml.XPath

Namespace TestNamespace
    Class TestClass
        Private Shared Sub TestMethod(stylesheet As IXPathNavigable)
            Try
            Catch
                Dim xslCompiledTransform As New XslCompiledTransform()
                xslCompiledTransform.Load(stylesheet)
            Finally
            End Try
        End Sub
    End Class
End Namespace");
        }

        [Fact]
        public async Task UseXslCompiledTransformLoadSecureOverload1InFinallyBlockShouldNotGenerateDiagnostic()
        {
            await VerifyCS.VerifyAnalyzerAsync(@"
using System.Xml.Xsl;
using System.Xml.XPath;

namespace TestNamespace
{
    class TestClass
    {
        private static void TestMethod(IXPathNavigable stylesheet)
        {
            try {   }
            catch { throw; }
            finally {
                XslCompiledTransform xslCompiledTransform = new XslCompiledTransform();
                xslCompiledTransform.Load(stylesheet);
            }
        }
    }
}"
            );

            await VerifyVB.VerifyAnalyzerAsync(@"
Imports System.Xml.Xsl
Imports System.Xml.XPath

Namespace TestNamespace
    Class TestClass
        Private Shared Sub TestMethod(stylesheet As IXPathNavigable)
            Try
            Catch
                Throw
            Finally
                Dim xslCompiledTransform As New XslCompiledTransform()
                xslCompiledTransform.Load(stylesheet)
            End Try
        End Sub
    End Class
End Namespace");
        }

        [Fact]
        public async Task UseXslCompiledTransformLoadSecureOverload2ShouldNotGenerateDiagnostic()
        {
            await VerifyCS.VerifyAnalyzerAsync(@"
using System;
using System.Xml;
using System.Xml.Xsl;

namespace TestNamespace
{
    class TestClass
    {
        private static void TestMethod(String stylesheetUri)
        {
            XslCompiledTransform xslCompiledTransform = new XslCompiledTransform();
            xslCompiledTransform.Load(stylesheetUri);
        }
    }
}"
            );

            await VerifyVB.VerifyAnalyzerAsync(@"
Imports System
Imports System.Xml
Imports System.Xml.Xsl

Namespace TestNamespace
    Class TestClass
        Private Shared Sub TestMethod(stylesheetUri As [String])
            Dim xslCompiledTransform As New XslCompiledTransform()
            xslCompiledTransform.Load(stylesheetUri)
        End Sub
    End Class
End Namespace");
        }

        [Fact]
        public async Task UseXslCompiledTransformLoadSecureOverload2InTryBlockShouldNotGenerateDiagnostic()
        {
            await VerifyCS.VerifyAnalyzerAsync(@"
using System;
using System.Xml.Xsl;

namespace TestNamespace
{
    class TestClass
    {
        private static void TestMethod(String stylesheetUri)
        {
            try
            {
                XslCompiledTransform xslCompiledTransform = new XslCompiledTransform();
                xslCompiledTransform.Load(stylesheetUri);
            }
            catch { throw; }
            finally { }
        }
    }
}"
            );

            await VerifyVB.VerifyAnalyzerAsync(@"
Imports System
Imports System.Xml.Xsl

Namespace TestNamespace
    Class TestClass
        Private Shared Sub TestMethod(stylesheetUri As [String])
            Try
                Dim xslCompiledTransform As New XslCompiledTransform()
                xslCompiledTransform.Load(stylesheetUri)
            Catch
                Throw
            Finally
            End Try
        End Sub
    End Class
End Namespace");
        }

        [Fact]
        public async Task UseXslCompiledTransformLoadSecureOverload2InCatchBlockShouldNotGenerateDiagnostic()
        {
            await VerifyCS.VerifyAnalyzerAsync(@"
using System;
using System.Xml.Xsl;

namespace TestNamespace
{
    class TestClass
    {
        private static void TestMethod(String stylesheetUri)
        {
            try {   }
            catch { 
                XslCompiledTransform xslCompiledTransform = new XslCompiledTransform();
                xslCompiledTransform.Load(stylesheetUri);            
            }
            finally { }
        }
    }
}"
            );

            await VerifyVB.VerifyAnalyzerAsync(@"
Imports System
Imports System.Xml.Xsl

Namespace TestNamespace
    Class TestClass
        Private Shared Sub TestMethod(stylesheetUri As [String])
            Try
            Catch
                Dim xslCompiledTransform As New XslCompiledTransform()
                xslCompiledTransform.Load(stylesheetUri)
            Finally
            End Try
        End Sub
    End Class
End Namespace");
        }

        [Fact]
        public async Task UseXslCompiledTransformLoadSecureOverload2InFinallyBlockShouldNotGenerateDiagnostic()
        {
            await VerifyCS.VerifyAnalyzerAsync(@"
using System;
using System.Xml.Xsl;

namespace TestNamespace
{
    class TestClass
    {
        private static void TestMethod(String stylesheetUri)
        {
            try {   }
            catch { throw; }
            finally { 
                XslCompiledTransform xslCompiledTransform = new XslCompiledTransform();
                xslCompiledTransform.Load(stylesheetUri);    
            }
        }
    }
}"
            );

            await VerifyVB.VerifyAnalyzerAsync(@"
Imports System
Imports System.Xml.Xsl

Namespace TestNamespace
    Class TestClass
        Private Shared Sub TestMethod(stylesheetUri As [String])
            Try
            Catch
                Throw
            Finally
                Dim xslCompiledTransform As New XslCompiledTransform()
                xslCompiledTransform.Load(stylesheetUri)
            End Try
        End Sub
    End Class
End Namespace");
        }

        [Fact]
        public async Task UseXslCompiledTransformLoadSecureOverload3ShouldNotGenerateDiagnostic()
        {
            await VerifyCS.VerifyAnalyzerAsync(@"
using System;
using System.Xml;
using System.Xml.Xsl;

namespace TestNamespace
{
    class TestClass
    {
        private static void TestMethod(Type compiledStylesheet)
        {
            XslCompiledTransform xslCompiledTransform = new XslCompiledTransform();
            xslCompiledTransform.Load(compiledStylesheet);
        }
    }
}"
            );

            await VerifyVB.VerifyAnalyzerAsync(@"
Imports System
Imports System.Xml
Imports System.Xml.Xsl

Namespace TestNamespace
    Class TestClass
        Private Shared Sub TestMethod(compiledStylesheet As Type)
            Dim xslCompiledTransform As New XslCompiledTransform()
            xslCompiledTransform.Load(compiledStylesheet)
        End Sub
    End Class
End Namespace");
        }

        [Fact]
        public async Task UseXslCompiledTransformLoadSecureOverload3InTryBlockShouldNotGenerateDiagnostic()
        {
            await VerifyCS.VerifyAnalyzerAsync(@"
using System;
using System.Xml.Xsl;

namespace TestNamespace
{
    class TestClass
    {
        private static void TestMethod(Type compiledStylesheet)
        {
            try
            {
                XslCompiledTransform xslCompiledTransform = new XslCompiledTransform();
                xslCompiledTransform.Load(compiledStylesheet);
            }
            catch { throw; }
            finally { }
        }
    }
}"
            );

            await VerifyVB.VerifyAnalyzerAsync(@"
Imports System
Imports System.Xml.Xsl

Namespace TestNamespace
    Class TestClass
        Private Shared Sub TestMethod(compiledStylesheet As Type)
            Try
                Dim xslCompiledTransform As New XslCompiledTransform()
                xslCompiledTransform.Load(compiledStylesheet)
            Catch
                Throw
            Finally
            End Try
        End Sub
    End Class
End Namespace");
        }

        [Fact]
        public async Task UseXslCompiledTransformLoadSecureOverload3InCatchBlockShouldNotGenerateDiagnostic()
        {
            await VerifyCS.VerifyAnalyzerAsync(@"
using System;
using System.Xml.Xsl;

namespace TestNamespace
{
    class TestClass
    {
        private static void TestMethod(Type compiledStylesheet)
        {
            try {   }
            catch { 
                XslCompiledTransform xslCompiledTransform = new XslCompiledTransform();
                xslCompiledTransform.Load(compiledStylesheet);            
            }
            finally { }
        }
    }
}"
            );

            await VerifyVB.VerifyAnalyzerAsync(@"
Imports System
Imports System.Xml.Xsl

Namespace TestNamespace
    Class TestClass
        Private Shared Sub TestMethod(compiledStylesheet As Type)
            Try
            Catch
                Dim xslCompiledTransform As New XslCompiledTransform()
                xslCompiledTransform.Load(compiledStylesheet)
            Finally
            End Try
        End Sub
    End Class
End Namespace");
        }

        [Fact]
        public async Task UseXslCompiledTransformLoadSecureOverload3InFinallyBlockShouldNotGenerateDiagnostic()
        {
            await VerifyCS.VerifyAnalyzerAsync(@"
using System;
using System.Xml.Xsl;

namespace TestNamespace
{
    class TestClass
    {
        private static void TestMethod(Type compiledStylesheet)
        {
            try {   }
            catch { throw; }
            finally { 
                XslCompiledTransform xslCompiledTransform = new XslCompiledTransform();
                xslCompiledTransform.Load(compiledStylesheet);    
            }
        }
    }
}"
            );

            await VerifyVB.VerifyAnalyzerAsync(@"
Imports System
Imports System.Xml.Xsl

Namespace TestNamespace
    Class TestClass
        Private Shared Sub TestMethod(compiledStylesheet As Type)
            Try
            Catch
                Throw
            Finally
                Dim xslCompiledTransform As New XslCompiledTransform()
                xslCompiledTransform.Load(compiledStylesheet)
            End Try
        End Sub
    End Class
End Namespace");
        }

        [Fact]
        public async Task UseXslCompiledTransformLoadTrustedXsltAndNonSecureResolverShouldGenerateDiagnostic()
        {
            await VerifyCS.VerifyAnalyzerAsync(@"
using System.Xml;
using System.Xml.Xsl;

namespace TestNamespace
{
    class TestClass
    {
        private static void TestMethod()
        {
            XslCompiledTransform xslCompiledTransform = new XslCompiledTransform();
            var settings = System.Xml.Xsl.XsltSettings.TrustedXslt;
            var resolver = new XmlUrlResolver();
            xslCompiledTransform.Load(""testStylesheet"", settings, resolver);
        }
    }
}",
                GetCA3076LoadCSharpResultAt(14, 13, "TestMethod")
            );

            await VerifyVB.VerifyAnalyzerAsync(@"
Imports System.Xml
Imports System.Xml.Xsl

Namespace TestNamespace
    Class TestClass
        Private Shared Sub TestMethod()
            Dim xslCompiledTransform As New XslCompiledTransform()
            Dim settings = System.Xml.Xsl.XsltSettings.TrustedXslt
            Dim resolver = New XmlUrlResolver()
            xslCompiledTransform.Load("""", settings, resolver)
        End Sub
    End Class
End Namespace",
                GetCA3076LoadBasicResultAt(11, 13, "TestMethod")
            );
        }

        [Fact]
        public async Task UseXslCompiledTransformLoadTrustedXsltAndNullResolverShouldNotGenerateDiagnostic()
        {
            await VerifyCS.VerifyAnalyzerAsync(@"
using System.Xml;
using System.Xml.Xsl;

namespace TestNamespace
{
    class TestClass
    {
        private static void TestMethod()
        {
            XslCompiledTransform xslCompiledTransform = new XslCompiledTransform();
            var settings = System.Xml.Xsl.XsltSettings.TrustedXslt;
            xslCompiledTransform.Load(""testStylesheet"", settings, null);
        }
    }
}"
            );

            await VerifyVB.VerifyAnalyzerAsync(@"
Imports System.Xml
Imports System.Xml.Xsl

Namespace TestNamespace
    Class TestClass
        Private Shared Sub TestMethod()
            Dim xslCompiledTransform As New XslCompiledTransform()
            Dim settings = System.Xml.Xsl.XsltSettings.TrustedXslt
            xslCompiledTransform.Load("""", settings, Nothing)
        End Sub
    End Class
End Namespace");
        }

        [Fact]
        public async Task UseXslCompiledTransformLoadTrustedSourceAndSecureResolverShouldNotGenerateDiagnostic()
        {
            await VerifyCS.VerifyAnalyzerAsync(@"
using System.Xml;
using System.Xml.Xsl;

namespace TestNamespace
{
    class TestClass
    {
        private static void TestMethod()
        { 
            XslCompiledTransform xslCompiledTransform = new XslCompiledTransform();
            var settings = System.Xml.Xsl.XsltSettings.TrustedXslt;
            var resolver = new XmlSecureResolver(new XmlUrlResolver(), """");
            xslCompiledTransform.Load(""testStylesheet"", settings, resolver);
        }
    }
}"
            );

            await VerifyVB.VerifyAnalyzerAsync(@"
Imports System.Xml
Imports System.Xml.Xsl

Namespace TestNamespace
	Class TestClass
		Private Shared Sub TestMethod()
			Dim xslCompiledTransform As New XslCompiledTransform()
			Dim settings = System.Xml.Xsl.XsltSettings.TrustedXslt
			Dim resolver = New XmlSecureResolver(New XmlUrlResolver(), """")
			xslCompiledTransform.Load(""testStylesheet"", settings, resolver)
        End Sub
    End Class
End Namespace");
        }

        [Fact]
        public async Task UseXslCompiledTransformLoadDefaultAndNonSecureResolverShouldNotGenerateDiagnostic()
        {
            await VerifyCS.VerifyAnalyzerAsync(@"
using System.Xml;
using System.Xml.Xsl;

namespace TestNamespace
{
    class TestClass
    {
        private static void TestMethod()
        {
            XslCompiledTransform xslCompiledTransform = new XslCompiledTransform();
            var settings =  new XsltSettings();
            var resolver = new XmlUrlResolver();
            xslCompiledTransform.Load(""testStylesheet"", settings, resolver);
        }
    }
}"
            );

            await VerifyVB.VerifyAnalyzerAsync(@"
Imports System.Xml
Imports System.Xml.Xsl

Namespace TestNamespace
    Class TestClass
        Private Shared Sub TestMethod()
            Dim xslCompiledTransform As New XslCompiledTransform()
            Dim settings = New XsltSettings()
            Dim resolver = New XmlUrlResolver()
            xslCompiledTransform.Load("""", settings, resolver)
        End Sub
    End Class
End Namespace");
        }

        [Fact]
        public async Task UseXslCompiledTransformLoadDefaultAndSecureResolverShouldNotGenerateDiagnostic()
        {
            await VerifyCS.VerifyAnalyzerAsync(@"
using System.Xml;
using System.Xml.Xsl;

namespace TestNamespace
{
    class TestClass
    {
        private static void TestMethod()
        {
            XslCompiledTransform xslCompiledTransform = new XslCompiledTransform();
            var settings =  new XsltSettings();
            xslCompiledTransform.Load(""testStylesheet"", settings, null);
        }
    }
}"
            );

            await VerifyVB.VerifyAnalyzerAsync(@"
Imports System.Xml
Imports System.Xml.Xsl

Namespace TestNamespace
    Class TestClass
        Private Shared Sub TestMethod()
            Dim xslCompiledTransform As New XslCompiledTransform()
            Dim settings = New XsltSettings()
            xslCompiledTransform.Load("""", settings, Nothing)
        End Sub
    End Class
End Namespace");
        }

        [Fact]
        public async Task UseXslCompiledTransformLoadDefaultPropertyAndNonSecureResolverShouldNotGenerateDiagnostic()
        {
            await VerifyCS.VerifyAnalyzerAsync(@"
using System.Xml;
using System.Xml.Xsl;

namespace TestNamespace
{
    class TestClass
    {
        private static void TestMethod()
        {
            XslCompiledTransform xslCompiledTransform = new XslCompiledTransform();
            var settings =  XsltSettings.Default;
            var resolver = new XmlUrlResolver();
            xslCompiledTransform.Load(""testStylesheet"", settings, resolver);
        }
    }
}"
            );

            await VerifyVB.VerifyAnalyzerAsync(@"
Imports System.Xml
Imports System.Xml.Xsl

Namespace TestNamespace
    Class TestClass
        Private Shared Sub TestMethod()
            Dim xslCompiledTransform As New XslCompiledTransform()
            Dim settings = XsltSettings.[Default]
            Dim resolver = New XmlUrlResolver()
            xslCompiledTransform.Load("""", settings, resolver)
        End Sub
    End Class
End Namespace");
        }

        [Fact]
        public async Task UseXslCompiledTransformLoadEnableScriptAndNonSecureResolverShouldGenerateDiagnostic()
        {
            await VerifyCS.VerifyAnalyzerAsync(@"
using System.Xml;
using System.Xml.Xsl;

namespace TestNamespace
{
    class TestClass
    {
        private static void TestMethod()
        {
            XslCompiledTransform xslCompiledTransform = new XslCompiledTransform();
            var settings =  new XsltSettings() { EnableScript = true };
            var resolver = new XmlUrlResolver();
            xslCompiledTransform.Load(""testStylesheet"", settings, resolver);
        }
    }
}",
                GetCA3076LoadCSharpResultAt(14, 13, "TestMethod")
            );

            await VerifyVB.VerifyAnalyzerAsync(@"
Imports System.Xml
Imports System.Xml.Xsl

Namespace TestNamespace
    Class TestClass
        Private Shared Sub TestMethod()
            Dim xslCompiledTransform As New XslCompiledTransform()
            Dim settings = New XsltSettings() With { _
                .EnableScript = True _
            }
            Dim resolver = New XmlUrlResolver()
            xslCompiledTransform.Load("""", settings, resolver)
        End Sub
    End Class
End Namespace",
                GetCA3076LoadBasicResultAt(13, 13, "TestMethod")
            );
        }

        [Fact]
        public async Task UseXslCompiledTransformLoadSetEnableScriptToTrueAndNonSecureResolverShouldGenerateDiagnostic()
        {
            await VerifyCS.VerifyAnalyzerAsync(@"
using System.Xml;
using System.Xml.Xsl;

namespace TestNamespace
{
    class TestClass
    {
        private static void TestMethod()
        {
            XslCompiledTransform xslCompiledTransform = new XslCompiledTransform();
            var settings =  new XsltSettings();
            settings.EnableScript = true;
            var resolver = new XmlUrlResolver();
            xslCompiledTransform.Load(""testStylesheet"", settings, resolver);
        }
    }
}",
                GetCA3076LoadCSharpResultAt(15, 13, "TestMethod")
            );

            await VerifyVB.VerifyAnalyzerAsync(@"
Imports System.Xml
Imports System.Xml.Xsl

Namespace TestNamespace
    Class TestClass
        Private Shared Sub TestMethod()
            Dim xslCompiledTransform As New XslCompiledTransform()
            Dim settings = New XsltSettings()
            settings.EnableScript = True
            Dim resolver = New XmlUrlResolver()
            xslCompiledTransform.Load("""", settings, resolver)
        End Sub
    End Class
End Namespace",
                GetCA3076LoadBasicResultAt(12, 13, "TestMethod")
            );
        }

        [Fact]
        public async Task UseXslCompiledTransformLoadEnableDocumentFunctionAndNonSecureResolverShouldGenerateDiagnostic()
        {
            await VerifyCS.VerifyAnalyzerAsync(@"
using System.Xml;
using System.Xml.Xsl;

namespace TestNamespace
{
    class TestClass
    {
        private static void TestMethod()
        {
            XslCompiledTransform xslCompiledTransform = new XslCompiledTransform();
            var settings =  new XsltSettings() { EnableDocumentFunction = true };
            var resolver = new XmlUrlResolver();
            xslCompiledTransform.Load(""testStylesheet"", settings, resolver);
        }
    }
}",
                GetCA3076LoadCSharpResultAt(14, 13, "TestMethod")
            );

            await VerifyVB.VerifyAnalyzerAsync(@"
Imports System.Xml
Imports System.Xml.Xsl

Namespace TestNamespace
    Class TestClass
        Private Shared Sub TestMethod()
            Dim xslCompiledTransform As New XslCompiledTransform()
            Dim settings = New XsltSettings() With { _
                .EnableDocumentFunction = True _
            }
            Dim resolver = New XmlUrlResolver()
            xslCompiledTransform.Load("""", settings, resolver)
        End Sub
    End Class
End Namespace",
                GetCA3076LoadBasicResultAt(13, 13, "TestMethod")
            );
        }

        [Fact]
        public async Task UseXslCompiledTransformLoadSetEnableDocumentFunctionToTrueAndNonSecureResolverShouldGenerateDiagnostic()
        {
            await VerifyCS.VerifyAnalyzerAsync(@"
using System.Xml;
using System.Xml.Xsl;

namespace TestNamespace
{
    class TestClass
    {
        private static void TestMethod()
        {
            XslCompiledTransform xslCompiledTransform = new XslCompiledTransform();
            var settings =  new XsltSettings();
            settings.EnableDocumentFunction = true;
            var resolver = new XmlUrlResolver();
            xslCompiledTransform.Load(""testStylesheet"", settings, resolver);
        }
    }
}",
                GetCA3076LoadCSharpResultAt(15, 13, "TestMethod")
            );

            await VerifyVB.VerifyAnalyzerAsync(@"
Imports System.Xml
Imports System.Xml.Xsl

Namespace TestNamespace
    Class TestClass
        Private Shared Sub TestMethod()
            Dim xslCompiledTransform As New XslCompiledTransform()
            Dim settings = New XsltSettings()
            settings.EnableDocumentFunction = True
            Dim resolver = New XmlUrlResolver()
            xslCompiledTransform.Load("""", settings, resolver)
        End Sub
    End Class
End Namespace",
                GetCA3076LoadBasicResultAt(12, 13, "TestMethod")
            );
        }

        [Fact]
        public async Task UseXslCompiledTransformLoadSetEnableDocumentFunctionToTrueAndSecureResolverShouldNotGenerateDiagnostic()
        {
            await VerifyCS.VerifyAnalyzerAsync(@"
using System.Xml;
using System.Xml.Xsl;

namespace TestNamespace
{
    class TestClass
    {
        private static void TestMethod()
        {
            XslCompiledTransform xslCompiledTransform = new XslCompiledTransform();
            var settings =  new XsltSettings() { EnableDocumentFunction = true };
            var resolver = new XmlUrlResolver();
            xslCompiledTransform.Load(""testStylesheet"", settings, null);
        }
    }
}"
            );

            await VerifyVB.VerifyAnalyzerAsync(@"
Imports System.Xml
Imports System.Xml.Xsl

Namespace TestNamespace
    Class TestClass
        Private Shared Sub TestMethod()
            Dim xslCompiledTransform As New XslCompiledTransform()
            Dim settings = New XsltSettings() With { _
                .EnableDocumentFunction = True _
            }
            Dim resolver = New XmlUrlResolver()
            xslCompiledTransform.Load("""", settings, Nothing)
        End Sub
    End Class
End Namespace");
        }

        [Fact]
        public async Task UseXslCompiledTransformLoadSetEnableScriptPropertyToTrueAndSecureResolverShouldGenerateDiagnostic()
        {
            await VerifyCS.VerifyAnalyzerAsync(@"
using System.Xml;
using System.Xml.Xsl;

namespace TestNamespace
{
    class TestClass
    {
        private static void TestMethod()
        {
            XslCompiledTransform xslCompiledTransform = new XslCompiledTransform();
            var settings =  new XsltSettings();
            settings.EnableScript = true;
            xslCompiledTransform.Load(""testStylesheet"", settings, null);
        }
    }
}"
            );

            await VerifyVB.VerifyAnalyzerAsync(@"
Imports System.Xml
Imports System.Xml.Xsl

Namespace TestNamespace
    Class TestClass
        Private Shared Sub TestMethod()
            Dim xslCompiledTransform As New XslCompiledTransform()
            Dim settings = New XsltSettings()
            settings.EnableScript = True
            xslCompiledTransform.Load("""", settings, Nothing)
        End Sub
    End Class
End Namespace");
        }

        [Fact]
        public async Task UseXslCompiledTransformLoadConstructSettingsWithTrueParamAndNonSecureResolverShouldGenerateDiagnostic1()
        {
            await VerifyCS.VerifyAnalyzerAsync(@"
using System.Xml;
using System.Xml.Xsl;

namespace TestNamespace
{
    class TestClass
    {
        private static void TestMethod()
        {
            XslCompiledTransform xslCompiledTransform = new XslCompiledTransform();
            var settings =  new XsltSettings(true, false);
            var resolver = new XmlUrlResolver();
            xslCompiledTransform.Load(""testStylesheet"", settings, resolver);
        }
    }
}",
                GetCA3076LoadCSharpResultAt(14, 13, "TestMethod")
            );

            await VerifyVB.VerifyAnalyzerAsync(@"
Imports System.Xml
Imports System.Xml.Xsl

Namespace TestNamespace
    Class TestClass
        Private Shared Sub TestMethod()
            Dim xslCompiledTransform As New XslCompiledTransform()
            Dim settings = New XsltSettings(True, False)
            Dim resolver = New XmlUrlResolver()
            xslCompiledTransform.Load("""", settings, resolver)
        End Sub
    End Class
End Namespace",
                GetCA3076LoadBasicResultAt(11, 13, "TestMethod")
            );
        }

        [Fact]
        public async Task UseXslCompiledTransformLoadConstructSettingsWithTrueParamAndNonSecureResolverShouldGenerateDiagnostic2()
        {
            await VerifyCS.VerifyAnalyzerAsync(@"
using System.Xml;
using System.Xml.Xsl;

namespace TestNamespace
{
    class TestClass
    {
        private static void TestMethod()
        {
            XslCompiledTransform xslCompiledTransform = new XslCompiledTransform();
            var settings =  new XsltSettings(false, true);
            var resolver = new XmlUrlResolver();
            xslCompiledTransform.Load(""testStylesheet"", settings, resolver);
        }
    }
}",
                GetCA3076LoadCSharpResultAt(14, 13, "TestMethod")
            );

            await VerifyVB.VerifyAnalyzerAsync(@"
Imports System.Xml
Imports System.Xml.Xsl

Namespace TestNamespace
    Class TestClass
        Private Shared Sub TestMethod()
            Dim xslCompiledTransform As New XslCompiledTransform()
            Dim settings = New XsltSettings(False, True)
            Dim resolver = New XmlUrlResolver()
            xslCompiledTransform.Load("""", settings, resolver)
        End Sub
    End Class
End Namespace",
                GetCA3076LoadBasicResultAt(11, 13, "TestMethod")
            );
        }

        [Fact]
        public async Task UseXslCompiledTransformLoadConstructSettingsWithFalseParamsAndNonSecureResolverShouldNotGenerateDiagnostic()
        {
            await VerifyCS.VerifyAnalyzerAsync(@"
using System.Xml;
using System.Xml.Xsl;

namespace TestNamespace
{
    class TestClass
    {
        private static void TestMethod()
        {
            XslCompiledTransform xslCompiledTransform = new XslCompiledTransform();
            var settings =  new XsltSettings(false, false);
            var resolver = new XmlUrlResolver();
            xslCompiledTransform.Load(""testStylesheet"", settings, resolver);
        }
    }
}"
            );

            await VerifyVB.VerifyAnalyzerAsync(@"
Imports System.Xml
Imports System.Xml.Xsl

Namespace TestNamespace
    Class TestClass
        Private Shared Sub TestMethod()
            Dim xslCompiledTransform As New XslCompiledTransform()
            Dim settings = New XsltSettings(False, False)
            Dim resolver = New XmlUrlResolver()
            xslCompiledTransform.Load("""", settings, resolver)
        End Sub
    End Class
End Namespace");
        }

        [Fact]
        public async Task UseXslCompiledTransformLoadNullSettingsAndNonSecureResolverShouldNotGenerateDiagnostic()
        {
            await VerifyCS.VerifyAnalyzerAsync(@"
using System.Xml;
using System.Xml.Xsl;

namespace TestNamespace
{
    class TestClass
    {
        private static void TestMethod()
        {
            XslCompiledTransform xslCompiledTransform = new XslCompiledTransform();
            var resolver = new XmlUrlResolver();
            xslCompiledTransform.Load(""testStylesheet"", null, resolver);
        }
    }
}"
            );

            await VerifyVB.VerifyAnalyzerAsync(@"
Imports System.Xml
Imports System.Xml.Xsl

Namespace TestNamespace
    Class TestClass
        Private Shared Sub TestMethod()
            Dim xslCompiledTransform As New XslCompiledTransform()
            Dim resolver = New XmlUrlResolver()
            xslCompiledTransform.Load("""", Nothing, resolver)
        End Sub
    End Class
End Namespace");
        }

        [Fact]
        public async Task UseXslCompiledTransformLoadDefaultAsArgumentAndNonSecureResolverShouldNotGenerateDiagnostic()
        {
            await VerifyCS.VerifyAnalyzerAsync(@"
using System.Xml;
using System.Xml.Xsl;

namespace TestNamespace
{
    class TestClass
    {
        private static void TestMethod()
        {
            XslCompiledTransform xslCompiledTransform = new XslCompiledTransform();
            var resolver = new XmlUrlResolver();
            xslCompiledTransform.Load(""testStylesheet"", XsltSettings.Default, resolver);
        }
    }
}"
            );

            await VerifyVB.VerifyAnalyzerAsync(@"
Imports System.Xml
Imports System.Xml.Xsl

Namespace TestNamespace
    Class TestClass
        Private Shared Sub TestMethod()
            Dim xslCompiledTransform As New XslCompiledTransform()
            Dim resolver = New XmlUrlResolver()
            xslCompiledTransform.Load("""", XsltSettings.[Default], resolver)
        End Sub
    End Class
End Namespace");
        }

        [Fact]
        public async Task UseXslCompiledTransformLoadTrustedXsltAsArgumentAndNonSecureResolverShouldGenerateDiagnostic()
        {
            await VerifyCS.VerifyAnalyzerAsync(@"
using System.Xml;
using System.Xml.Xsl;

namespace TestNamespace
{
    class TestClass
    {
        private static void TestMethod()
        {
            XslCompiledTransform xslCompiledTransform = new XslCompiledTransform();
            var resolver = new XmlUrlResolver();
            xslCompiledTransform.Load(""testStylesheet"", XsltSettings.TrustedXslt, resolver);
        }
    }
}",
                GetCA3076LoadInsecureConstructedCSharpResultAt(13, 13, "TestMethod")
            );

            await VerifyVB.VerifyAnalyzerAsync(@"
Imports System.Xml
Imports System.Xml.Xsl

Namespace TestNamespace
    Class TestClass
        Private Shared Sub TestMethod()
            Dim xslCompiledTransform As New XslCompiledTransform()
            Dim resolver = New XmlUrlResolver()
            xslCompiledTransform.Load("""", XsltSettings.TrustedXslt, resolver)
        End Sub
    End Class
End Namespace",
                GetCA3076LoadInsecureConstructedBasicResultAt(10, 13, "TestMethod")
            );
        }
    }
}<|MERGE_RESOLUTION|>--- conflicted
+++ resolved
@@ -16,7 +16,6 @@
     public partial class DoNotUseInsecureXSLTScriptExecutionAnalyzerTests
     {
         private static DiagnosticResult GetCA3076LoadCSharpResultAt(int line, int column, string name)
-<<<<<<< HEAD
 #pragma warning disable RS0030 // Do not used banned APIs
             => VerifyCS.Diagnostic().WithLocation(line, column).WithArguments(string.Format(CultureInfo.CurrentCulture, MicrosoftNetFrameworkAnalyzersResources.XslCompiledTransformLoadInsecureInputMessage, name));
 #pragma warning restore RS0030 // Do not used banned APIs
@@ -25,16 +24,6 @@
 #pragma warning disable RS0030 // Do not used banned APIs
             => VerifyVB.Diagnostic().WithLocation(line, column).WithArguments(string.Format(CultureInfo.CurrentCulture, MicrosoftNetFrameworkAnalyzersResources.XslCompiledTransformLoadInsecureInputMessage, name));
 #pragma warning restore RS0030 // Do not used banned APIs
-=======
-        {
-            return new DiagnosticResult(DoNotUseInsecureXSLTScriptExecutionAnalyzer.RuleDoNotUseInsecureXSLTScriptExecution).WithLocation(line, column).WithArguments(string.Format(MicrosoftNetFrameworkAnalyzersResources.XslCompiledTransformLoadInsecureInputMessage, name));
-        }
-
-        private static DiagnosticResult GetCA3076LoadBasicResultAt(int line, int column, string name)
-        {
-            return new DiagnosticResult(DoNotUseInsecureXSLTScriptExecutionAnalyzer.RuleDoNotUseInsecureXSLTScriptExecution).WithLocation(line, column).WithArguments(string.Format(MicrosoftNetFrameworkAnalyzersResources.XslCompiledTransformLoadInsecureInputMessage, name));
-        }
->>>>>>> de0d9aec
 
         [Fact]
         public async Task Issue2752()
