--- conflicted
+++ resolved
@@ -46,30 +46,24 @@
 
             for (int i = 0; i < expectedResults.Length; i++)
             {
-<<<<<<< HEAD
+                DiagnosticResult expected = expectedResults[i].WithDefaultPath(defaultPath);
+
                 int actualIndex = actualList.FindIndex(
-                    (Diagnostic a) => IsMatch(a, expectedResults[i], isAssertEnabled: false));
+                    (Diagnostic a) => IsMatch(a, expected, isAssertEnabled: false));
                 if (actualIndex >= 0)
-=======
-                Diagnostic actual = actualResults.ElementAt(i);
-                DiagnosticResult expected = expectedResults[i].WithDefaultPath(defaultPath);
-
-                if (!expected.HasLocation)
->>>>>>> 3a9597c6
                 {
                     actualList.RemoveAt(actualIndex);
                 }
                 else
                 {
-<<<<<<< HEAD
                     // Eh...just blow up on the first actual that's left?
-                    IsMatch(actualList[0], expectedResults[i], isAssertEnabled: true);
+                    IsMatch(actualList[0], expected, isAssertEnabled: true);
                 }
 
                 // So we can use the same checks to look for an actual that matches an expected, or assert on actual.
                 bool IsMatch(Diagnostic actual, DiagnosticResult expected, bool isAssertEnabled)
                 {
-                    if (expected.Line == -1 && expected.Column == -1)
+                    if (!expected.HasLocation)
                     {
                         if (actual.Location != Location.None)
                         {
@@ -85,24 +79,10 @@
 
                             return false;
                         }
-=======
-                    VerifyDiagnosticLocation(analyzer, actual, actual.Location, expected.Spans[0]);
-                    Location[] additionalLocations = actual.AdditionalLocations.ToArray();
-
-                    if (additionalLocations.Length != expected.Spans.Length - 1)
-                    {
-                        AssertFalse(
-                            string.Format("Expected {0} additional locations but got {1} for Diagnostic:\r\n    {2}\r\n",
-                                expected.Spans.Length - 1, additionalLocations.Length,
-                                FormatDiagnostics(analyzer, actual)),
-                            printActualDiagnosticsOnFailure,
-                            expectedDiagnosticsAssertionTemplate,
-                            actualResults);
->>>>>>> 3a9597c6
                     }
                     else
                     {
-                        if (!VerifyDiagnosticLocation(analyzer, actual, actual.Location, expected.Locations.First(), isAssertEnabled))
+                        if (!VerifyDiagnosticLocation(analyzer, actual, actual.Location, expected.Spans[0], isAssertEnabled))
                         {
                             return false;
                         }
@@ -129,7 +109,7 @@
 
                         for (int j = 0; j < additionalLocations.Length; ++j)
                         {
-                            if (!VerifyDiagnosticLocation(analyzer, actual, additionalLocations[j], expected.Locations[j + 1], isAssertEnabled))
+                            if (!VerifyDiagnosticLocation(analyzer, actual, additionalLocations[j], expected.Spans[j + 1], isAssertEnabled))
                             {
                                 return false;
                             }
@@ -138,7 +118,6 @@
 
                     if (actual.Id != expected.Id)
                     {
-<<<<<<< HEAD
                         if (isAssertEnabled)
                         {
                             AssertFalse(
@@ -152,9 +131,6 @@
                         {
                             return false;
                         }
-=======
-                        VerifyDiagnosticLocation(analyzer, actual, additionalLocations[j], expected.Spans[j + 1]);
->>>>>>> 3a9597c6
                     }
 
                     if (actual.Severity != expected.Severity)
@@ -197,11 +173,6 @@
             }
         }
 
-        public static void Verify(this IEnumerable<Diagnostic> actualResults, DiagnosticAnalyzer analyzer)
-        {
-            Verify(actualResults, analyzer, false, null, "ignoredPath", Array.Empty<DiagnosticResult>());
-        }
-
         public static void Verify(this IEnumerable<Diagnostic> actualResults, DiagnosticAnalyzer analyzer, string defaultPath, params DiagnosticResult[] expectedResults)
         {
             Verify(actualResults, analyzer, false, null, defaultPath, expectedResults);
@@ -242,13 +213,9 @@
             }
         }
 
-<<<<<<< HEAD
         /// <param name="isAssertEnabled">Indicates that unit test assertions are enabled for non-matches.</param>
         /// <returns>True if actual matches expected, false otherwise.</returns>
-        private static bool VerifyDiagnosticLocation(DiagnosticAnalyzer analyzer, Diagnostic diagnostic, Location actual, DiagnosticResultLocation expected, bool isAssertEnabled)
-=======
-        private static void VerifyDiagnosticLocation(DiagnosticAnalyzer analyzer, Diagnostic diagnostic, Location actual, FileLinePositionSpan expected)
->>>>>>> 3a9597c6
+        private static bool VerifyDiagnosticLocation(DiagnosticAnalyzer analyzer, Diagnostic diagnostic, Location actual, FileLinePositionSpan expected, bool isAssertEnabled)
         {
             FileLinePositionSpan actualSpan = actual.GetLineSpan();
 
@@ -270,7 +237,6 @@
             {
                 if (actualLinePosition.Line + 1 != expected.StartLinePosition.Line)
                 {
-<<<<<<< HEAD
                     if (isAssertEnabled)
                     {
                         Assert.True(false,
@@ -281,11 +247,6 @@
                     {
                         return false;
                     }
-=======
-                    Assert.True(false,
-                        string.Format("Expected diagnostic to be on line \"{0}\" was actually on line \"{1}\"\r\n\r\nDiagnostic:\r\n    {2}\r\n",
-                            expected.StartLinePosition.Line, actualLinePosition.Line + 1, FormatDiagnostics(analyzer, diagnostic)));
->>>>>>> 3a9597c6
                 }
             }
 
@@ -294,22 +255,16 @@
             {
                 if (actualLinePosition.Character + 1 != expected.StartLinePosition.Character)
                 {
-<<<<<<< HEAD
                     if (isAssertEnabled)
                     {
                         Assert.True(false,
                             string.Format("Expected diagnostic to start at column \"{0}\" was actually at column \"{1}\"\r\n\r\nDiagnostic:\r\n    {2}\r\n",
-                                expected.Column, actualLinePosition.Character + 1, FormatDiagnostics(analyzer, diagnostic)));
+                                expected.StartLinePosition.Character, actualLinePosition.Character + 1, FormatDiagnostics(analyzer, diagnostic)));
                     }
                     else
                     {
                         return false;
                     }
-=======
-                    Assert.True(false,
-                        string.Format("Expected diagnostic to start at column \"{0}\" was actually at column \"{1}\"\r\n\r\nDiagnostic:\r\n    {2}\r\n",
-                            expected.StartLinePosition.Character, actualLinePosition.Character + 1, FormatDiagnostics(analyzer, diagnostic)));
->>>>>>> 3a9597c6
                 }
             }
 
